import torch
import unittest
import itertools

from torch.testing._internal.common_utils import TestCase, run_tests, TEST_WITH_ROCM, TEST_WITH_SLOW
from torch.testing._internal.common_device_type import \
    (instantiate_device_type_tests, dtypes, skipCUDAIfRocm, ops)
from torch._six import inf, nan
from torch.testing._internal.common_methods_invocations import fe_op_db

N_values = [20] if not TEST_WITH_SLOW else [30, 300]

class TestForeach(TestCase):
    bin_ops = [
        (torch._foreach_add, torch._foreach_add_, torch.add),
        (torch._foreach_sub, torch._foreach_sub_, torch.sub),
        (torch._foreach_mul, torch._foreach_mul_, torch.mul),
        (torch._foreach_div, torch._foreach_div_, torch.div),
    ]

    def _get_test_data(self, device, dtype, N):
        if dtype in [torch.bfloat16, torch.bool, torch.float16]:
            tensors = [torch.randn(N, N, device=device).to(dtype) for _ in range(N)]
        elif dtype in torch.testing.get_all_int_dtypes():
            tensors = [torch.randint(1, 100, (N, N), device=device, dtype=dtype) for _ in range(N)]
        else:
            tensors = [torch.randn(N, N, device=device, dtype=dtype) for _ in range(N)]

        return tensors

<<<<<<< HEAD
    #
    # Unary ops
    #
    @dtypes(*torch.testing.get_all_dtypes())
    def test_neg(self, device, dtype):
        for N in N_values:
            tensors = self._get_test_data(device, dtype, N)

            # Negation, the `-` operator, on a bool tensor is not supported.
            if dtype == torch.bool:
                with self.assertRaisesRegex(RuntimeError, "Negation, the `-` operator, on a bool tensor is not supported"):
                    expected = [torch.neg(tensors[i]) for i in range(N)]

                with self.assertRaisesRegex(RuntimeError, "Negation, the `-` operator, on a bool tensor is not supported"):
                    res = torch._foreach_neg(tensors)

                with self.assertRaisesRegex(RuntimeError, "Negation, the `-` operator, on a bool tensor is not supported"):
                    torch._foreach_neg_(tensors)

                continue

            expected = [torch.neg(tensors[i]) for i in range(N)]
            res = torch._foreach_neg(tensors)
            torch._foreach_neg_(tensors)
            self.assertEqual(res, expected)
            self.assertEqual(tensors, expected)

    @dtypes(*torch.testing.get_all_dtypes())
    def test_sqrt(self, device, dtype):
        for N in N_values:
            tensors = self._get_test_data(device, dtype, N)

            if dtype in [torch.half] and self.device_type == 'cpu':
                with self.assertRaisesRegex(RuntimeError, "not implemented"):
                    expected = [torch.sqrt(tensors[i]) for i in range(N)]

                with self.assertRaisesRegex(RuntimeError, "not implemented"):
                    torch._foreach_sqrt(tensors)

                with self.assertRaisesRegex(RuntimeError, "not implemented"):
                    torch._foreach_sqrt_(tensors)
                continue

            expected = [torch.sqrt(tensors[i]) for i in range(N)]
            res = torch._foreach_sqrt(tensors)
            self.assertEqual(res, expected)

            if dtype in torch.testing.integral_types_and(torch.bool):
                with self.assertRaisesRegex(RuntimeError, "result type Float can't be cast to the desired output type"):
                    [tensors[i].sqrt_() for i in range(N)]

                with self.assertRaisesRegex(RuntimeError, "result type Float can't be cast to the desired output type"):
                    torch._foreach_sqrt_(tensors)
            else:
                torch._foreach_sqrt_(tensors)
                self.assertEqual(tensors, expected)

    @dtypes(*torch.testing.get_all_dtypes())
    def test_exp(self, device, dtype):
        for N in N_values:
            tensors = self._get_test_data(device, dtype, N)

            if dtype in torch.testing.integral_types_and(torch.bool) or \
               dtype in [torch.half] and self.device_type == 'cpu':
                with self.assertRaisesRegex(RuntimeError, "not implemented"):
                    expected = [torch.exp(tensors[i]) for i in range(N)]

                with self.assertRaisesRegex(RuntimeError, "not implemented"):
                    torch._foreach_exp(tensors)

                with self.assertRaisesRegex(RuntimeError, "not implemented"):
                    torch._foreach_exp_(tensors)
                continue

            expected = [torch.exp(tensors[i]) for i in range(N)]
            res = torch._foreach_exp(tensors)
            torch._foreach_exp_(tensors)
            self.assertEqual(res, expected)
            self.assertEqual(tensors, expected)

    @dtypes(*torch.testing.get_all_dtypes())
    def test_acos(self, device, dtype):
        for N in N_values:
            tensors = self._get_test_data(device, dtype, N)

            if dtype in [torch.half] and self.device_type == 'cpu' or \
               dtype in [torch.bfloat16] and self.device_type == 'cuda':
                with self.assertRaisesRegex(RuntimeError, "not implemented"):
                    expected = [torch.acos(tensors[i]) for i in range(N)]

                with self.assertRaisesRegex(RuntimeError, "not implemented"):
                    torch._foreach_acos(tensors)

                with self.assertRaisesRegex(RuntimeError, "not implemented"):
                    torch._foreach_acos_(tensors)
                continue

            # out of place
            expected = [torch.acos(tensors[i]) for i in range(N)]
            res = torch._foreach_acos(tensors)
            self.assertEqual(res, expected)

            # In-place
            if dtype in torch.testing.integral_types_and(torch.bool):
                with self.assertRaisesRegex(RuntimeError, "result type Float can't be cast to the desired output type"):
                    [tensors[i].acos_() for i in range(N)]

                with self.assertRaisesRegex(RuntimeError, "result type Float can't be cast to the desired output type"):
                    torch._foreach_acos_(tensors)
            else:
                torch._foreach_acos_(tensors)
                self.assertEqual(tensors, expected)

    @dtypes(*torch.testing.get_all_dtypes())
    def test_asin(self, device, dtype):
        for N in N_values:
            tensors = self._get_test_data(device, dtype, N)

            # if dtype in torch.testing.integral_types_and(torch.bool) or \
            if dtype in [torch.half] and self.device_type == 'cpu' or \
               dtype in [torch.bfloat16] and self.device_type == 'cuda':
                with self.assertRaisesRegex(RuntimeError, "not implemented"):
                    expected = [torch.asin(tensors[i]) for i in range(N)]

                with self.assertRaisesRegex(RuntimeError, "not implemented"):
                    torch._foreach_asin(tensors)

                with self.assertRaisesRegex(RuntimeError, "not implemented"):
                    torch._foreach_asin_(tensors)
                continue

            # out of place
            expected = [torch.asin(tensors[i]) for i in range(N)]
            res = torch._foreach_asin(tensors)
            self.assertEqual(res, expected)

            # In-place
            if dtype in torch.testing.integral_types_and(torch.bool):
                with self.assertRaisesRegex(RuntimeError, "result type Float can't be cast to the desired output type"):
                    [tensors[i].asin_() for i in range(N)]

                with self.assertRaisesRegex(RuntimeError, "result type Float can't be cast to the desired output type"):
                    torch._foreach_asin_(tensors)
            else:
                torch._foreach_asin_(tensors)
                self.assertEqual(tensors, expected)

    @dtypes(*torch.testing.get_all_dtypes())
    def test_atan(self, device, dtype):
        for N in N_values:
            tensors = self._get_test_data(device, dtype, N)

            if dtype in [torch.half] and self.device_type == 'cpu' or \
               dtype in [torch.bfloat16] and self.device_type == 'cuda':
                with self.assertRaisesRegex(RuntimeError, "not implemented"):
                    expected = [torch.atan(tensors[i]) for i in range(N)]

                with self.assertRaisesRegex(RuntimeError, "not implemented"):
                    torch._foreach_atan(tensors)

                with self.assertRaisesRegex(RuntimeError, "not implemented"):
                    torch._foreach_atan_(tensors)
                continue

            # out of place
            expected = [torch.atan(tensors[i]) for i in range(N)]
            res = torch._foreach_atan(tensors)
            self.assertEqual(res, expected)

            # In-place
            if dtype in torch.testing.integral_types_and(torch.bool):
                with self.assertRaisesRegex(RuntimeError, "result type Float can't be cast to the desired output type"):
                    [tensors[i].atan_() for i in range(N)]

                with self.assertRaisesRegex(RuntimeError, "result type Float can't be cast to the desired output type"):
                    torch._foreach_atan_(tensors)
            else:
                torch._foreach_atan_(tensors)
                self.assertEqual(tensors, expected)

    @dtypes(*torch.testing.get_all_dtypes())
    def test_cosh(self, device, dtype):
        for N in N_values:
            tensors = self._get_test_data(device, dtype, N)

            if dtype in [torch.half] and self.device_type == 'cpu' or \
               dtype in [torch.bfloat16]:
                with self.assertRaisesRegex(RuntimeError, "not implemented"):
                    expected = [torch.cosh(tensors[i]) for i in range(N)]

                with self.assertRaisesRegex(RuntimeError, "not implemented"):
                    torch._foreach_cosh(tensors)

                with self.assertRaisesRegex(RuntimeError, "not implemented"):
                    torch._foreach_cosh_(tensors)
                continue

            # out of place
            expected = [torch.cosh(tensors[i]) for i in range(N)]
            res = torch._foreach_cosh(tensors)
            self.assertEqual(res, expected)

            # In-place
            if dtype in torch.testing.integral_types_and(torch.bool):
                with self.assertRaisesRegex(RuntimeError, "result type Float can't be cast to the desired output type"):
                    [tensors[i].cosh_() for i in range(N)]

                with self.assertRaisesRegex(RuntimeError, "result type Float can't be cast to the desired output type"):
                    torch._foreach_cosh_(tensors)
            else:
                torch._foreach_cosh_(tensors)
                self.assertEqual(tensors, expected)

    @dtypes(*torch.testing.get_all_dtypes())
    def test_sin(self, device, dtype):
        for N in N_values:
            tensors = self._get_test_data(device, dtype, N)

            if dtype in [torch.half] and self.device_type == 'cpu' or \
               dtype in [torch.bfloat16] and self.device_type == 'cuda':
                with self.assertRaisesRegex(RuntimeError, "not implemented"):
                    expected = [torch.sin(tensors[i]) for i in range(N)]

                with self.assertRaisesRegex(RuntimeError, "not implemented"):
                    torch._foreach_sin(tensors)

                with self.assertRaisesRegex(RuntimeError, "not implemented"):
                    torch._foreach_sin_(tensors)
                continue

            # out of place
            expected = [torch.sin(tensors[i]) for i in range(N)]
            res = torch._foreach_sin(tensors)
            self.assertEqual(res, expected)

            # In-place
            if dtype in torch.testing.integral_types_and(torch.bool):
                with self.assertRaisesRegex(RuntimeError, "result type Float can't be cast to the desired output type"):
                    [tensors[i].sin_() for i in range(N)]

                with self.assertRaisesRegex(RuntimeError, "result type Float can't be cast to the desired output type"):
                    torch._foreach_sin_(tensors)
            else:
                torch._foreach_sin_(tensors)
                self.assertEqual(tensors, expected)

    @dtypes(*torch.testing.get_all_dtypes())
    def test_sinh(self, device, dtype):
        for N in N_values:
            tensors = self._get_test_data(device, dtype, N)

            if dtype in [torch.half] and self.device_type == 'cpu' or \
               dtype in [torch.bfloat16]:
                with self.assertRaisesRegex(RuntimeError, "not implemented"):
                    expected = [torch.sinh(tensors[i]) for i in range(N)]

                with self.assertRaisesRegex(RuntimeError, "not implemented"):
                    torch._foreach_sinh(tensors)

                with self.assertRaisesRegex(RuntimeError, "not implemented"):
                    torch._foreach_sinh_(tensors)
                continue

            # out of place
            expected = [torch.sinh(tensors[i]) for i in range(N)]
            res = torch._foreach_sinh(tensors)
            self.assertEqual(res, expected)

            # In-place
            if dtype in torch.testing.integral_types_and(torch.bool):
                with self.assertRaisesRegex(RuntimeError, "result type Float can't be cast to the desired output type"):
                    [tensors[i].sinh_() for i in range(N)]

                with self.assertRaisesRegex(RuntimeError, "result type Float can't be cast to the desired output type"):
                    torch._foreach_sinh_(tensors)
            else:
                torch._foreach_sinh_(tensors)
                self.assertEqual(tensors, expected)

    @dtypes(*torch.testing.get_all_dtypes())
    def test_tan(self, device, dtype):
        for N in N_values:
            tensors = self._get_test_data(device, dtype, N)

            if dtype in [torch.half] and self.device_type == 'cpu' or \
               dtype in [torch.bfloat16] and self.device_type == 'cuda':
                with self.assertRaisesRegex(RuntimeError, "not implemented"):
                    expected = [torch.tan(tensors[i]) for i in range(N)]

                with self.assertRaisesRegex(RuntimeError, "not implemented"):
                    torch._foreach_tan(tensors)

                with self.assertRaisesRegex(RuntimeError, "not implemented"):
                    torch._foreach_tan_(tensors)
                continue

            # out of place
            expected = [torch.tan(tensors[i]) for i in range(N)]
            res = torch._foreach_tan(tensors)
            self.assertEqual(res, expected)

            # In-place
            if dtype in torch.testing.integral_types_and(torch.bool):
                with self.assertRaisesRegex(RuntimeError, "result type Float can't be cast to the desired output type"):
                    [tensors[i].tan_() for i in range(N)]

                with self.assertRaisesRegex(RuntimeError, "result type Float can't be cast to the desired output type"):
                    torch._foreach_tan_(tensors)
            else:
                torch._foreach_tan_(tensors)
                self.assertEqual(tensors, expected)

    @dtypes(*torch.testing.get_all_dtypes())
    def test_cos(self, device, dtype):
        for N in N_values:
            tensors = self._get_test_data(device, dtype, N)

            if dtype in [torch.half] and self.device_type == 'cpu':
                with self.assertRaisesRegex(RuntimeError, "not implemented"):
                    expected = [torch.cos(tensors[i]) for i in range(N)]

                with self.assertRaisesRegex(RuntimeError, "not implemented"):
                    torch._foreach_cos(tensors)

                with self.assertRaisesRegex(RuntimeError, "not implemented"):
                    torch._foreach_cos_(tensors)
                continue

            # out of place
            expected = [torch.cos(tensors[i]) for i in range(N)]
            res = torch._foreach_cos(tensors)
            self.assertEqual(res, expected)

            # In-place
            if dtype in torch.testing.integral_types_and(torch.bool):
                with self.assertRaisesRegex(RuntimeError, "result type Float can't be cast to the desired output type"):
                    [tensors[i].cos_() for i in range(N)]

                with self.assertRaisesRegex(RuntimeError, "result type Float can't be cast to the desired output type"):
                    torch._foreach_cos_(tensors)
            else:
                torch._foreach_cos_(tensors)
                self.assertEqual(tensors, expected)

    @dtypes(*torch.testing.get_all_dtypes())
    def test_log(self, device, dtype):
        for N in N_values:
            tensors = self._get_test_data(device, dtype, N)

            if dtype in [torch.half] and self.device_type == 'cpu':
                with self.assertRaisesRegex(RuntimeError, "not implemented"):
                    expected = [torch.log(tensors[i]) for i in range(N)]

                with self.assertRaisesRegex(RuntimeError, "not implemented"):
                    torch._foreach_log(tensors)

                with self.assertRaisesRegex(RuntimeError, "not implemented"):
                    torch._foreach_log_(tensors)
                continue

            # out of place
            expected = [torch.log(tensors[i]) for i in range(N)]
            res = torch._foreach_log(tensors)
            self.assertEqual(res, expected)

            # In-place
            if dtype in torch.testing.integral_types_and(torch.bool):
                with self.assertRaisesRegex(RuntimeError, "result type Float can't be cast to the desired output type"):
                    [tensors[i].log_() for i in range(N)]

                with self.assertRaisesRegex(RuntimeError, "result type Float can't be cast to the desired output type"):
                    torch._foreach_log_(tensors)
            else:
                torch._foreach_log_(tensors)
                self.assertEqual(tensors, expected)

    @dtypes(*torch.testing.get_all_dtypes())
    def test_log10(self, device, dtype):
        for N in N_values:
            tensors = self._get_test_data(device, dtype, N)

            if dtype in [torch.half] and self.device_type == 'cpu':
                with self.assertRaisesRegex(RuntimeError, "not implemented"):
                    expected = [torch.log10(tensors[i]) for i in range(N)]

                with self.assertRaisesRegex(RuntimeError, "not implemented"):
                    torch._foreach_log10(tensors)

                with self.assertRaisesRegex(RuntimeError, "not implemented"):
                    torch._foreach_log10_(tensors)
                continue

            # out of place
            expected = [torch.log10(tensors[i]) for i in range(N)]
            res = torch._foreach_log10(tensors)
            self.assertEqual(res, expected)

            # In-place
            if dtype in torch.testing.integral_types_and(torch.bool):
                with self.assertRaisesRegex(RuntimeError, "result type Float can't be cast to the desired output type"):
                    [tensors[i].log10_() for i in range(N)]

                with self.assertRaisesRegex(RuntimeError, "result type Float can't be cast to the desired output type"):
                    torch._foreach_log10_(tensors)
            else:
                torch._foreach_log10_(tensors)
                self.assertEqual(tensors, expected)

    @dtypes(*torch.testing.get_all_dtypes())
    def test_log2(self, device, dtype):
        for N in N_values:
            tensors = self._get_test_data(device, dtype, N)

            if dtype in [torch.half] and self.device_type == 'cpu':
                with self.assertRaisesRegex(RuntimeError, "not implemented"):
                    expected = [torch.log2(tensors[i]) for i in range(N)]

                with self.assertRaisesRegex(RuntimeError, "not implemented"):
                    torch._foreach_log2(tensors)

                with self.assertRaisesRegex(RuntimeError, "not implemented"):
                    torch._foreach_log2_(tensors)
                continue

            # out of place
            expected = [torch.log2(tensors[i]) for i in range(N)]
            res = torch._foreach_log2(tensors)
            self.assertEqual(res, expected)

            # In-place
            if dtype in torch.testing.integral_types_and(torch.bool):
                with self.assertRaisesRegex(RuntimeError, "result type Float can't be cast to the desired output type"):
                    [tensors[i].log2_() for i in range(N)]

                with self.assertRaisesRegex(RuntimeError, "result type Float can't be cast to the desired output type"):
                    torch._foreach_log2_(tensors)
            else:
                torch._foreach_log2_(tensors)
                self.assertEqual(tensors, expected)

    @dtypes(*torch.testing.get_all_dtypes())
    def test_tanh(self, device, dtype):
        for N in N_values:
            tensors = self._get_test_data(device, dtype, N)

            if dtype in [torch.half] and self.device_type == 'cpu':
                with self.assertRaisesRegex(RuntimeError, "not implemented"):
                    expected = [torch.tanh(tensors[i]) for i in range(N)]

                with self.assertRaisesRegex(RuntimeError, "not implemented"):
                    torch._foreach_tanh(tensors)

                with self.assertRaisesRegex(RuntimeError, "not implemented"):
                    torch._foreach_tanh_(tensors)
                continue

            # out of place
            expected = [torch.tanh(tensors[i]) for i in range(N)]
            res = torch._foreach_tanh(tensors)
            self.assertEqual(res, expected)

            # In-place
            if dtype in torch.testing.integral_types_and(torch.bool):
                with self.assertRaisesRegex(RuntimeError, "result type Float can't be cast to the desired output type"):
                    [tensors[i].tanh_() for i in range(N)]

                with self.assertRaisesRegex(RuntimeError, "result type Float can't be cast to the desired output type"):
                    torch._foreach_tanh_(tensors)
            else:
                torch._foreach_tanh_(tensors)
                self.assertEqual(tensors, expected)

    @dtypes(*torch.testing.get_all_dtypes())
    def test_ceil(self, device, dtype):
        for N in N_values:
            tensors = self._get_test_data(device, dtype, N)

            # complex
            if dtype in [torch.complex64, torch.complex128]:
                with self.assertRaisesRegex(RuntimeError, "ceil is not supported for complex inputs"):
                    expected = [torch.ceil(tensors[i]) for i in range(N)]

                if self.device_type == 'cuda':
                    with self.assertRaisesRegex(RuntimeError, "not implemented for"):
                        torch._foreach_ceil(tensors)

                    with self.assertRaisesRegex(RuntimeError, "not implemented for"):
                        torch._foreach_ceil_(tensors)
                    continue
                else:
                    with self.assertRaisesRegex(RuntimeError, "ceil is not supported for complex inputs"):
                        torch._foreach_ceil(tensors)

                    with self.assertRaisesRegex(RuntimeError, "ceil is not supported for complex inputs"):
                        torch._foreach_ceil_(tensors)
                    continue

            # half and float16
            if dtype in [torch.bfloat16] and self.device_type == 'cuda' or \
               dtype in [torch.float16] and self.device_type == 'cpu':
                with self.assertRaisesRegex(RuntimeError, "not implemented"):
                    expected = [torch.ceil(tensors[i]) for i in range(N)]

                with self.assertRaisesRegex(RuntimeError, "not implemented"):
                    torch._foreach_ceil(tensors)

                with self.assertRaisesRegex(RuntimeError, "not implemented"):
                    torch._foreach_ceil_(tensors)
                continue

            # integral + bool
            if dtype in torch.testing.integral_types_and(torch.bool):
                with self.assertRaisesRegex(RuntimeError, "not implemented"):
                    expected = [torch.ceil(tensors[i]) for i in range(N)]

                with self.assertRaisesRegex(RuntimeError, "not implemented"):
                    torch._foreach_ceil(tensors)

                with self.assertRaisesRegex(RuntimeError, "not implemented"):
                    torch._foreach_ceil_(tensors)
                continue

            # out of place
            expected = [torch.ceil(tensors[i]) for i in range(N)]
            res = torch._foreach_ceil(tensors)
            self.assertEqual(res, expected)

            # In-place
            if dtype in torch.testing.integral_types_and(torch.bool):
                with self.assertRaisesRegex(RuntimeError, "result type Float can't be cast to the desired output type"):
                    [tensors[i].ceil_() for i in range(N)]

                with self.assertRaisesRegex(RuntimeError, "result type Float can't be cast to the desired output type"):
                    torch._foreach_ceil_(tensors)
            else:
                torch._foreach_ceil_(tensors)
                self.assertEqual(tensors, expected)

    @dtypes(*torch.testing.get_all_dtypes())
    def test_erf(self, device, dtype):
        for N in N_values:
            tensors = self._get_test_data(device, dtype, N)

            if dtype in [torch.half] and self.device_type == 'cpu' or \
               dtype in [torch.complex64, torch.complex128]:
                with self.assertRaisesRegex(RuntimeError, "not implemented"):
                    expected = [torch.erf(tensors[i]) for i in range(N)]

                with self.assertRaisesRegex(RuntimeError, "not implemented"):
                    torch._foreach_erf(tensors)

                with self.assertRaisesRegex(RuntimeError, "not implemented"):
                    torch._foreach_erf_(tensors)
                continue

            # out of place
            expected = [torch.erf(tensors[i]) for i in range(N)]
            res = torch._foreach_erf(tensors)
            self.assertEqual(res, expected)

            # In-place
            if dtype in torch.testing.integral_types_and(torch.bool):
                with self.assertRaisesRegex(RuntimeError, "result type Float can't be cast to the desired output type"):
                    [tensors[i].erf_() for i in range(N)]

                with self.assertRaisesRegex(RuntimeError, "result type Float can't be cast to the desired output type"):
                    torch._foreach_erf_(tensors)
            else:
                torch._foreach_erf_(tensors)
                self.assertEqual(tensors, expected)

    @dtypes(*torch.testing.get_all_dtypes())
    def test_erfc(self, device, dtype):
        for N in N_values:
            tensors = self._get_test_data(device, dtype, N)

            if dtype in [torch.half] and self.device_type == 'cpu' or \
               dtype in [torch.complex64, torch.complex128] or \
               dtype in [torch.bfloat16] and self.device_type == 'cuda':
                with self.assertRaisesRegex(RuntimeError, "not implemented"):
                    expected = [torch.erfc(tensors[i]) for i in range(N)]

                with self.assertRaisesRegex(RuntimeError, "not implemented"):
                    torch._foreach_erfc(tensors)

                with self.assertRaisesRegex(RuntimeError, "not implemented"):
                    torch._foreach_erfc_(tensors)
                continue

            # out of place
            expected = [torch.erfc(tensors[i]) for i in range(N)]
            res = torch._foreach_erfc(tensors)
            self.assertEqual(res, expected)

            # In-place
            if dtype in torch.testing.integral_types_and(torch.bool):
                with self.assertRaisesRegex(RuntimeError, "result type Float can't be cast to the desired output type"):
                    [tensors[i].erfc_() for i in range(N)]

                with self.assertRaisesRegex(RuntimeError, "result type Float can't be cast to the desired output type"):
                    torch._foreach_erfc_(tensors)
            else:
                torch._foreach_erfc_(tensors)
                self.assertEqual(tensors, expected)
=======
    def _test_bin_op_list(self, device, dtype, foreach_op, foreach_op_, torch_op):
        for N in N_values:
            tensors1 = self._get_test_data(device, dtype, N)
            tensors2 = self._get_test_data(device, dtype, N)

            # Mimics cuda kernel dtype flow.  With fp16/bf16 input, runs in fp32 and casts output back to fp16/bf16.
            control_dtype = torch.float32 if (self.device_type == 'cuda' and
                                              (dtype is torch.float16 or dtype is torch.bfloat16)) else dtype
            expected = [torch_op(tensors1[i].to(dtype=control_dtype),
                                 tensors2[i].to(dtype=control_dtype)).to(dtype=dtype) for i in range(N)]
            res = foreach_op(tensors1, tensors2)
            foreach_op_(tensors1, tensors2)
            self.assertEqual(res, tensors1)
            if (dtype is torch.float16 or dtype is torch.bfloat16) and TEST_WITH_ROCM:
                self.assertEqual(tensors1, expected, atol=1.e-3, rtol=self.dtype_precisions[dtype][0])
            else:
                self.assertEqual(tensors1, expected)

    def _test_pointwise_op(self, device, dtype, foreach_op, foreach_op_, torch_op):
        for N in N_values:
            values = [2 + i for i in range(N)]
            for vals in [values[0], values]:
                tensors = self._get_test_data(device, dtype, N)
                tensors1 = self._get_test_data(device, dtype, N)
                tensors2 = self._get_test_data(device, dtype, N)

                # Mimics cuda kernel dtype flow.  With fp16/bf16 input, runs in fp32 and casts output back to fp16/bf16.
                control_dtype = torch.float32 if (self.device_type == 'cuda' and 
                                                  (dtype is torch.float16 or dtype is torch.bfloat16)) else dtype

                if not isinstance(vals, list):
                    expected = [torch_op(tensors[i].to(dtype=control_dtype),
                                         tensors1[i].to(dtype=control_dtype),
                                         tensors2[i].to(dtype=control_dtype),
                                         value=values[0]).to(dtype=dtype) for i in range(N)]
                else:
                    expected = [torch_op(tensors[i].to(dtype=control_dtype),
                                         tensors1[i].to(dtype=control_dtype),
                                         tensors2[i].to(dtype=control_dtype),
                                         value=values[i]).to(dtype=dtype) for i in range(N)]

                res = foreach_op(tensors, tensors1, tensors2, vals)
                foreach_op_(tensors, tensors1, tensors2, vals)
                self.assertEqual(res, tensors)

                if (dtype is torch.float16 or dtype is torch.bfloat16) and TEST_WITH_ROCM:
                    self.assertEqual(tensors, expected, atol=1.e-3, rtol=self.dtype_precisions[dtype][0])
                else:
                    self.assertEqual(tensors, expected)

                # test error cases
                for op in [torch._foreach_addcmul, torch._foreach_addcmul_, torch._foreach_addcdiv, torch._foreach_addcdiv_]:
                    tensors = self._get_test_data(device, dtype, N)
                    tensors1 = self._get_test_data(device, dtype, N)
                    tensors2 = self._get_test_data(device, dtype, N)

                    with self.assertRaisesRegex(RuntimeError, "Tensor list must have same number of elements as scalar list."):
                        op(tensors, tensors1, tensors2, [2 for _ in range(N + 1)])

                    with self.assertRaisesRegex(RuntimeError, "Tensor list must have same number of elements as scalar list."):
                        op(tensors, tensors1, tensors2, [2 for _ in range(N - 1)])

                    tensors = self._get_test_data(device, dtype, N + 1)
                    with self.assertRaisesRegex(RuntimeError, "Tensor lists must have the same number of tensors, got 21 and 20"):
                        op(tensors, tensors1, tensors2, [2 for _ in range(N)])

                    tensors1 = self._get_test_data(device, dtype, N + 1)
                    with self.assertRaisesRegex(RuntimeError, "Tensor lists must have the same number of tensors, got 21 and 20"):
                        op(tensors, tensors1, tensors2, [2 for _ in range(N)])

    def _test_bin_op_list_alpha(self, device, dtype, foreach_op, foreach_op_, torch_op):
        for N in N_values:
            tensors1 = self._get_test_data(device, dtype, N)
            tensors2 = self._get_test_data(device, dtype, N)
            alpha = 2

            # Mimics cuda kernel dtype flow.  With fp16/bf16 input, runs in fp32 and casts output back to fp16/bf16.
            control_dtype = torch.float32 if (self.device_type == 'cuda' and
                                              (dtype is torch.float16 or dtype is torch.bfloat16)) else dtype
            expected = [torch_op(tensors1[i].to(dtype=control_dtype),
                                 torch.mul(tensors2[i].to(dtype=control_dtype),
                                 alpha)).to(dtype=dtype) for i in range(N)]
            res = foreach_op(tensors1, tensors2, alpha=alpha)
            foreach_op_(tensors1, tensors2, alpha=alpha)
            self.assertEqual(res, tensors1)

            if dtype == torch.bool:
                expected = [e.to(torch.bool) for e in expected]
            if (dtype is torch.float16 or dtype is torch.bfloat16) and TEST_WITH_ROCM:
                self.assertEqual(tensors1, expected, atol=1.e-3, rtol=self.dtype_precisions[dtype][0])
            else:
                self.assertEqual(tensors1, expected)

>>>>>>> 05058ee5

    @ops(fe_op_db)
    def test_unary(self, device, dtype, op):
        for N in N_values:
<<<<<<< HEAD
            tensors = self._get_test_data(device, dtype, N)

            if dtype in [torch.half] and self.device_type == 'cpu' or \
               dtype in [torch.complex64, torch.complex128] or \
               dtype in [torch.bfloat16] and self.device_type == 'cuda':
                with self.assertRaisesRegex(RuntimeError, "not implemented"):
                    expected = [torch.expm1(tensors[i]) for i in range(N)]

                with self.assertRaisesRegex(RuntimeError, "not implemented"):
                    torch._foreach_expm1(tensors)

                with self.assertRaisesRegex(RuntimeError, "not implemented"):
                    torch._foreach_expm1_(tensors)
                continue
=======
            tensors = op.sample_inputs(device, dtype, N)
            ref_res = [op.ref(t) for t in tensors]
>>>>>>> 05058ee5

            method = op.get_method()
            inplace = op.get_inplace()
            fe_res = method(tensors)
            self.assertEqual(ref_res, fe_res)

            if op.promotes_integers_to_float and dtype in torch.testing.integral_types_and(torch.bool):
                with self.assertRaisesRegex(RuntimeError, "can't be cast to the desired output type"):
                    inplace(tensors)
            else:
<<<<<<< HEAD
                torch._foreach_expm1_(tensors)
                self.assertEqual(tensors, expected)

    @dtypes(*torch.testing.get_all_dtypes())
    def test_floor(self, device, dtype):
        for N in N_values:
            tensors = self._get_test_data(device, dtype, N)

            # complex
            if dtype in [torch.complex64, torch.complex128]:
                with self.assertRaisesRegex(RuntimeError, "floor is not supported for complex inputs"):
                    expected = [torch.floor(tensors[i]) for i in range(N)]

                if self.device_type == 'cuda':
                    with self.assertRaisesRegex(RuntimeError, "not implemented for"):
                        torch._foreach_floor(tensors)

                    with self.assertRaisesRegex(RuntimeError, "not implemented for"):
                        torch._foreach_floor_(tensors)
                    continue
                else:
                    with self.assertRaisesRegex(RuntimeError, "floor is not supported for complex inputs"):
                        torch._foreach_floor(tensors)

                    with self.assertRaisesRegex(RuntimeError, "floor is not supported for complex inputs"):
                        torch._foreach_floor_(tensors)
                    continue

            # half, bfloat16, integral + bool 
            if dtype in [torch.half] and self.device_type == 'cpu' or \
               dtype in [torch.bfloat16] and self.device_type == 'cuda' or \
               dtype in torch.testing.integral_types_and(torch.bool):
                with self.assertRaisesRegex(RuntimeError, "not implemented"):
                    expected = [torch.floor(tensors[i]) for i in range(N)]

                with self.assertRaisesRegex(RuntimeError, "not implemented"):
                    torch._foreach_floor(tensors)

                with self.assertRaisesRegex(RuntimeError, "not implemented"):
                    torch._foreach_floor_(tensors)
                continue

            # out of place
            expected = [torch.floor(tensors[i]) for i in range(N)]
            res = torch._foreach_floor(tensors)
            self.assertEqual(res, expected)

            # In-place
            if dtype in torch.testing.integral_types_and(torch.bool):
                with self.assertRaisesRegex(RuntimeError, "result type Float can't be cast to the desired output type"):
                    [tensors[i].floor_() for i in range(N)]

                with self.assertRaisesRegex(RuntimeError, "result type Float can't be cast to the desired output type"):
                    torch._foreach_floor_(tensors)
            else:
                torch._foreach_floor_(tensors)
                self.assertEqual(tensors, expected)

    @dtypes(*torch.testing.get_all_dtypes())
    def test_log1p(self, device, dtype):
        for N in N_values:
            tensors = self._get_test_data(device, dtype, N)

            if dtype in [torch.half] and self.device_type == 'cpu' or \
               dtype in [torch.complex64, torch.complex128]:
                with self.assertRaisesRegex(RuntimeError, "not implemented"):
                    expected = [torch.log1p(tensors[i]) for i in range(N)]

                with self.assertRaisesRegex(RuntimeError, "not implemented"):
                    torch._foreach_log1p(tensors)

                with self.assertRaisesRegex(RuntimeError, "not implemented"):
                    torch._foreach_log1p_(tensors)
                continue

            # out of place
            expected = [torch.log1p(tensors[i]) for i in range(N)]
            res = torch._foreach_log1p(tensors)
            self.assertEqual(res, expected)

            # In-place
            if dtype in torch.testing.integral_types_and(torch.bool):
                with self.assertRaisesRegex(RuntimeError, "result type Float can't be cast to the desired output type"):
                    [tensors[i].log1p_() for i in range(N)]

                with self.assertRaisesRegex(RuntimeError, "result type Float can't be cast to the desired output type"):
                    torch._foreach_log1p_(tensors)
            else:
                torch._foreach_log1p_(tensors)
                self.assertEqual(tensors, expected)

    @dtypes(*torch.testing.get_all_dtypes())
    def test_round(self, device, dtype):
        for N in N_values:
            tensors = self._get_test_data(device, dtype, N)

            if dtype in [torch.half] and self.device_type == 'cpu' or \
               dtype in [torch.bfloat16] and self.device_type == 'cuda' or \
               dtype in [torch.complex64, torch.complex128] or \
               dtype in torch.testing.integral_types_and(torch.bool):
                with self.assertRaisesRegex(RuntimeError, "not implemented"):
                    expected = [torch.round(tensors[i]) for i in range(N)]

                with self.assertRaisesRegex(RuntimeError, "not implemented"):
                    torch._foreach_round(tensors)

                with self.assertRaisesRegex(RuntimeError, "not implemented"):
                    torch._foreach_round_(tensors)
                continue

            # out of place
            expected = [torch.round(tensors[i]) for i in range(N)]
            res = torch._foreach_round(tensors)
            self.assertEqual(res, expected)

            # In-place
            if dtype in torch.testing.integral_types_and(torch.bool):
                with self.assertRaisesRegex(RuntimeError, "result type Float can't be cast to the desired output type"):
                    [tensors[i].round_() for i in range(N)]

                with self.assertRaisesRegex(RuntimeError, "result type Float can't be cast to the desired output type"):
                    torch._foreach_round_(tensors)
            else:
                torch._foreach_round_(tensors)
                self.assertEqual(tensors, expected)

    @dtypes(*torch.testing.get_all_dtypes())
    def test_frac(self, device, dtype):
        for N in N_values:
            tensors = self._get_test_data(device, dtype, N)

            if dtype in [torch.bfloat16] and self.device_type == 'cuda' or \
               dtype in [torch.complex64, torch.complex128] or \
               dtype in torch.testing.integral_types_and(torch.bool):
                with self.assertRaisesRegex(RuntimeError, "not implemented"):
                    expected = [torch.frac(tensors[i]) for i in range(N)]

                with self.assertRaisesRegex(RuntimeError, "not implemented"):
                    torch._foreach_frac(tensors)

                with self.assertRaisesRegex(RuntimeError, "not implemented"):
                    torch._foreach_frac_(tensors)
                continue

            # out of place
            expected = [torch.frac(tensors[i]) for i in range(N)]
            res = torch._foreach_frac(tensors)
            self.assertEqual(res, expected)

            # In-place
            if dtype in torch.testing.integral_types_and(torch.bool):
                with self.assertRaisesRegex(RuntimeError, "result type Float can't be cast to the desired output type"):
                    [tensors[i].frac_() for i in range(N)]

                with self.assertRaisesRegex(RuntimeError, "result type Float can't be cast to the desired output type"):
                    torch._foreach_frac_(tensors)
            else:
                torch._foreach_frac_(tensors)
                self.assertEqual(tensors, expected)

    @dtypes(*torch.testing.get_all_dtypes())
    def test_reciprocal(self, device, dtype):
        for N in N_values:
            tensors = self._get_test_data(device, dtype, N)

            # out of place
            expected = [torch.reciprocal(tensors[i]) for i in range(N)]
            res = torch._foreach_reciprocal(tensors)
            self.assertEqual(res, expected)

            # In-place
            if dtype in torch.testing.integral_types_and(torch.bool):
                with self.assertRaisesRegex(RuntimeError, "result type Float can't be cast to the desired output type"):
                    [tensors[i].reciprocal_() for i in range(N)]

                with self.assertRaisesRegex(RuntimeError, "result type Float can't be cast to the desired output type"):
                    torch._foreach_reciprocal_(tensors)
            else:
                torch._foreach_reciprocal_(tensors)
                self.assertEqual(tensors, expected)

    @dtypes(*torch.testing.get_all_dtypes())
    def test_sigmoid(self, device, dtype):
        for N in N_values:
            tensors = self._get_test_data(device, dtype, N)

            if dtype in [torch.half] and self.device_type == 'cpu' or \
               dtype in [torch.complex64, torch.complex128] and self.device_type == 'cuda':
                with self.assertRaisesRegex(RuntimeError, "not implemented"):
                    expected = [torch.sigmoid(tensors[i]) for i in range(N)]

                with self.assertRaisesRegex(RuntimeError, "not implemented"):
                    torch._foreach_sigmoid(tensors)

                with self.assertRaisesRegex(RuntimeError, "not implemented"):
                    torch._foreach_sigmoid_(tensors)
                continue

            # out of place
            expected = [torch.sigmoid(tensors[i]) for i in range(N)]
            res = torch._foreach_sigmoid(tensors)
            self.assertEqual(res, expected)

            # In-place
            if dtype in torch.testing.integral_types_and(torch.bool):
                with self.assertRaisesRegex(RuntimeError, "result type Float can't be cast to the desired output type"):
                    [tensors[i].sigmoid_() for i in range(N)]

                with self.assertRaisesRegex(RuntimeError, "result type Float can't be cast to the desired output type"):
                    torch._foreach_sigmoid_(tensors)
            else:
                torch._foreach_sigmoid_(tensors)
                self.assertEqual(tensors, expected)

    @dtypes(*torch.testing.get_all_dtypes())
    def test_trunc(self, device, dtype):
        for N in N_values:
            tensors = self._get_test_data(device, dtype, N)

            # complex
            if dtype in [torch.complex64, torch.complex128]:
                with self.assertRaisesRegex(RuntimeError, "trunc is not supported for complex inputs"):
                    expected = [torch.trunc(tensors[i]) for i in range(N)]

                if self.device_type == 'cuda':
                    with self.assertRaisesRegex(RuntimeError, "not implemented for"):
                        torch._foreach_trunc(tensors)

                    with self.assertRaisesRegex(RuntimeError, "not implemented for"):
                        torch._foreach_trunc_(tensors)
                    continue
                else:
                    with self.assertRaisesRegex(RuntimeError, "trunc is not supported for complex inputs"):
                        torch._foreach_trunc(tensors)

                    with self.assertRaisesRegex(RuntimeError, "trunc is not supported for complex inputs"):
                        torch._foreach_trunc_(tensors)
                    continue

            # float16, bfloat16, integral + bool
            if dtype in [torch.float16] and self.device_type == 'cpu' or \
               dtype in [torch.bfloat16] and self.device_type == 'cuda' or \
               dtype in torch.testing.integral_types_and(torch.bool):
                with self.assertRaisesRegex(RuntimeError, "not implemented"):
                    expected = [torch.trunc(tensors[i]) for i in range(N)]

                with self.assertRaisesRegex(RuntimeError, "not implemented"):
                    torch._foreach_trunc(tensors)

                with self.assertRaisesRegex(RuntimeError, "not implemented"):
                    torch._foreach_trunc_(tensors)
                continue

            # out of place
            expected = [torch.trunc(tensors[i]) for i in range(N)]
            res = torch._foreach_trunc(tensors)
            self.assertEqual(res, expected)

            # In-place
            if dtype in torch.testing.integral_types_and(torch.bool):
                with self.assertRaisesRegex(RuntimeError, "result type Float can't be cast to the desired output type"):
                    [tensors[i].trunc_() for i in range(N)]

                with self.assertRaisesRegex(RuntimeError, "result type Float can't be cast to the desired output type"):
                    torch._foreach_trunc_(tensors)
            else:
                torch._foreach_trunc_(tensors)
                self.assertEqual(tensors, expected)
=======
                inplace(tensors)
                self.assertEqual(tensors, fe_res)

    #
    # Unary ops
    #
>>>>>>> 05058ee5

    @dtypes(*torch.testing.get_all_dtypes())
    def test_abs(self, device, dtype):
        for N in N_values:
            tensors1 = self._get_test_data(device, dtype, N)

            if dtype == torch.bool and self.device_type == 'cpu':
                with self.assertRaisesRegex(RuntimeError, "not implemented"):
                    expected = [torch.abs(tensors1[i]) for i in range(N)]

                with self.assertRaisesRegex(RuntimeError, "not implemented"):
                    torch._foreach_abs(tensors1)

                with self.assertRaisesRegex(RuntimeError, "not implemented"):
                    torch._foreach_abs_(tensors1)
                continue

            expected = [torch.abs(tensors1[i]) for i in range(N)]
            res = torch._foreach_abs(tensors1)
            self.assertEqual(res, expected)

            if dtype in [torch.complex64, torch.complex128]:
                with self.assertRaisesRegex(RuntimeError, r"In-place abs is not supported for complex tensors."):
                    torch._foreach_abs_(tensors1)
            else:
                torch._foreach_abs_(tensors1)
                self.assertEqual(res, tensors1)

    #
    # Pointwise ops
    #
    @dtypes(*torch.testing.get_all_dtypes())
    def test_addcmul(self, device, dtype):
        for N in N_values:
            # There can be a single scalar or a list of scalars
            values = [2 + i for i in range(N)]
            for vals in [values[0], values]:
                tensors = self._get_test_data(device, dtype, N)
                tensors1 = self._get_test_data(device, dtype, N)
                tensors2 = self._get_test_data(device, dtype, N)

                # Not implemented
                if dtype in [torch.half, torch.bool] and self.device_type == 'cpu' or \
                   dtype in [torch.bfloat16] and self.device_type == 'cpu' or \
                   dtype in [torch.bool] and self.device_type == 'cuda':
                    with self.assertRaisesRegex(RuntimeError, "not implemented for"):
                        if not isinstance(vals, list):
                            expected = [torch.addcmul(tensors[i], tensors1[i], tensors2[i], value=values[0]) for i in range(N)]
                        else:
                            expected = [torch.addcmul(tensors[i], tensors1[i], tensors2[i], value=values[i]) for i in range(N)]

                    with self.assertRaisesRegex(RuntimeError, "not implemented for"):
                        torch._foreach_addcmul(tensors, tensors1, tensors2, vals)

                    with self.assertRaisesRegex(RuntimeError, "not implemented for"):
                        torch._foreach_addcmul_(tensors, tensors1, tensors2, vals)
                    continue

                # Mimics cuda kernel dtype flow. With fp16/bf16 input, runs in fp32 and casts output back to fp16/bf16.
                control_dtype = torch.float32 if (self.device_type == 'cuda' and 
                                                  (dtype is torch.float16 or dtype is torch.bfloat16)) else dtype

                if not isinstance(vals, list):
                    expected = [torch.addcmul(tensors[i].to(dtype=control_dtype),
                                              tensors1[i].to(dtype=control_dtype),
                                              tensors2[i].to(dtype=control_dtype),
                                              value=values[0]).to(dtype=dtype) for i in range(N)]
                else:
                    expected = [torch.addcmul(tensors[i].to(dtype=control_dtype),
                                              tensors1[i].to(dtype=control_dtype),
                                              tensors2[i].to(dtype=control_dtype),
                                              value=values[i]).to(dtype=dtype) for i in range(N)]

                res = torch._foreach_addcmul(tensors, tensors1, tensors2, vals)
                torch._foreach_addcmul_(tensors, tensors1, tensors2, vals)
                self.assertEqual(res, tensors)
                self.assertEqual(tensors, expected)

                # test error cases
                for op in [torch._foreach_addcmul, torch._foreach_addcmul_]:
                    tensors = self._get_test_data(device, dtype, N)
                    tensors1 = self._get_test_data(device, dtype, N)
                    tensors2 = self._get_test_data(device, dtype, N)

                    with self.assertRaisesRegex(RuntimeError, "Tensor list must have same number of elements as scalar list."):
                        op(tensors, tensors1, tensors2, [2 for _ in range(N + 1)])

                    with self.assertRaisesRegex(RuntimeError, "Tensor list must have same number of elements as scalar list."):
                        op(tensors, tensors1, tensors2, [2 for _ in range(N - 1)])

                    tensors = self._get_test_data(device, dtype, N + 1)
                    with self.assertRaisesRegex(RuntimeError, "Tensor lists must have the same number of tensors, got 21 and 20"):
                        op(tensors, tensors1, tensors2, [2 for _ in range(N)])

                    tensors1 = self._get_test_data(device, dtype, N + 1)
                    with self.assertRaisesRegex(RuntimeError, "Tensor lists must have the same number of tensors, got 21 and 20"):
                        op(tensors, tensors1, tensors2, [2 for _ in range(N)])

    @dtypes(*torch.testing.get_all_dtypes())
    def test_addcdiv(self, device, dtype):
        for N in N_values:
            # There can be a single scalar or a list of scalars
            values = [2 + i for i in range(N)]
            for vals in [values[0], values]:
                tensors = self._get_test_data(device, dtype, N)
                tensors1 = self._get_test_data(device, dtype, N)
                tensors2 = self._get_test_data(device, dtype, N)

                # Integer division not supported
                if dtype in torch.testing.integral_types_and(torch.bool):
                    with self.assertRaisesRegex(RuntimeError, "Integer division with addcdiv is no longer supported"):
                        if not isinstance(vals, list):
                            expected = [torch.addcdiv(tensors[i], 
                                                      tensors1[i], 
                                                      tensors2[i], value=values[0]) for i in range(N)]
                        else:
                            expected = [torch.addcdiv(tensors[i], 
                                                      tensors1[i], 
                                                      tensors2[i], value=values[i]) for i in range(N)]

                    with self.assertRaisesRegex(RuntimeError, "Integer division with addcdiv is no longer supported"):
                        torch._foreach_addcdiv(tensors, tensors1, tensors2, vals)

                    with self.assertRaisesRegex(RuntimeError, "Integer division with addcdiv is no longer supported"):
                        torch._foreach_addcdiv_(tensors, tensors1, tensors2, vals)
                    continue

                # Not implemented
                if dtype == torch.half and self.device_type == 'cpu':
                    with self.assertRaisesRegex(RuntimeError, r"\"addcdiv_cpu_out\" not implemented for \'Half\'"):
                        if not isinstance(vals, list):
                            expected = [torch.addcdiv(tensors[i], tensors1[i], tensors2[i], value=values[0]) for i in range(N)]
                        else:
                            expected = [torch.addcdiv(tensors[i], tensors1[i], tensors2[i], value=values[i]) for i in range(N)]

                        with self.assertRaisesRegex(RuntimeError, r"\"addcdiv_cpu_out\" not implemented for \'Half\'"):
                            torch._foreach_addcdiv(tensors, tensors1, tensors2, vals)

                        with self.assertRaisesRegex(RuntimeError, r"\"addcdiv_cpu_out\" not implemented for \'Half\'"):
                            torch._foreach_addcdiv_(tensors, tensors1, tensors2, vals)

                # Not implemented
                if dtype in [torch.half, torch.bool] and self.device_type == 'cpu' or \
                   dtype in [torch.bfloat16] and self.device_type == 'cpu' or \
                   dtype in [torch.bool] and self.device_type == 'cuda':
                    with self.assertRaisesRegex(RuntimeError, "not implemented for"):
                        if not isinstance(vals, list):
                            expected = [torch.addcdiv(tensors[i], tensors1[i], tensors2[i], value=values[0]) for i in range(N)]
                        else:
                            expected = [torch.addcdiv(tensors[i], tensors1[i], tensors2[i], value=values[i]) for i in range(N)]

                    with self.assertRaisesRegex(RuntimeError, "not implemented for"):
                        torch._foreach_addcdiv(tensors, tensors1, tensors2, vals)

                    with self.assertRaisesRegex(RuntimeError, "not implemented for"):
                        torch._foreach_addcdiv_(tensors, tensors1, tensors2, vals)
                    continue

                # Mimics cuda kernel dtype flow. With fp16/bf16 input, runs in fp32 and casts output back to fp16/bf16.
                control_dtype = torch.float32 if (self.device_type == 'cuda' and 
                                                  (dtype is torch.float16 or dtype is torch.bfloat16)) else dtype

                if not isinstance(vals, list):
                    expected = [torch.addcdiv(tensors[i].to(dtype=control_dtype),
                                              tensors1[i].to(dtype=control_dtype),
                                              tensors2[i].to(dtype=control_dtype),
                                              value=values[0]).to(dtype=dtype) for i in range(N)]
                else:
                    expected = [torch.addcdiv(tensors[i].to(dtype=control_dtype),
                                              tensors1[i].to(dtype=control_dtype),
                                              tensors2[i].to(dtype=control_dtype),
                                              value=values[i]).to(dtype=dtype) for i in range(N)]

                res = torch._foreach_addcdiv(tensors, tensors1, tensors2, vals)
                torch._foreach_addcdiv_(tensors, tensors1, tensors2, vals)
                self.assertEqual(res, tensors)
                self.assertEqual(tensors, expected)

                # test error cases
                for op in [torch._foreach_addcdiv, torch._foreach_addcdiv_]:
                    tensors = self._get_test_data(device, dtype, N)
                    tensors1 = self._get_test_data(device, dtype, N)
                    tensors2 = self._get_test_data(device, dtype, N)

                    with self.assertRaisesRegex(RuntimeError, 
                                                "Tensor list must have same number of elements as scalar list."):
                        op(tensors, tensors1, tensors2, [2 for _ in range(N + 1)])

                    with self.assertRaisesRegex(RuntimeError,
                                                "Tensor list must have same number of elements as scalar list."):
                        op(tensors, tensors1, tensors2, [2 for _ in range(N - 1)])

                    tensors = self._get_test_data(device, dtype, N + 1)
                    with self.assertRaisesRegex(RuntimeError, 
                                                "Tensor lists must have the same number of tensors, got 21 and 20"):
                        op(tensors, tensors1, tensors2, [2 for _ in range(N)])

                    tensors1 = self._get_test_data(device, dtype, N + 1)
                    with self.assertRaisesRegex(RuntimeError, 
                                                "Tensor lists must have the same number of tensors, got 21 and 20"):
                        op(tensors, tensors1, tensors2, [2 for _ in range(N)])

    @dtypes(*torch.testing.get_all_dtypes())
    def test_min_max(self, device, dtype):
        for N in N_values:
            tensors1 = self._get_test_data(device, dtype, N)
            tensors2 = self._get_test_data(device, dtype, N)

            if dtype in [torch.complex64, torch.complex128]:
                with self.assertRaisesRegex(RuntimeError, "maximum does not support complex inputs."):
                    [torch.max(tensors1[i], tensors2[i]) for i in range(N)]

                with self.assertRaisesRegex(RuntimeError, "minimum does not support complex inputs."):
                    [torch.min(tensors1[i], tensors2[i]) for i in range(N)]

                with self.assertRaisesRegex(RuntimeError, "foreach_maximum/foreach_minimum is not supported for complex inputs"):
                    torch._foreach_maximum(tensors1, tensors2)

                with self.assertRaisesRegex(RuntimeError, "foreach_maximum/foreach_minimum is not supported for complex inputs"):
                    torch._foreach_minimum(tensors1, tensors2)

                continue

            expected_max = [torch.max(tensors1[i], tensors2[i]) for i in range(N)]
            res_max = torch._foreach_maximum(tensors1, tensors2)
            self.assertEqual(res_max, expected_max)

            expected_min = [torch.min(tensors1[i], tensors2[i]) for i in range(N)]
            res_min = torch._foreach_minimum(tensors1, tensors2)
            self.assertEqual(res_min, expected_min)

    @dtypes(*(torch.testing.get_all_fp_dtypes()))
    def test_max_min_float_inf_nan(self, device, dtype):
        a = [
            torch.tensor([float('inf')], device=device, dtype=dtype),
            torch.tensor([-float('inf')], device=device, dtype=dtype),
            torch.tensor([float('nan')], device=device, dtype=dtype),
            torch.tensor([float('nan')], device=device, dtype=dtype)
        ]

        b = [
            torch.tensor([-float('inf')], device=device, dtype=dtype),
            torch.tensor([float('inf')], device=device, dtype=dtype),
            torch.tensor([float('inf')], device=device, dtype=dtype),
            torch.tensor([float('nan')], device=device, dtype=dtype)
        ]

        expected = [torch.max(a1, b1) for a1, b1 in zip(a, b)]
        res = torch._foreach_maximum(a, b)
        self.assertEqual(expected, res)

        expected = [torch.min(a1, b1) for a1, b1 in zip(a, b)]
        res = torch._foreach_minimum(a, b)
        self.assertEqual(expected, res)

    @dtypes(*(torch.testing.get_all_fp_dtypes()))
    def test_max_min_inf_nan(self, device, dtype):
        a = [
            torch.tensor([inf], device=device, dtype=dtype),
            torch.tensor([-inf], device=device, dtype=dtype),
            torch.tensor([nan], device=device, dtype=dtype),
            torch.tensor([nan], device=device, dtype=dtype)
        ]

        b = [
            torch.tensor([-inf], device=device, dtype=dtype),
            torch.tensor([inf], device=device, dtype=dtype),
            torch.tensor([inf], device=device, dtype=dtype),
            torch.tensor([nan], device=device, dtype=dtype)
        ]

        expected_max = [torch.max(a1, b1) for a1, b1 in zip(a, b)]
        res_max = torch._foreach_maximum(a, b)
        self.assertEqual(expected_max, res_max)

        expected_min = [torch.min(a1, b1) for a1, b1 in zip(a, b)]
        res_min = torch._foreach_minimum(a, b)
        self.assertEqual(expected_min, res_min)

    #
    # Ops with scalar
    #
    @skipCUDAIfRocm
    @dtypes(*torch.testing.get_all_dtypes())
    def test_int_scalar(self, device, dtype):
        for N in N_values:
            for foreach_bin_op, foreach_bin_op_, torch_bin_op in self.bin_ops:
                tensors = self._get_test_data(device, dtype, N)
                scalar = 3

                if dtype == torch.bool:
                    if foreach_bin_op == torch._foreach_sub:
                        with self.assertRaisesRegex(RuntimeError, "Subtraction, the `-` operator,"):
                            res = foreach_bin_op(tensors, scalar)
                        with self.assertRaisesRegex(RuntimeError, "Subtraction, the `-` operator,"):
                            expected = [torch_bin_op(t, scalar) for t in tensors]

                        # Test In-place
                        with self.assertRaisesRegex(RuntimeError, "Subtraction, the `-` operator,"):
                            foreach_bin_op_(tensors, scalar)

                        with self.assertRaisesRegex(RuntimeError, "Subtraction, the `-` operator,"):
                            [t.sub_(scalar) for t in tensors]
                        continue

                    res = foreach_bin_op(tensors, scalar)
                    expected = [torch_bin_op(t, scalar) for t in tensors]
                    self.assertEqual(res, expected)

                    # Test In-place
                    with self.assertRaisesRegex(RuntimeError, "can't be cast to the desired output type"):
                        foreach_bin_op_(tensors, scalar)

                    with self.assertRaisesRegex(RuntimeError, "can't be cast to the desired output type"):
                        [t.div_(scalar) for t in tensors]

                    with self.assertRaisesRegex(RuntimeError, "can't be cast to the desired output type"):
                        [t.mul_(scalar) for t in tensors]

                    with self.assertRaisesRegex(RuntimeError, "can't be cast to the desired output type"):
                        [t.add_(scalar) for t in tensors]

                    with self.assertRaisesRegex(RuntimeError, "Subtraction, the `-` operator, with a bool"):
                        [t.sub_(scalar) for t in tensors]
                    continue

                expected = [torch_bin_op(t, scalar) for t in tensors]
                res = foreach_bin_op(tensors, scalar)

                # In case of In-place division with integers, we can't change the dtype
                if foreach_bin_op_ == torch._foreach_div_ and dtype in torch.testing.integral_types():
                    with self.assertRaisesRegex(RuntimeError, "can't be cast to the desired output type"):
                        [t.div_(scalar) for t in tensors]

                    with self.assertRaisesRegex(RuntimeError, "can't be cast to the desired output type"):
                        torch._foreach_div_(tensors, scalar)
                    continue

                self.assertEqual(res, expected)

                # In case of In-place op, we can't change the dtype
<<<<<<< HEAD
                if (expected[0].dtype == dtype):
                    foreach_bin_op_(tensors, scalar)
                    self.assertEqual(tensors, expected)
                else:
                    with self.assertRaisesRegex(RuntimeError, "can't be cast to the desired output type"):
                        foreach_bin_op_(tensors, scalar)

=======
                foreach_bin_op_(tensors, scalar)
                self.assertEqual(tensors, expected)

    # TODO[Fix scalar list]:
    # We need to update codegen to correctly handle function overloads with float[] and int[].
    # As optimizers work with float tensors, the result will always be torch.float32 for now.
    # Current schema is using 'float[]' as scalar list type.
>>>>>>> 05058ee5
    @skipCUDAIfRocm
    @dtypes(*torch.testing.get_all_dtypes())
    def test_int_scalarlist(self, device, dtype):
        for N in N_values:
            for foreach_bin_op, foreach_bin_op_, torch_bin_op in self.bin_ops:
                tensors = self._get_test_data(device, dtype, N)
                scalars = [1 for _ in range(N)]

                # special case around bool
                if dtype == torch.bool:
                    # out of place
                    if foreach_bin_op == torch._foreach_sub:
                        with self.assertRaisesRegex(RuntimeError, "Subtraction, the `-` operator, with a bool"): 
                            expected = [torch_bin_op(t, s) for t, s in zip(tensors, scalars)]

                        with self.assertRaisesRegex(RuntimeError, "Subtraction, the `-` operator, with a bool"): 
                            res = foreach_bin_op(tensors, scalars)

                        with self.assertRaisesRegex(RuntimeError, "Subtraction, the `-` operator, with a bool"): 
                            [t.sub_(scalar) for t, scalar in zip(tensors, scalars)]

                        with self.assertRaisesRegex(RuntimeError, "Subtraction, the `-` operator, with a bool"): 
                            foreach_bin_op_(tensors, scalars)
                        continue
                    else:
                        expected = [torch_bin_op(t, s) for t, s in zip(tensors, scalars)]
                        res = foreach_bin_op(tensors, scalars)
                        self.assertEqual(res, expected)

                    # test In-place
                    with self.assertRaisesRegex(RuntimeError, "can't be cast to the desired output type"):
                        [t.div_(scalar) for t, scalar in zip(tensors, scalars)]

                    with self.assertRaisesRegex(RuntimeError, "can't be cast to the desired output type"):
                        foreach_bin_op_(tensors, scalars)
                    continue

                # out of place
                expected = [torch_bin_op(t, s) for t, s in zip(tensors, scalars)]
                res = foreach_bin_op(tensors, scalars)
                self.assertEqual(res, expected)

                # in-place
                if foreach_bin_op_ == torch._foreach_div_ and dtype in torch.testing.integral_types():
                    with self.assertRaisesRegex(RuntimeError, "can't be cast to the desired output type"):
                        [t.div_(scalar) for t, scalar in zip(tensors, scalars)]

                    with self.assertRaisesRegex(RuntimeError, "can't be cast to the desired output type"):
                        torch._foreach_div_(tensors, scalars)
                else:
                    foreach_bin_op_(tensors, scalars)
                    self.assertEqual(tensors, res)

    @skipCUDAIfRocm
    @dtypes(*torch.testing.get_all_dtypes())
    def test_float_scalar(self, device, dtype):
        for N in N_values:
            for foreach_bin_op, foreach_bin_op_, torch_bin_op in self.bin_ops:
                tensors = self._get_test_data(device, dtype, N)
                scalar = 3.3

                # Bool case
                if dtype == torch.bool:
                    if foreach_bin_op == torch._foreach_sub:
                        with self.assertRaisesRegex(RuntimeError, "Subtraction, the `-` operator"):
                            foreach_bin_op_(tensors, scalar)

                        with self.assertRaisesRegex(RuntimeError, "Subtraction, the `-` operator"):
                            foreach_bin_op(tensors, scalar)
                    continue

                # Mimics cuda kernel dtype flow. With fp16/bf16 input, runs in fp32 and casts output back to fp16/bf16.
                control_dtype = torch.float32 if (self.device_type == 'cuda' and
                                                  (dtype in [torch.float16, torch.bfloat16])) else dtype
                expected = [torch_bin_op(t.to(dtype=control_dtype), scalar) for t in tensors]
                if (dtype in [torch.float16, torch.bfloat16]):
                    expected = [e.to(dtype=dtype) for e in expected]

                # test out of place
                res = foreach_bin_op(tensors, scalar)
                if (dtype is torch.float16 or dtype is torch.bfloat16) and TEST_WITH_ROCM:
                    self.assertEqual(res, expected, atol=1.e-3, rtol=self.dtype_precisions[dtype][0])
                else:
                    self.assertEqual(res, expected)

                # test In-place
                if dtype in torch.testing.integral_types():
                    with self.assertRaisesRegex(RuntimeError, "result type Float can't be cast to the desired output type"):
                        foreach_bin_op_(tensors, scalar)
                    continue

                foreach_bin_op_(tensors, scalar)
                if (dtype is torch.float16 or dtype is torch.bfloat16) and TEST_WITH_ROCM:
                    self.assertEqual(tensors, expected, atol=1.e-3, rtol=self.dtype_precisions[dtype][0])
                else:
                    self.assertEqual(tensors, expected)

    @skipCUDAIfRocm
    @dtypes(*torch.testing.get_all_dtypes())
    def test_float_scalarlist(self, device, dtype):
        for N in N_values:
            for foreach_bin_op, foreach_bin_op_, torch_bin_op in self.bin_ops:
                tensors = self._get_test_data(device, dtype, N)
                scalars = [1.1 for _ in range(N)]

                # Bool case
                if dtype == torch.bool:
                    if foreach_bin_op == torch._foreach_sub:
                        with self.assertRaisesRegex(RuntimeError, "Subtraction, the `-` operator, with a bool tensor"): 
                            expected = [torch_bin_op(t, s) for t, s in zip(tensors, scalars)]

                        with self.assertRaisesRegex(RuntimeError, "Subtraction, the `-` operator, with a bool tensor"): 
                            res = foreach_bin_op(tensors, scalars)

                        with self.assertRaisesRegex(RuntimeError, "Subtraction, the `-` operator, with a bool tensor"): 
                            [t.sub_(scalar) for t, scalar in zip(tensors, scalars)]

                        with self.assertRaisesRegex(RuntimeError, "Subtraction, the `-` operator, with a bool tensor"): 
                            foreach_bin_op_(tensors, scalars)
                        continue

                    res = foreach_bin_op(tensors, scalars)
                    expected = [torch_bin_op(t, s) for t, s in zip(tensors, scalars)]
                    self.assertEqual(res, expected)

                    with self.assertRaisesRegex(RuntimeError, "result type Float can't be cast to the desired output type"):
                        foreach_bin_op_(tensors, scalars)
                    continue

                # If incoming dtype is float16 or bfloat16, runs in float32 and casts output back to dtype.
                control_dtype = torch.float32 if (self.device_type == 'cuda' and
                                                  (dtype is torch.float16 or dtype is torch.bfloat16)) else dtype
                expected = [torch_bin_op(t.to(dtype=control_dtype), s) for t, s in zip(tensors, scalars)]
                if (dtype is torch.float16 or dtype is torch.bfloat16):
                    expected = [e.to(dtype=dtype) for e in expected]

                res = foreach_bin_op(tensors, scalars)

                if dtype in torch.testing.integral_types() and self.device_type == 'cuda':
                    self.assertEqual(res, expected)
                    with self.assertRaisesRegex(RuntimeError, "result type Float can't be cast to the desired output type"):
                        foreach_bin_op_(tensors, scalars)
                    continue
                else:
                    if (dtype is torch.float16 or dtype is torch.bfloat16) and TEST_WITH_ROCM:
                        self.assertEqual(res, expected, atol=1.e-3, rtol=self.dtype_precisions[dtype][0])
                    else:
                        self.assertEqual(res, expected)

                if dtype in torch.testing.integral_types() and self.device_type == "cpu":
                    with self.assertRaisesRegex(RuntimeError, "result type Float can't be cast to the desired output type"):
                        foreach_bin_op_(tensors, scalars)
                    continue

                foreach_bin_op_(tensors, scalars)
                if (dtype is torch.float16 or dtype is torch.bfloat16) and TEST_WITH_ROCM:
                    self.assertEqual(tensors, expected, atol=1.e-3, rtol=self.dtype_precisions[dtype][0])
                else:
                    self.assertEqual(tensors, expected)

    @skipCUDAIfRocm
    @dtypes(*torch.testing.get_all_dtypes())
    def test_complex_scalar(self, device, dtype):
        for N in N_values:
            for foreach_bin_op, foreach_bin_op_, torch_bin_op in self.bin_ops:
                tensors = self._get_test_data(device, dtype, N)
                scalar = 3 + 5j

                # Bool case
                if dtype == torch.bool:
                    if foreach_bin_op == torch._foreach_sub:
                        with self.assertRaisesRegex(RuntimeError, "Subtraction, the `-` operator,"):
                            foreach_bin_op_(tensors, scalar)

                        with self.assertRaisesRegex(RuntimeError, "Subtraction, the `-` operator,"):
                            foreach_bin_op(tensors, scalar)
                    continue

                res = foreach_bin_op(tensors, scalar)
                expected = [torch_bin_op(t, scalar) for t in tensors]
                self.assertEqual(res, expected)

                if dtype in torch.testing.get_all_fp_dtypes() and self.device_type == 'cuda':
                    with self.assertRaisesRegex(RuntimeError, "can't be cast to the desired output type"):
                        foreach_bin_op_(tensors, scalar)
                    continue

                if dtype not in [torch.complex64, torch.complex128]:
                    with self.assertRaisesRegex(RuntimeError, "can't be cast to the desired output type"):
                        foreach_bin_op_(tensors, scalar)
                else:
                    foreach_bin_op_(tensors, scalar)
                    self.assertEqual(res, tensors)

    @skipCUDAIfRocm
    @dtypes(*torch.testing.get_all_dtypes())
    def test_complex_scalarlist(self, device, dtype):
        for N in N_values:
            for foreach_bin_op, foreach_bin_op_, torch_bin_op in self.bin_ops:
                tensors = self._get_test_data(device, dtype, N)
                scalars = [3 + 5j for _ in range(N)]

                # Bool case
                if dtype == torch.bool:
                    if foreach_bin_op == torch._foreach_sub:
                        with self.assertRaisesRegex(RuntimeError, "Subtraction, the `-` operator"):
                            foreach_bin_op_(tensors, scalars)

                        with self.assertRaisesRegex(RuntimeError, "Subtraction, the `-` operator"):
                            foreach_bin_op(tensors, scalars)
                    continue

                expected = [torch_bin_op(t, s) for t, s in zip(tensors, scalars)]
                res = foreach_bin_op(tensors, scalars)
                self.assertEqual(res, expected)

                if dtype not in [torch.complex64, torch.complex128]:
                    with self.assertRaisesRegex(RuntimeError, "can't be cast to the desired output type"):
                        foreach_bin_op_(tensors, scalars)
                else:
                    foreach_bin_op_(tensors, scalars)
                    self.assertEqual(res, tensors)

    @skipCUDAIfRocm
    @dtypes(*torch.testing.get_all_dtypes())
    def test_bool_scalar(self, device, dtype):
        for N in N_values:
            for foreach_bin_op, foreach_bin_op_, torch_bin_op in self.bin_ops:
                tensors = self._get_test_data(device, dtype, N)
                scalar = True

                if foreach_bin_op == torch._foreach_sub:
                    with self.assertRaisesRegex(RuntimeError, "Subtraction, the `-` operator"):
                        expected = [torch_bin_op(t, scalar) for t in tensors]

                    with self.assertRaisesRegex(RuntimeError, "Subtraction, the `-` operator"):
                        foreach_bin_op(tensors, scalar)

                    with self.assertRaisesRegex(RuntimeError, "Subtraction, the `-` operator"):
                        foreach_bin_op_(tensors, scalar)
                    continue

                expected = [torch_bin_op(t, scalar) for t in tensors]
                res = foreach_bin_op(tensors, scalar)
                self.assertEqual(expected, res)

                if dtype in torch.testing.integral_types_and(torch.bool) and foreach_bin_op == torch._foreach_div:
                    with self.assertRaisesRegex(RuntimeError, "can't be cast to the desired output"):
                        foreach_bin_op_(tensors, scalar)
                else:
                    foreach_bin_op_(tensors, scalar)
                    self.assertEqual(tensors, res)

    @skipCUDAIfRocm
    @dtypes(*torch.testing.get_all_dtypes())
    def test_bool_scalarlist(self, device, dtype):
        for N in N_values:
            for foreach_bin_op, foreach_bin_op_, torch_bin_op in self.bin_ops:
                tensors = self._get_test_data(device, dtype, N)
                scalars = [True for _ in range(N)]

                if foreach_bin_op == torch._foreach_sub:
                    with self.assertRaisesRegex(RuntimeError, "Subtraction, the `-` operator"):
                        expected = [torch_bin_op(t, s) for t, s in zip(tensors, scalars)]

                    with self.assertRaisesRegex(RuntimeError, "Subtraction, the `-` operator"):
                        foreach_bin_op(tensors, scalars)

                    with self.assertRaisesRegex(RuntimeError, "Subtraction, the `-` operator"):
                        foreach_bin_op_(tensors, scalars)
                    continue

                expected = [torch_bin_op(t, s) for t, s in zip(tensors, scalars)]
                res = foreach_bin_op(tensors, scalars)
                self.assertEqual(expected, res)

                if dtype in torch.testing.integral_types_and(torch.bool) and foreach_bin_op == torch._foreach_div:
                    with self.assertRaisesRegex(RuntimeError, "can't be cast to the desired output"):
                        foreach_bin_op_(tensors, scalars)
                else:
                    foreach_bin_op_(tensors, scalars)
                    self.assertEqual(tensors, res)

    @dtypes(*torch.testing.get_all_dtypes())
    def test_add_with_different_size_tensors(self, device, dtype):
        if dtype == torch.bool:
            return
        tensors = [torch.zeros(10 + n, 10 + n, device=device, dtype=dtype) for n in range(10)]
        expected = [torch.ones(10 + n, 10 + n, device=device, dtype=dtype) for n in range(10)]

        torch._foreach_add_(tensors, 1)
        self.assertEqual(expected, tensors)

    @dtypes(*torch.testing.get_all_dtypes())
    def test_add_scalar_with_empty_list_and_empty_tensor(self, device, dtype):
        for tensors in [[torch.randn([0])]]:
            res = torch._foreach_add(tensors, 1)
            self.assertEqual(res, tensors)

            torch._foreach_add_(tensors, 1)
            self.assertEqual(res, tensors)

        with self.assertRaisesRegex(RuntimeError, "There were no tensor arguments to this function"):
            torch._foreach_add([], 1)

        with self.assertRaisesRegex(RuntimeError, "There were no tensor arguments to this function"):
            torch._foreach_add_([], 1)

    @dtypes(*torch.testing.get_all_dtypes())
    def test_add_scalar_with_overlapping_tensors(self, device, dtype):
        tensors = [torch.ones(1, 1, device=device, dtype=dtype).expand(2, 1, 3)]
        expected = [torch.tensor([[[2, 2, 2]], [[2, 2, 2]]], dtype=dtype, device=device)]

        # bool tensor + 1 will result in int64 tensor
        if dtype == torch.bool:
            expected[0] = expected[0].to(torch.int64).add(1)

        res = torch._foreach_add(tensors, 1)
        self.assertEqual(res, expected)

    #
    # Ops with list
    #
    def test_bin_op_list_error_cases(self, device):
        for bin_op, bin_op_, _ in self.bin_ops:
            tensors1 = []
            tensors2 = []

            # Empty lists
            with self.assertRaisesRegex(RuntimeError, "There were no tensor arguments to this function"):
                bin_op(tensors1, tensors2)
            with self.assertRaisesRegex(RuntimeError, "There were no tensor arguments to this function"):
                bin_op_(tensors1, tensors2)

            # One empty list
            tensors1.append(torch.tensor([1], device=device))
            with self.assertRaisesRegex(RuntimeError, "Tensor list must have same number of elements as scalar list."):
                bin_op(tensors1, tensors2)
            with self.assertRaisesRegex(RuntimeError, "Tensor list must have same number of elements as scalar list."):
                bin_op_(tensors1, tensors2)

            # Lists have different amount of tensors
            tensors2.append(torch.tensor([1], device=device))
            tensors2.append(torch.tensor([1], device=device))
            with self.assertRaisesRegex(RuntimeError, "Tensor lists must have the same number of tensors, got 1 and 2"):
                bin_op(tensors1, tensors2)
            with self.assertRaisesRegex(RuntimeError, "Tensor lists must have the same number of tensors, got 1 and 2"):
                bin_op_(tensors1, tensors2)

            # different devices
            if torch.cuda.is_available() and torch.cuda.device_count() > 1:
                tensor1 = torch.zeros(10, 10, device="cuda:0")
                tensor2 = torch.ones(10, 10, device="cuda:1")
                with self.assertRaisesRegex(RuntimeError, "Expected all tensors to be on the same device"):
                    bin_op([tensor1], [tensor2])
                with self.assertRaisesRegex(RuntimeError, "Expected all tensors to be on the same device"):
                    bin_op_([tensor1], [tensor2])

            # Corresponding tensors with different sizes
            tensors1 = [torch.zeros(10, 10, device=device) for _ in range(10)]
            tensors2 = [torch.ones(11, 11, device=device) for _ in range(10)]
            with self.assertRaisesRegex(RuntimeError, "Corresponding tensors in lists must have the same size"):
                bin_op(tensors1, tensors2)
            with self.assertRaisesRegex(RuntimeError, r", got \[10, 10\] and \[11, 11\]"):
                bin_op_(tensors1, tensors2)

    @dtypes(*tuple(itertools.combinations_with_replacement(torch.testing.get_all_dtypes(), 2)))
    def test_add_list(self, device, dtypes):
        for N in N_values:
            tensors1 = self._get_test_data(device, dtypes[0], N)
            tensors2 = self._get_test_data(device, dtypes[1], N)
            expected = [torch.add(tensors1[i], tensors2[i]) for i in range(N)]
            res = torch._foreach_add(tensors1, tensors2)
            self.assertEqual(res, expected)

            if dtypes[0] == dtypes[1]:
                torch._foreach_add_(tensors1, tensors2)
                self.assertEqual(res, tensors1)
            else:
                if dtypes[0] not in [torch.complex32, torch.complex64, torch.complex128] and \
                   dtypes[1] in [torch.complex32, torch.complex64, torch.complex128]:
                    with self.assertRaisesRegex(RuntimeError, "can't be cast to the desired output type"):
                        torch._foreach_add_(tensors1, tensors2)

                    with self.assertRaisesRegex(RuntimeError, "can't be cast to the desired output type"):
                        expected_ = [torch.clone(tensors1[i]).add_(tensors2[i]) for i in range(N)]

                elif dtypes[0] in torch.testing.integral_types() and dtypes[1] in torch.testing.floating_types_and(torch.bfloat16, torch.float16):
                    with self.assertRaisesRegex(RuntimeError, "can't be cast to the desired output type"):
                        torch._foreach_add_(tensors1, tensors2)

                    with self.assertRaisesRegex(RuntimeError, "can't be cast to the desired output type"):
                        expected_ = [torch.clone(tensors1[i]).add_(tensors2[i]) for i in range(N)]
                else:
                    expected_ = [torch.clone(tensors1[i]).add_(tensors2[i]) for i in range(N)]
                    torch._foreach_add_(tensors1, tensors2)
                    self.assertEqual(expected_, tensors1)

    @dtypes(*tuple(itertools.combinations_with_replacement(torch.testing.get_all_dtypes(), 2)))
    def test_sub_list(self, device, dtypes):
        for N in N_values:
            tensors1 = self._get_test_data(device, dtypes[0], N)
            tensors2 = self._get_test_data(device, dtypes[1], N)
            if dtypes[0] == torch.bool or dtypes[1] == torch.bool:
                with self.assertRaisesRegex(RuntimeError, "Subtraction, the `-` operator,"):
                    expected = [torch.sub(tensors1[i], tensors2[i]) for i in range(N)]

                with self.assertRaisesRegex(RuntimeError, "Subtraction, the `-` operator,"):
                    res = torch._foreach_sub(tensors1, tensors2)
            else:
                if dtypes[0] not in [torch.complex32, torch.complex64, torch.complex128] and \
                   dtypes[1] in [torch.complex32, torch.complex64, torch.complex128]:
                    with self.assertRaisesRegex(RuntimeError, "can't be cast to the desired output type"):
                        torch._foreach_sub_(tensors1, tensors2)

                    with self.assertRaisesRegex(RuntimeError, "can't be cast to the desired output type"):
                        expected_ = [torch.clone(tensors1[i]).sub_(tensors2[i]) for i in range(N)]

                elif dtypes[0] in torch.testing.integral_types() and dtypes[1] in torch.testing.floating_types_and(torch.bfloat16, torch.float16):
                    with self.assertRaisesRegex(RuntimeError, "can't be cast to the desired output type"):
                        torch._foreach_sub_(tensors1, tensors2)

                    with self.assertRaisesRegex(RuntimeError, "can't be cast to the desired output type"):
                        expected_ = [torch.clone(tensors1[i]).sub_(tensors2[i]) for i in range(N)]
                else:
                    expected_ = [torch.clone(tensors1[i]).sub_(tensors2[i]) for i in range(N)]
                    torch._foreach_sub_(tensors1, tensors2)
                    self.assertEqual(expected_, tensors1)

    @dtypes(*tuple(itertools.combinations_with_replacement(torch.testing.get_all_dtypes(), 2)))
    def test_mul_list(self, device, dtypes):
        for N in N_values:
            tensors1 = self._get_test_data(device, dtypes[0], N)
            tensors2 = self._get_test_data(device, dtypes[1], N)
            expected = [torch.mul(tensors1[i], tensors2[i]) for i in range(N)]
            res = torch._foreach_mul(tensors1, tensors2)
            self.assertEqual(res, expected)

            if dtypes[0] not in [torch.complex32, torch.complex64, torch.complex128] and \
               dtypes[1] in [torch.complex32, torch.complex64, torch.complex128]:
                with self.assertRaisesRegex(RuntimeError, "can't be cast to the desired output type"):
                    torch._foreach_mul_(tensors1, tensors2)

                with self.assertRaisesRegex(RuntimeError, "can't be cast to the desired output type"):
                    expected_ = [torch.clone(tensors1[i]).mul_(tensors2[i]) for i in range(N)]
            elif dtypes[0] in torch.testing.integral_types() and dtypes[1] in torch.testing.floating_types_and(torch.bfloat16, torch.float16):
                with self.assertRaisesRegex(RuntimeError, "can't be cast to the desired output type"):
                    torch._foreach_mul_(tensors1, tensors2)

                with self.assertRaisesRegex(RuntimeError, "can't be cast to the desired output type"):
                    expected_ = [torch.clone(tensors1[i]).mul_(tensors2[i]) for i in range(N)]
            else:
                expected_ = [torch.clone(tensors1[i]).mul_(tensors2[i]) for i in range(N)]
                torch._foreach_mul_(tensors1, tensors2)
                self.assertEqual(expected_, tensors1)

    @dtypes(*tuple(itertools.combinations_with_replacement(torch.testing.get_all_dtypes(), 2)))
    def test_div_list(self, device, dtypes):
        for N in N_values:
            tensors1 = self._get_test_data(device, dtypes[0], N)
            tensors2 = self._get_test_data(device, dtypes[1], N)

            if dtypes[0] in torch.testing.integral_types_and(torch.bool):
                # In case of In-place division with integers, we can't change the dtype
                with self.assertRaisesRegex(RuntimeError, "can't be cast to the desired output type"):
                    expected_ = [torch.clone(tensors1[i]).div_(tensors2[i]) for i in range(N)]

                with self.assertRaisesRegex(RuntimeError, "can't be cast to the desired output type"):
                    torch._foreach_div_(tensors1, tensors2)

                continue

            expected = [torch.div(tensors1[i], tensors2[i]) for i in range(N)]
            res = torch._foreach_div(tensors1, tensors2)
            self.assertEqual(res, expected)

            if dtypes[0] not in [torch.complex32, torch.complex64, torch.complex128] and \
               dtypes[1] in [torch.complex32, torch.complex64, torch.complex128]:
                with self.assertRaisesRegex(RuntimeError, "can't be cast to the desired output type"):
                    torch._foreach_div_(tensors1, tensors2)

                with self.assertRaisesRegex(RuntimeError, "can't be cast to the desired output type"):
                    expected_ = [torch.clone(tensors1[i]).div_(tensors2[i]) for i in range(N)]
            elif dtypes[0] in torch.testing.integral_types() and dtypes[1] in torch.testing.floating_types_and(torch.bfloat16, torch.float16):
                with self.assertRaisesRegex(RuntimeError, "can't be cast to the desired output type"):
                    torch._foreach_div_(tensors1, tensors2)

                with self.assertRaisesRegex(RuntimeError, "can't be cast to the desired output type"):
                    expected_ = [torch.clone(tensors1[i]).div_(tensors2[i]) for i in range(N)]
            else:
                expected_ = [torch.clone(tensors1[i]).div_(tensors2[i]) for i in range(N)]
                torch._foreach_div_(tensors1, tensors2)
                self.assertEqual(expected_, tensors1)

    @dtypes(*torch.testing.get_all_dtypes())
    def test_add_list_different_sizes(self, device, dtype):
        tensors1 = [torch.zeros(10 + n, 10 + n, device=device, dtype=dtype) for n in range(10)]
        tensors2 = [torch.ones(10 + n, 10 + n, device=device, dtype=dtype) for n in range(10)]
        expected = [torch.add(a, b) for a, b in zip(tensors1, tensors2)]

        res = torch._foreach_add(tensors1, tensors2)
        self.assertEqual(res, expected)

        torch._foreach_add_(tensors1, tensors2)
        self.assertEqual(expected, tensors1)

    @unittest.skipIf(not torch.cuda.is_available(), "CUDA not found")
    @dtypes(*torch.testing.get_all_dtypes())
    def test_add_list_slow_path(self, device, dtype):
        # different strides
        tensor1 = torch.zeros(10, 10, device=device, dtype=dtype)
        tensor2 = torch.ones(10, 10, device=device, dtype=dtype)
        res = torch._foreach_add([tensor1], [tensor2.t()])
        torch._foreach_add_([tensor1], [tensor2])
        self.assertEqual(res, [tensor1])

        # non contiguous
        tensor1 = torch.randn(5, 2, 1, 3, device=device)[:, 0]
        tensor2 = torch.randn(5, 2, 1, 3, device=device)[:, 0]
        self.assertFalse(tensor1.is_contiguous())
        self.assertFalse(tensor2.is_contiguous())
        res = torch._foreach_add([tensor1], [tensor2])
        torch._foreach_add_([tensor1], [tensor2])
        self.assertEqual(res, [tensor1])

instantiate_device_type_tests(TestForeach, globals())

if __name__ == '__main__':
    run_tests()<|MERGE_RESOLUTION|>--- conflicted
+++ resolved
@@ -28,612 +28,6 @@
 
         return tensors
 
-<<<<<<< HEAD
-    #
-    # Unary ops
-    #
-    @dtypes(*torch.testing.get_all_dtypes())
-    def test_neg(self, device, dtype):
-        for N in N_values:
-            tensors = self._get_test_data(device, dtype, N)
-
-            # Negation, the `-` operator, on a bool tensor is not supported.
-            if dtype == torch.bool:
-                with self.assertRaisesRegex(RuntimeError, "Negation, the `-` operator, on a bool tensor is not supported"):
-                    expected = [torch.neg(tensors[i]) for i in range(N)]
-
-                with self.assertRaisesRegex(RuntimeError, "Negation, the `-` operator, on a bool tensor is not supported"):
-                    res = torch._foreach_neg(tensors)
-
-                with self.assertRaisesRegex(RuntimeError, "Negation, the `-` operator, on a bool tensor is not supported"):
-                    torch._foreach_neg_(tensors)
-
-                continue
-
-            expected = [torch.neg(tensors[i]) for i in range(N)]
-            res = torch._foreach_neg(tensors)
-            torch._foreach_neg_(tensors)
-            self.assertEqual(res, expected)
-            self.assertEqual(tensors, expected)
-
-    @dtypes(*torch.testing.get_all_dtypes())
-    def test_sqrt(self, device, dtype):
-        for N in N_values:
-            tensors = self._get_test_data(device, dtype, N)
-
-            if dtype in [torch.half] and self.device_type == 'cpu':
-                with self.assertRaisesRegex(RuntimeError, "not implemented"):
-                    expected = [torch.sqrt(tensors[i]) for i in range(N)]
-
-                with self.assertRaisesRegex(RuntimeError, "not implemented"):
-                    torch._foreach_sqrt(tensors)
-
-                with self.assertRaisesRegex(RuntimeError, "not implemented"):
-                    torch._foreach_sqrt_(tensors)
-                continue
-
-            expected = [torch.sqrt(tensors[i]) for i in range(N)]
-            res = torch._foreach_sqrt(tensors)
-            self.assertEqual(res, expected)
-
-            if dtype in torch.testing.integral_types_and(torch.bool):
-                with self.assertRaisesRegex(RuntimeError, "result type Float can't be cast to the desired output type"):
-                    [tensors[i].sqrt_() for i in range(N)]
-
-                with self.assertRaisesRegex(RuntimeError, "result type Float can't be cast to the desired output type"):
-                    torch._foreach_sqrt_(tensors)
-            else:
-                torch._foreach_sqrt_(tensors)
-                self.assertEqual(tensors, expected)
-
-    @dtypes(*torch.testing.get_all_dtypes())
-    def test_exp(self, device, dtype):
-        for N in N_values:
-            tensors = self._get_test_data(device, dtype, N)
-
-            if dtype in torch.testing.integral_types_and(torch.bool) or \
-               dtype in [torch.half] and self.device_type == 'cpu':
-                with self.assertRaisesRegex(RuntimeError, "not implemented"):
-                    expected = [torch.exp(tensors[i]) for i in range(N)]
-
-                with self.assertRaisesRegex(RuntimeError, "not implemented"):
-                    torch._foreach_exp(tensors)
-
-                with self.assertRaisesRegex(RuntimeError, "not implemented"):
-                    torch._foreach_exp_(tensors)
-                continue
-
-            expected = [torch.exp(tensors[i]) for i in range(N)]
-            res = torch._foreach_exp(tensors)
-            torch._foreach_exp_(tensors)
-            self.assertEqual(res, expected)
-            self.assertEqual(tensors, expected)
-
-    @dtypes(*torch.testing.get_all_dtypes())
-    def test_acos(self, device, dtype):
-        for N in N_values:
-            tensors = self._get_test_data(device, dtype, N)
-
-            if dtype in [torch.half] and self.device_type == 'cpu' or \
-               dtype in [torch.bfloat16] and self.device_type == 'cuda':
-                with self.assertRaisesRegex(RuntimeError, "not implemented"):
-                    expected = [torch.acos(tensors[i]) for i in range(N)]
-
-                with self.assertRaisesRegex(RuntimeError, "not implemented"):
-                    torch._foreach_acos(tensors)
-
-                with self.assertRaisesRegex(RuntimeError, "not implemented"):
-                    torch._foreach_acos_(tensors)
-                continue
-
-            # out of place
-            expected = [torch.acos(tensors[i]) for i in range(N)]
-            res = torch._foreach_acos(tensors)
-            self.assertEqual(res, expected)
-
-            # In-place
-            if dtype in torch.testing.integral_types_and(torch.bool):
-                with self.assertRaisesRegex(RuntimeError, "result type Float can't be cast to the desired output type"):
-                    [tensors[i].acos_() for i in range(N)]
-
-                with self.assertRaisesRegex(RuntimeError, "result type Float can't be cast to the desired output type"):
-                    torch._foreach_acos_(tensors)
-            else:
-                torch._foreach_acos_(tensors)
-                self.assertEqual(tensors, expected)
-
-    @dtypes(*torch.testing.get_all_dtypes())
-    def test_asin(self, device, dtype):
-        for N in N_values:
-            tensors = self._get_test_data(device, dtype, N)
-
-            # if dtype in torch.testing.integral_types_and(torch.bool) or \
-            if dtype in [torch.half] and self.device_type == 'cpu' or \
-               dtype in [torch.bfloat16] and self.device_type == 'cuda':
-                with self.assertRaisesRegex(RuntimeError, "not implemented"):
-                    expected = [torch.asin(tensors[i]) for i in range(N)]
-
-                with self.assertRaisesRegex(RuntimeError, "not implemented"):
-                    torch._foreach_asin(tensors)
-
-                with self.assertRaisesRegex(RuntimeError, "not implemented"):
-                    torch._foreach_asin_(tensors)
-                continue
-
-            # out of place
-            expected = [torch.asin(tensors[i]) for i in range(N)]
-            res = torch._foreach_asin(tensors)
-            self.assertEqual(res, expected)
-
-            # In-place
-            if dtype in torch.testing.integral_types_and(torch.bool):
-                with self.assertRaisesRegex(RuntimeError, "result type Float can't be cast to the desired output type"):
-                    [tensors[i].asin_() for i in range(N)]
-
-                with self.assertRaisesRegex(RuntimeError, "result type Float can't be cast to the desired output type"):
-                    torch._foreach_asin_(tensors)
-            else:
-                torch._foreach_asin_(tensors)
-                self.assertEqual(tensors, expected)
-
-    @dtypes(*torch.testing.get_all_dtypes())
-    def test_atan(self, device, dtype):
-        for N in N_values:
-            tensors = self._get_test_data(device, dtype, N)
-
-            if dtype in [torch.half] and self.device_type == 'cpu' or \
-               dtype in [torch.bfloat16] and self.device_type == 'cuda':
-                with self.assertRaisesRegex(RuntimeError, "not implemented"):
-                    expected = [torch.atan(tensors[i]) for i in range(N)]
-
-                with self.assertRaisesRegex(RuntimeError, "not implemented"):
-                    torch._foreach_atan(tensors)
-
-                with self.assertRaisesRegex(RuntimeError, "not implemented"):
-                    torch._foreach_atan_(tensors)
-                continue
-
-            # out of place
-            expected = [torch.atan(tensors[i]) for i in range(N)]
-            res = torch._foreach_atan(tensors)
-            self.assertEqual(res, expected)
-
-            # In-place
-            if dtype in torch.testing.integral_types_and(torch.bool):
-                with self.assertRaisesRegex(RuntimeError, "result type Float can't be cast to the desired output type"):
-                    [tensors[i].atan_() for i in range(N)]
-
-                with self.assertRaisesRegex(RuntimeError, "result type Float can't be cast to the desired output type"):
-                    torch._foreach_atan_(tensors)
-            else:
-                torch._foreach_atan_(tensors)
-                self.assertEqual(tensors, expected)
-
-    @dtypes(*torch.testing.get_all_dtypes())
-    def test_cosh(self, device, dtype):
-        for N in N_values:
-            tensors = self._get_test_data(device, dtype, N)
-
-            if dtype in [torch.half] and self.device_type == 'cpu' or \
-               dtype in [torch.bfloat16]:
-                with self.assertRaisesRegex(RuntimeError, "not implemented"):
-                    expected = [torch.cosh(tensors[i]) for i in range(N)]
-
-                with self.assertRaisesRegex(RuntimeError, "not implemented"):
-                    torch._foreach_cosh(tensors)
-
-                with self.assertRaisesRegex(RuntimeError, "not implemented"):
-                    torch._foreach_cosh_(tensors)
-                continue
-
-            # out of place
-            expected = [torch.cosh(tensors[i]) for i in range(N)]
-            res = torch._foreach_cosh(tensors)
-            self.assertEqual(res, expected)
-
-            # In-place
-            if dtype in torch.testing.integral_types_and(torch.bool):
-                with self.assertRaisesRegex(RuntimeError, "result type Float can't be cast to the desired output type"):
-                    [tensors[i].cosh_() for i in range(N)]
-
-                with self.assertRaisesRegex(RuntimeError, "result type Float can't be cast to the desired output type"):
-                    torch._foreach_cosh_(tensors)
-            else:
-                torch._foreach_cosh_(tensors)
-                self.assertEqual(tensors, expected)
-
-    @dtypes(*torch.testing.get_all_dtypes())
-    def test_sin(self, device, dtype):
-        for N in N_values:
-            tensors = self._get_test_data(device, dtype, N)
-
-            if dtype in [torch.half] and self.device_type == 'cpu' or \
-               dtype in [torch.bfloat16] and self.device_type == 'cuda':
-                with self.assertRaisesRegex(RuntimeError, "not implemented"):
-                    expected = [torch.sin(tensors[i]) for i in range(N)]
-
-                with self.assertRaisesRegex(RuntimeError, "not implemented"):
-                    torch._foreach_sin(tensors)
-
-                with self.assertRaisesRegex(RuntimeError, "not implemented"):
-                    torch._foreach_sin_(tensors)
-                continue
-
-            # out of place
-            expected = [torch.sin(tensors[i]) for i in range(N)]
-            res = torch._foreach_sin(tensors)
-            self.assertEqual(res, expected)
-
-            # In-place
-            if dtype in torch.testing.integral_types_and(torch.bool):
-                with self.assertRaisesRegex(RuntimeError, "result type Float can't be cast to the desired output type"):
-                    [tensors[i].sin_() for i in range(N)]
-
-                with self.assertRaisesRegex(RuntimeError, "result type Float can't be cast to the desired output type"):
-                    torch._foreach_sin_(tensors)
-            else:
-                torch._foreach_sin_(tensors)
-                self.assertEqual(tensors, expected)
-
-    @dtypes(*torch.testing.get_all_dtypes())
-    def test_sinh(self, device, dtype):
-        for N in N_values:
-            tensors = self._get_test_data(device, dtype, N)
-
-            if dtype in [torch.half] and self.device_type == 'cpu' or \
-               dtype in [torch.bfloat16]:
-                with self.assertRaisesRegex(RuntimeError, "not implemented"):
-                    expected = [torch.sinh(tensors[i]) for i in range(N)]
-
-                with self.assertRaisesRegex(RuntimeError, "not implemented"):
-                    torch._foreach_sinh(tensors)
-
-                with self.assertRaisesRegex(RuntimeError, "not implemented"):
-                    torch._foreach_sinh_(tensors)
-                continue
-
-            # out of place
-            expected = [torch.sinh(tensors[i]) for i in range(N)]
-            res = torch._foreach_sinh(tensors)
-            self.assertEqual(res, expected)
-
-            # In-place
-            if dtype in torch.testing.integral_types_and(torch.bool):
-                with self.assertRaisesRegex(RuntimeError, "result type Float can't be cast to the desired output type"):
-                    [tensors[i].sinh_() for i in range(N)]
-
-                with self.assertRaisesRegex(RuntimeError, "result type Float can't be cast to the desired output type"):
-                    torch._foreach_sinh_(tensors)
-            else:
-                torch._foreach_sinh_(tensors)
-                self.assertEqual(tensors, expected)
-
-    @dtypes(*torch.testing.get_all_dtypes())
-    def test_tan(self, device, dtype):
-        for N in N_values:
-            tensors = self._get_test_data(device, dtype, N)
-
-            if dtype in [torch.half] and self.device_type == 'cpu' or \
-               dtype in [torch.bfloat16] and self.device_type == 'cuda':
-                with self.assertRaisesRegex(RuntimeError, "not implemented"):
-                    expected = [torch.tan(tensors[i]) for i in range(N)]
-
-                with self.assertRaisesRegex(RuntimeError, "not implemented"):
-                    torch._foreach_tan(tensors)
-
-                with self.assertRaisesRegex(RuntimeError, "not implemented"):
-                    torch._foreach_tan_(tensors)
-                continue
-
-            # out of place
-            expected = [torch.tan(tensors[i]) for i in range(N)]
-            res = torch._foreach_tan(tensors)
-            self.assertEqual(res, expected)
-
-            # In-place
-            if dtype in torch.testing.integral_types_and(torch.bool):
-                with self.assertRaisesRegex(RuntimeError, "result type Float can't be cast to the desired output type"):
-                    [tensors[i].tan_() for i in range(N)]
-
-                with self.assertRaisesRegex(RuntimeError, "result type Float can't be cast to the desired output type"):
-                    torch._foreach_tan_(tensors)
-            else:
-                torch._foreach_tan_(tensors)
-                self.assertEqual(tensors, expected)
-
-    @dtypes(*torch.testing.get_all_dtypes())
-    def test_cos(self, device, dtype):
-        for N in N_values:
-            tensors = self._get_test_data(device, dtype, N)
-
-            if dtype in [torch.half] and self.device_type == 'cpu':
-                with self.assertRaisesRegex(RuntimeError, "not implemented"):
-                    expected = [torch.cos(tensors[i]) for i in range(N)]
-
-                with self.assertRaisesRegex(RuntimeError, "not implemented"):
-                    torch._foreach_cos(tensors)
-
-                with self.assertRaisesRegex(RuntimeError, "not implemented"):
-                    torch._foreach_cos_(tensors)
-                continue
-
-            # out of place
-            expected = [torch.cos(tensors[i]) for i in range(N)]
-            res = torch._foreach_cos(tensors)
-            self.assertEqual(res, expected)
-
-            # In-place
-            if dtype in torch.testing.integral_types_and(torch.bool):
-                with self.assertRaisesRegex(RuntimeError, "result type Float can't be cast to the desired output type"):
-                    [tensors[i].cos_() for i in range(N)]
-
-                with self.assertRaisesRegex(RuntimeError, "result type Float can't be cast to the desired output type"):
-                    torch._foreach_cos_(tensors)
-            else:
-                torch._foreach_cos_(tensors)
-                self.assertEqual(tensors, expected)
-
-    @dtypes(*torch.testing.get_all_dtypes())
-    def test_log(self, device, dtype):
-        for N in N_values:
-            tensors = self._get_test_data(device, dtype, N)
-
-            if dtype in [torch.half] and self.device_type == 'cpu':
-                with self.assertRaisesRegex(RuntimeError, "not implemented"):
-                    expected = [torch.log(tensors[i]) for i in range(N)]
-
-                with self.assertRaisesRegex(RuntimeError, "not implemented"):
-                    torch._foreach_log(tensors)
-
-                with self.assertRaisesRegex(RuntimeError, "not implemented"):
-                    torch._foreach_log_(tensors)
-                continue
-
-            # out of place
-            expected = [torch.log(tensors[i]) for i in range(N)]
-            res = torch._foreach_log(tensors)
-            self.assertEqual(res, expected)
-
-            # In-place
-            if dtype in torch.testing.integral_types_and(torch.bool):
-                with self.assertRaisesRegex(RuntimeError, "result type Float can't be cast to the desired output type"):
-                    [tensors[i].log_() for i in range(N)]
-
-                with self.assertRaisesRegex(RuntimeError, "result type Float can't be cast to the desired output type"):
-                    torch._foreach_log_(tensors)
-            else:
-                torch._foreach_log_(tensors)
-                self.assertEqual(tensors, expected)
-
-    @dtypes(*torch.testing.get_all_dtypes())
-    def test_log10(self, device, dtype):
-        for N in N_values:
-            tensors = self._get_test_data(device, dtype, N)
-
-            if dtype in [torch.half] and self.device_type == 'cpu':
-                with self.assertRaisesRegex(RuntimeError, "not implemented"):
-                    expected = [torch.log10(tensors[i]) for i in range(N)]
-
-                with self.assertRaisesRegex(RuntimeError, "not implemented"):
-                    torch._foreach_log10(tensors)
-
-                with self.assertRaisesRegex(RuntimeError, "not implemented"):
-                    torch._foreach_log10_(tensors)
-                continue
-
-            # out of place
-            expected = [torch.log10(tensors[i]) for i in range(N)]
-            res = torch._foreach_log10(tensors)
-            self.assertEqual(res, expected)
-
-            # In-place
-            if dtype in torch.testing.integral_types_and(torch.bool):
-                with self.assertRaisesRegex(RuntimeError, "result type Float can't be cast to the desired output type"):
-                    [tensors[i].log10_() for i in range(N)]
-
-                with self.assertRaisesRegex(RuntimeError, "result type Float can't be cast to the desired output type"):
-                    torch._foreach_log10_(tensors)
-            else:
-                torch._foreach_log10_(tensors)
-                self.assertEqual(tensors, expected)
-
-    @dtypes(*torch.testing.get_all_dtypes())
-    def test_log2(self, device, dtype):
-        for N in N_values:
-            tensors = self._get_test_data(device, dtype, N)
-
-            if dtype in [torch.half] and self.device_type == 'cpu':
-                with self.assertRaisesRegex(RuntimeError, "not implemented"):
-                    expected = [torch.log2(tensors[i]) for i in range(N)]
-
-                with self.assertRaisesRegex(RuntimeError, "not implemented"):
-                    torch._foreach_log2(tensors)
-
-                with self.assertRaisesRegex(RuntimeError, "not implemented"):
-                    torch._foreach_log2_(tensors)
-                continue
-
-            # out of place
-            expected = [torch.log2(tensors[i]) for i in range(N)]
-            res = torch._foreach_log2(tensors)
-            self.assertEqual(res, expected)
-
-            # In-place
-            if dtype in torch.testing.integral_types_and(torch.bool):
-                with self.assertRaisesRegex(RuntimeError, "result type Float can't be cast to the desired output type"):
-                    [tensors[i].log2_() for i in range(N)]
-
-                with self.assertRaisesRegex(RuntimeError, "result type Float can't be cast to the desired output type"):
-                    torch._foreach_log2_(tensors)
-            else:
-                torch._foreach_log2_(tensors)
-                self.assertEqual(tensors, expected)
-
-    @dtypes(*torch.testing.get_all_dtypes())
-    def test_tanh(self, device, dtype):
-        for N in N_values:
-            tensors = self._get_test_data(device, dtype, N)
-
-            if dtype in [torch.half] and self.device_type == 'cpu':
-                with self.assertRaisesRegex(RuntimeError, "not implemented"):
-                    expected = [torch.tanh(tensors[i]) for i in range(N)]
-
-                with self.assertRaisesRegex(RuntimeError, "not implemented"):
-                    torch._foreach_tanh(tensors)
-
-                with self.assertRaisesRegex(RuntimeError, "not implemented"):
-                    torch._foreach_tanh_(tensors)
-                continue
-
-            # out of place
-            expected = [torch.tanh(tensors[i]) for i in range(N)]
-            res = torch._foreach_tanh(tensors)
-            self.assertEqual(res, expected)
-
-            # In-place
-            if dtype in torch.testing.integral_types_and(torch.bool):
-                with self.assertRaisesRegex(RuntimeError, "result type Float can't be cast to the desired output type"):
-                    [tensors[i].tanh_() for i in range(N)]
-
-                with self.assertRaisesRegex(RuntimeError, "result type Float can't be cast to the desired output type"):
-                    torch._foreach_tanh_(tensors)
-            else:
-                torch._foreach_tanh_(tensors)
-                self.assertEqual(tensors, expected)
-
-    @dtypes(*torch.testing.get_all_dtypes())
-    def test_ceil(self, device, dtype):
-        for N in N_values:
-            tensors = self._get_test_data(device, dtype, N)
-
-            # complex
-            if dtype in [torch.complex64, torch.complex128]:
-                with self.assertRaisesRegex(RuntimeError, "ceil is not supported for complex inputs"):
-                    expected = [torch.ceil(tensors[i]) for i in range(N)]
-
-                if self.device_type == 'cuda':
-                    with self.assertRaisesRegex(RuntimeError, "not implemented for"):
-                        torch._foreach_ceil(tensors)
-
-                    with self.assertRaisesRegex(RuntimeError, "not implemented for"):
-                        torch._foreach_ceil_(tensors)
-                    continue
-                else:
-                    with self.assertRaisesRegex(RuntimeError, "ceil is not supported for complex inputs"):
-                        torch._foreach_ceil(tensors)
-
-                    with self.assertRaisesRegex(RuntimeError, "ceil is not supported for complex inputs"):
-                        torch._foreach_ceil_(tensors)
-                    continue
-
-            # half and float16
-            if dtype in [torch.bfloat16] and self.device_type == 'cuda' or \
-               dtype in [torch.float16] and self.device_type == 'cpu':
-                with self.assertRaisesRegex(RuntimeError, "not implemented"):
-                    expected = [torch.ceil(tensors[i]) for i in range(N)]
-
-                with self.assertRaisesRegex(RuntimeError, "not implemented"):
-                    torch._foreach_ceil(tensors)
-
-                with self.assertRaisesRegex(RuntimeError, "not implemented"):
-                    torch._foreach_ceil_(tensors)
-                continue
-
-            # integral + bool
-            if dtype in torch.testing.integral_types_and(torch.bool):
-                with self.assertRaisesRegex(RuntimeError, "not implemented"):
-                    expected = [torch.ceil(tensors[i]) for i in range(N)]
-
-                with self.assertRaisesRegex(RuntimeError, "not implemented"):
-                    torch._foreach_ceil(tensors)
-
-                with self.assertRaisesRegex(RuntimeError, "not implemented"):
-                    torch._foreach_ceil_(tensors)
-                continue
-
-            # out of place
-            expected = [torch.ceil(tensors[i]) for i in range(N)]
-            res = torch._foreach_ceil(tensors)
-            self.assertEqual(res, expected)
-
-            # In-place
-            if dtype in torch.testing.integral_types_and(torch.bool):
-                with self.assertRaisesRegex(RuntimeError, "result type Float can't be cast to the desired output type"):
-                    [tensors[i].ceil_() for i in range(N)]
-
-                with self.assertRaisesRegex(RuntimeError, "result type Float can't be cast to the desired output type"):
-                    torch._foreach_ceil_(tensors)
-            else:
-                torch._foreach_ceil_(tensors)
-                self.assertEqual(tensors, expected)
-
-    @dtypes(*torch.testing.get_all_dtypes())
-    def test_erf(self, device, dtype):
-        for N in N_values:
-            tensors = self._get_test_data(device, dtype, N)
-
-            if dtype in [torch.half] and self.device_type == 'cpu' or \
-               dtype in [torch.complex64, torch.complex128]:
-                with self.assertRaisesRegex(RuntimeError, "not implemented"):
-                    expected = [torch.erf(tensors[i]) for i in range(N)]
-
-                with self.assertRaisesRegex(RuntimeError, "not implemented"):
-                    torch._foreach_erf(tensors)
-
-                with self.assertRaisesRegex(RuntimeError, "not implemented"):
-                    torch._foreach_erf_(tensors)
-                continue
-
-            # out of place
-            expected = [torch.erf(tensors[i]) for i in range(N)]
-            res = torch._foreach_erf(tensors)
-            self.assertEqual(res, expected)
-
-            # In-place
-            if dtype in torch.testing.integral_types_and(torch.bool):
-                with self.assertRaisesRegex(RuntimeError, "result type Float can't be cast to the desired output type"):
-                    [tensors[i].erf_() for i in range(N)]
-
-                with self.assertRaisesRegex(RuntimeError, "result type Float can't be cast to the desired output type"):
-                    torch._foreach_erf_(tensors)
-            else:
-                torch._foreach_erf_(tensors)
-                self.assertEqual(tensors, expected)
-
-    @dtypes(*torch.testing.get_all_dtypes())
-    def test_erfc(self, device, dtype):
-        for N in N_values:
-            tensors = self._get_test_data(device, dtype, N)
-
-            if dtype in [torch.half] and self.device_type == 'cpu' or \
-               dtype in [torch.complex64, torch.complex128] or \
-               dtype in [torch.bfloat16] and self.device_type == 'cuda':
-                with self.assertRaisesRegex(RuntimeError, "not implemented"):
-                    expected = [torch.erfc(tensors[i]) for i in range(N)]
-
-                with self.assertRaisesRegex(RuntimeError, "not implemented"):
-                    torch._foreach_erfc(tensors)
-
-                with self.assertRaisesRegex(RuntimeError, "not implemented"):
-                    torch._foreach_erfc_(tensors)
-                continue
-
-            # out of place
-            expected = [torch.erfc(tensors[i]) for i in range(N)]
-            res = torch._foreach_erfc(tensors)
-            self.assertEqual(res, expected)
-
-            # In-place
-            if dtype in torch.testing.integral_types_and(torch.bool):
-                with self.assertRaisesRegex(RuntimeError, "result type Float can't be cast to the desired output type"):
-                    [tensors[i].erfc_() for i in range(N)]
-
-                with self.assertRaisesRegex(RuntimeError, "result type Float can't be cast to the desired output type"):
-                    torch._foreach_erfc_(tensors)
-            else:
-                torch._foreach_erfc_(tensors)
-                self.assertEqual(tensors, expected)
-=======
     def _test_bin_op_list(self, device, dtype, foreach_op, foreach_op_, torch_op):
         for N in N_values:
             tensors1 = self._get_test_data(device, dtype, N)
@@ -727,30 +121,12 @@
             else:
                 self.assertEqual(tensors1, expected)
 
->>>>>>> 05058ee5
 
     @ops(fe_op_db)
     def test_unary(self, device, dtype, op):
         for N in N_values:
-<<<<<<< HEAD
-            tensors = self._get_test_data(device, dtype, N)
-
-            if dtype in [torch.half] and self.device_type == 'cpu' or \
-               dtype in [torch.complex64, torch.complex128] or \
-               dtype in [torch.bfloat16] and self.device_type == 'cuda':
-                with self.assertRaisesRegex(RuntimeError, "not implemented"):
-                    expected = [torch.expm1(tensors[i]) for i in range(N)]
-
-                with self.assertRaisesRegex(RuntimeError, "not implemented"):
-                    torch._foreach_expm1(tensors)
-
-                with self.assertRaisesRegex(RuntimeError, "not implemented"):
-                    torch._foreach_expm1_(tensors)
-                continue
-=======
             tensors = op.sample_inputs(device, dtype, N)
             ref_res = [op.ref(t) for t in tensors]
->>>>>>> 05058ee5
 
             method = op.get_method()
             inplace = op.get_inplace()
@@ -761,283 +137,12 @@
                 with self.assertRaisesRegex(RuntimeError, "can't be cast to the desired output type"):
                     inplace(tensors)
             else:
-<<<<<<< HEAD
-                torch._foreach_expm1_(tensors)
-                self.assertEqual(tensors, expected)
-
-    @dtypes(*torch.testing.get_all_dtypes())
-    def test_floor(self, device, dtype):
-        for N in N_values:
-            tensors = self._get_test_data(device, dtype, N)
-
-            # complex
-            if dtype in [torch.complex64, torch.complex128]:
-                with self.assertRaisesRegex(RuntimeError, "floor is not supported for complex inputs"):
-                    expected = [torch.floor(tensors[i]) for i in range(N)]
-
-                if self.device_type == 'cuda':
-                    with self.assertRaisesRegex(RuntimeError, "not implemented for"):
-                        torch._foreach_floor(tensors)
-
-                    with self.assertRaisesRegex(RuntimeError, "not implemented for"):
-                        torch._foreach_floor_(tensors)
-                    continue
-                else:
-                    with self.assertRaisesRegex(RuntimeError, "floor is not supported for complex inputs"):
-                        torch._foreach_floor(tensors)
-
-                    with self.assertRaisesRegex(RuntimeError, "floor is not supported for complex inputs"):
-                        torch._foreach_floor_(tensors)
-                    continue
-
-            # half, bfloat16, integral + bool 
-            if dtype in [torch.half] and self.device_type == 'cpu' or \
-               dtype in [torch.bfloat16] and self.device_type == 'cuda' or \
-               dtype in torch.testing.integral_types_and(torch.bool):
-                with self.assertRaisesRegex(RuntimeError, "not implemented"):
-                    expected = [torch.floor(tensors[i]) for i in range(N)]
-
-                with self.assertRaisesRegex(RuntimeError, "not implemented"):
-                    torch._foreach_floor(tensors)
-
-                with self.assertRaisesRegex(RuntimeError, "not implemented"):
-                    torch._foreach_floor_(tensors)
-                continue
-
-            # out of place
-            expected = [torch.floor(tensors[i]) for i in range(N)]
-            res = torch._foreach_floor(tensors)
-            self.assertEqual(res, expected)
-
-            # In-place
-            if dtype in torch.testing.integral_types_and(torch.bool):
-                with self.assertRaisesRegex(RuntimeError, "result type Float can't be cast to the desired output type"):
-                    [tensors[i].floor_() for i in range(N)]
-
-                with self.assertRaisesRegex(RuntimeError, "result type Float can't be cast to the desired output type"):
-                    torch._foreach_floor_(tensors)
-            else:
-                torch._foreach_floor_(tensors)
-                self.assertEqual(tensors, expected)
-
-    @dtypes(*torch.testing.get_all_dtypes())
-    def test_log1p(self, device, dtype):
-        for N in N_values:
-            tensors = self._get_test_data(device, dtype, N)
-
-            if dtype in [torch.half] and self.device_type == 'cpu' or \
-               dtype in [torch.complex64, torch.complex128]:
-                with self.assertRaisesRegex(RuntimeError, "not implemented"):
-                    expected = [torch.log1p(tensors[i]) for i in range(N)]
-
-                with self.assertRaisesRegex(RuntimeError, "not implemented"):
-                    torch._foreach_log1p(tensors)
-
-                with self.assertRaisesRegex(RuntimeError, "not implemented"):
-                    torch._foreach_log1p_(tensors)
-                continue
-
-            # out of place
-            expected = [torch.log1p(tensors[i]) for i in range(N)]
-            res = torch._foreach_log1p(tensors)
-            self.assertEqual(res, expected)
-
-            # In-place
-            if dtype in torch.testing.integral_types_and(torch.bool):
-                with self.assertRaisesRegex(RuntimeError, "result type Float can't be cast to the desired output type"):
-                    [tensors[i].log1p_() for i in range(N)]
-
-                with self.assertRaisesRegex(RuntimeError, "result type Float can't be cast to the desired output type"):
-                    torch._foreach_log1p_(tensors)
-            else:
-                torch._foreach_log1p_(tensors)
-                self.assertEqual(tensors, expected)
-
-    @dtypes(*torch.testing.get_all_dtypes())
-    def test_round(self, device, dtype):
-        for N in N_values:
-            tensors = self._get_test_data(device, dtype, N)
-
-            if dtype in [torch.half] and self.device_type == 'cpu' or \
-               dtype in [torch.bfloat16] and self.device_type == 'cuda' or \
-               dtype in [torch.complex64, torch.complex128] or \
-               dtype in torch.testing.integral_types_and(torch.bool):
-                with self.assertRaisesRegex(RuntimeError, "not implemented"):
-                    expected = [torch.round(tensors[i]) for i in range(N)]
-
-                with self.assertRaisesRegex(RuntimeError, "not implemented"):
-                    torch._foreach_round(tensors)
-
-                with self.assertRaisesRegex(RuntimeError, "not implemented"):
-                    torch._foreach_round_(tensors)
-                continue
-
-            # out of place
-            expected = [torch.round(tensors[i]) for i in range(N)]
-            res = torch._foreach_round(tensors)
-            self.assertEqual(res, expected)
-
-            # In-place
-            if dtype in torch.testing.integral_types_and(torch.bool):
-                with self.assertRaisesRegex(RuntimeError, "result type Float can't be cast to the desired output type"):
-                    [tensors[i].round_() for i in range(N)]
-
-                with self.assertRaisesRegex(RuntimeError, "result type Float can't be cast to the desired output type"):
-                    torch._foreach_round_(tensors)
-            else:
-                torch._foreach_round_(tensors)
-                self.assertEqual(tensors, expected)
-
-    @dtypes(*torch.testing.get_all_dtypes())
-    def test_frac(self, device, dtype):
-        for N in N_values:
-            tensors = self._get_test_data(device, dtype, N)
-
-            if dtype in [torch.bfloat16] and self.device_type == 'cuda' or \
-               dtype in [torch.complex64, torch.complex128] or \
-               dtype in torch.testing.integral_types_and(torch.bool):
-                with self.assertRaisesRegex(RuntimeError, "not implemented"):
-                    expected = [torch.frac(tensors[i]) for i in range(N)]
-
-                with self.assertRaisesRegex(RuntimeError, "not implemented"):
-                    torch._foreach_frac(tensors)
-
-                with self.assertRaisesRegex(RuntimeError, "not implemented"):
-                    torch._foreach_frac_(tensors)
-                continue
-
-            # out of place
-            expected = [torch.frac(tensors[i]) for i in range(N)]
-            res = torch._foreach_frac(tensors)
-            self.assertEqual(res, expected)
-
-            # In-place
-            if dtype in torch.testing.integral_types_and(torch.bool):
-                with self.assertRaisesRegex(RuntimeError, "result type Float can't be cast to the desired output type"):
-                    [tensors[i].frac_() for i in range(N)]
-
-                with self.assertRaisesRegex(RuntimeError, "result type Float can't be cast to the desired output type"):
-                    torch._foreach_frac_(tensors)
-            else:
-                torch._foreach_frac_(tensors)
-                self.assertEqual(tensors, expected)
-
-    @dtypes(*torch.testing.get_all_dtypes())
-    def test_reciprocal(self, device, dtype):
-        for N in N_values:
-            tensors = self._get_test_data(device, dtype, N)
-
-            # out of place
-            expected = [torch.reciprocal(tensors[i]) for i in range(N)]
-            res = torch._foreach_reciprocal(tensors)
-            self.assertEqual(res, expected)
-
-            # In-place
-            if dtype in torch.testing.integral_types_and(torch.bool):
-                with self.assertRaisesRegex(RuntimeError, "result type Float can't be cast to the desired output type"):
-                    [tensors[i].reciprocal_() for i in range(N)]
-
-                with self.assertRaisesRegex(RuntimeError, "result type Float can't be cast to the desired output type"):
-                    torch._foreach_reciprocal_(tensors)
-            else:
-                torch._foreach_reciprocal_(tensors)
-                self.assertEqual(tensors, expected)
-
-    @dtypes(*torch.testing.get_all_dtypes())
-    def test_sigmoid(self, device, dtype):
-        for N in N_values:
-            tensors = self._get_test_data(device, dtype, N)
-
-            if dtype in [torch.half] and self.device_type == 'cpu' or \
-               dtype in [torch.complex64, torch.complex128] and self.device_type == 'cuda':
-                with self.assertRaisesRegex(RuntimeError, "not implemented"):
-                    expected = [torch.sigmoid(tensors[i]) for i in range(N)]
-
-                with self.assertRaisesRegex(RuntimeError, "not implemented"):
-                    torch._foreach_sigmoid(tensors)
-
-                with self.assertRaisesRegex(RuntimeError, "not implemented"):
-                    torch._foreach_sigmoid_(tensors)
-                continue
-
-            # out of place
-            expected = [torch.sigmoid(tensors[i]) for i in range(N)]
-            res = torch._foreach_sigmoid(tensors)
-            self.assertEqual(res, expected)
-
-            # In-place
-            if dtype in torch.testing.integral_types_and(torch.bool):
-                with self.assertRaisesRegex(RuntimeError, "result type Float can't be cast to the desired output type"):
-                    [tensors[i].sigmoid_() for i in range(N)]
-
-                with self.assertRaisesRegex(RuntimeError, "result type Float can't be cast to the desired output type"):
-                    torch._foreach_sigmoid_(tensors)
-            else:
-                torch._foreach_sigmoid_(tensors)
-                self.assertEqual(tensors, expected)
-
-    @dtypes(*torch.testing.get_all_dtypes())
-    def test_trunc(self, device, dtype):
-        for N in N_values:
-            tensors = self._get_test_data(device, dtype, N)
-
-            # complex
-            if dtype in [torch.complex64, torch.complex128]:
-                with self.assertRaisesRegex(RuntimeError, "trunc is not supported for complex inputs"):
-                    expected = [torch.trunc(tensors[i]) for i in range(N)]
-
-                if self.device_type == 'cuda':
-                    with self.assertRaisesRegex(RuntimeError, "not implemented for"):
-                        torch._foreach_trunc(tensors)
-
-                    with self.assertRaisesRegex(RuntimeError, "not implemented for"):
-                        torch._foreach_trunc_(tensors)
-                    continue
-                else:
-                    with self.assertRaisesRegex(RuntimeError, "trunc is not supported for complex inputs"):
-                        torch._foreach_trunc(tensors)
-
-                    with self.assertRaisesRegex(RuntimeError, "trunc is not supported for complex inputs"):
-                        torch._foreach_trunc_(tensors)
-                    continue
-
-            # float16, bfloat16, integral + bool
-            if dtype in [torch.float16] and self.device_type == 'cpu' or \
-               dtype in [torch.bfloat16] and self.device_type == 'cuda' or \
-               dtype in torch.testing.integral_types_and(torch.bool):
-                with self.assertRaisesRegex(RuntimeError, "not implemented"):
-                    expected = [torch.trunc(tensors[i]) for i in range(N)]
-
-                with self.assertRaisesRegex(RuntimeError, "not implemented"):
-                    torch._foreach_trunc(tensors)
-
-                with self.assertRaisesRegex(RuntimeError, "not implemented"):
-                    torch._foreach_trunc_(tensors)
-                continue
-
-            # out of place
-            expected = [torch.trunc(tensors[i]) for i in range(N)]
-            res = torch._foreach_trunc(tensors)
-            self.assertEqual(res, expected)
-
-            # In-place
-            if dtype in torch.testing.integral_types_and(torch.bool):
-                with self.assertRaisesRegex(RuntimeError, "result type Float can't be cast to the desired output type"):
-                    [tensors[i].trunc_() for i in range(N)]
-
-                with self.assertRaisesRegex(RuntimeError, "result type Float can't be cast to the desired output type"):
-                    torch._foreach_trunc_(tensors)
-            else:
-                torch._foreach_trunc_(tensors)
-                self.assertEqual(tensors, expected)
-=======
                 inplace(tensors)
                 self.assertEqual(tensors, fe_res)
 
     #
     # Unary ops
     #
->>>>>>> 05058ee5
 
     @dtypes(*torch.testing.get_all_dtypes())
     def test_abs(self, device, dtype):
@@ -1247,10 +352,10 @@
             tensors2 = self._get_test_data(device, dtype, N)
 
             if dtype in [torch.complex64, torch.complex128]:
-                with self.assertRaisesRegex(RuntimeError, "maximum does not support complex inputs."):
+                with self.assertRaisesRegex(RuntimeError, "not implemented for"):
                     [torch.max(tensors1[i], tensors2[i]) for i in range(N)]
 
-                with self.assertRaisesRegex(RuntimeError, "minimum does not support complex inputs."):
+                with self.assertRaisesRegex(RuntimeError, "not implemented for"):
                     [torch.min(tensors1[i], tensors2[i]) for i in range(N)]
 
                 with self.assertRaisesRegex(RuntimeError, "foreach_maximum/foreach_minimum is not supported for complex inputs"):
@@ -1379,23 +484,9 @@
                 self.assertEqual(res, expected)
 
                 # In case of In-place op, we can't change the dtype
-<<<<<<< HEAD
-                if (expected[0].dtype == dtype):
-                    foreach_bin_op_(tensors, scalar)
-                    self.assertEqual(tensors, expected)
-                else:
-                    with self.assertRaisesRegex(RuntimeError, "can't be cast to the desired output type"):
-                        foreach_bin_op_(tensors, scalar)
-
-=======
                 foreach_bin_op_(tensors, scalar)
                 self.assertEqual(tensors, expected)
 
-    # TODO[Fix scalar list]:
-    # We need to update codegen to correctly handle function overloads with float[] and int[].
-    # As optimizers work with float tensors, the result will always be torch.float32 for now.
-    # Current schema is using 'float[]' as scalar list type.
->>>>>>> 05058ee5
     @skipCUDAIfRocm
     @dtypes(*torch.testing.get_all_dtypes())
     def test_int_scalarlist(self, device, dtype):
