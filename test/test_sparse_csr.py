# Owner(s): ["module: sparse"]

import torch
import random
import itertools
from torch.testing import get_all_complex_dtypes, get_all_fp_dtypes, floating_and_complex_types, make_tensor
from torch.testing._internal.common_cuda import SM53OrLater, SM80OrLater, TEST_CUSPARSE_GENERIC
from torch.testing._internal.common_utils import \
    (TEST_WITH_ROCM, TestCase, run_tests, load_tests, coalescedonoff)
from torch.testing._internal.common_device_type import \
<<<<<<< HEAD
    (instantiate_device_type_tests, dtypes, dtypesIfCUDA, ops, onlyCPU, onlyCUDA, skipCUDAIfNoCusparseGeneric,
     precisionOverride, skipMeta, skipCUDAIf, skipCPUIfNoMklSparse)
from torch.testing._internal.common_methods_invocations import \
    (op_db, )
=======
    (ops, instantiate_device_type_tests, dtypes, dtypesIfCUDA, onlyCPU, onlyCUDA, skipCUDAIfNoCusparseGeneric,
     precisionOverride, skipMeta, skipCUDAIf, skipCPUIfNoMklSparse)
from torch.testing._internal.common_methods_invocations import (sparse_csr_unary_ufuncs, )
>>>>>>> d0eff8d8
from torch.testing._internal.common_cuda import _get_torch_cuda_version
from torch.testing._internal.common_dtype import floating_types, get_all_dtypes
from test_sparse import CUSPARSE_SPMM_COMPLEX128_SUPPORTED

# load_tests from torch.testing._internal.common_utils is used to automatically filter tests for
# sharding on sandcastle. This line silences flake warnings
load_tests = load_tests

def _check_cusparse_triangular_solve_available():
    version = _get_torch_cuda_version()
    # cusparseSpSM was added in 11.3.1 but we don't have access to patch version
    min_supported_version = (11, 4)
    return version >= min_supported_version

def _check_cusparse_spgemm_available():
    # cusparseSpGEMM was added in 11.0
    version = _get_torch_cuda_version()
    min_supported_version = (11, 0)
    return version >= min_supported_version

<<<<<<< HEAD
def _check_cusparse_sddmm_available():
    version = _get_torch_cuda_version()
    # cusparseSDDMM was added in 11.2.1 but we don't have access to patch version
    min_supported_version = (11, 3)
    return version >= min_supported_version

_sparse_csr_ops = list(filter(lambda op: op.supports_sparse_csr, op_db))

=======
>>>>>>> d0eff8d8
# This should be just an import from test_linalg instead of code duplication
# but https://github.com/pytorch/pytorch/pull/63511#discussion_r733989701
def _test_addmm_addmv(test_case, f, t, m, v, *, alpha=None, beta=None, transpose_out=False, layout=torch.strided, all_sparse=False):
    """
    Unified test for checking `f(t, m, v, alpha=alpha, beta=beta)` computation,
    where f is `torch.addmv` or `torch.addmm`.
    `transpose_out` controls whether the out argument is in column-major order.
    `layout` controls whether `m` is converted to specified layout or not.
    Custom behaviour is implemented only for torch.sparse_csr layout.
    """
    dtype = t.dtype
    numpy_dtype = dtype
    if dtype in {torch.bfloat16}:
        numpy_dtype = torch.float
    if dtype.is_complex:
        alpha = 0.9 + 0.3j if alpha is None else alpha
        beta = 0.5 + 0.6j if beta is None else beta
    else:
        alpha = 1.2 if alpha is None else alpha
        beta = 0.8 if beta is None else beta

    def convert_layout(mat):
        if layout == torch.sparse_csr:
            return mat.to_sparse_csr()
        else:
            assert mat.layout == layout
            return mat

    if all_sparse:
        res1 = f(*map(convert_layout, (t, m, v)), alpha=alpha, beta=beta)
        res1 = res1.to_dense()
    else:
        res1 = f(t, convert_layout(m), v, alpha=alpha, beta=beta)
    res2 = torch.full_like(res1, float('nan'))
    if transpose_out:
        res2 = res2.t().clone(memory_format=torch.contiguous_format).t()
    f(t, convert_layout(m), v, alpha=alpha, beta=beta, out=res2)
    res3 = alpha * (m.to(numpy_dtype).cpu().numpy() @ v.to(numpy_dtype).cpu().numpy())
    if beta != 0:
        res3 += (beta * t).to(numpy_dtype).cpu().numpy()
    res3 = torch.from_numpy(res3).to(dtype)
    test_case.assertEqual(res1, res2)
    test_case.assertEqual(res1, res3)


class TestSparseCSRSampler(TestCase):

    def test_make_crow_indices(self):
        # Here we test the correctness of the crow_indices algorithm
        # and testing it on CPU and with int32 dtype will be
        # sufficient.
        device = torch.device('cpu')
        index_dtype = torch.int32
        for n_rows in range(1, 10):
            for n_cols in range(1, 10):
                for nnz in range(0, n_rows * n_cols + 1):
                    crow_indices = self._make_crow_indices(
                        n_rows, n_cols, nnz,
                        device=device, dtype=index_dtype)
                    self.assertEqual(len(crow_indices), n_rows + 1)
                    counts = crow_indices[1:] - crow_indices[:-1]
                    self.assertEqual(counts.sum(), nnz)
                    self.assertGreaterEqual(counts.min(), 0)
                    self.assertLessEqual(counts.max(), n_cols)


class TestSparseCSR(TestCase):

    @onlyCPU
    def test_csr_layout(self):
        self.assertEqual(str(torch.sparse_csr), 'torch.sparse_csr')
        self.assertEqual(type(torch.sparse_csr), torch.layout)

    @dtypes(*get_all_dtypes())
    def test_sparse_csr_constructor_shape_inference(self, device, dtype):
        crow_indices = [0, 2, 4]
        col_indices = [0, 1, 0, 1]
        values = [1, 2, 3, 4]
        sparse = torch.sparse_csr_tensor(torch.tensor(crow_indices, dtype=torch.int64),
                                         torch.tensor(col_indices, dtype=torch.int64),
                                         torch.tensor(values), dtype=dtype, device=device)
        self.assertEqual(torch.tensor(crow_indices, dtype=torch.int64), sparse.crow_indices())
        self.assertEqual((len(crow_indices) - 1, max(col_indices) + 1), sparse.shape)
        self.assertEqual(dtype, sparse.dtype)
        self.assertEqual(torch.device(device), sparse.device)

    @dtypes(*get_all_dtypes())
    def test_sparse_csr_constructor(self, device, dtype):
        crow_indices = [0, 2, 4]
        col_indices = [0, 1, 0, 1]
        values = [1, 2, 3, 4]
        for index_dtype in [torch.int32, torch.int64]:
            sparse = torch.sparse_csr_tensor(torch.tensor(crow_indices, dtype=index_dtype),
                                             torch.tensor(col_indices, dtype=index_dtype),
                                             torch.tensor(values),
                                             size=(2, 10),
                                             dtype=dtype,
                                             device=device)
            self.assertEqual((2, 10), sparse.shape)
            self.assertEqual(torch.tensor(crow_indices, dtype=index_dtype), sparse.crow_indices())
            self.assertEqual(torch.tensor(col_indices, dtype=index_dtype), sparse.col_indices())
            self.assertEqual(torch.tensor(values, dtype=dtype), sparse.values())

    @dtypes(*get_all_dtypes())
    def test_sparse_csr_constructor_from_lists(self, device, dtype):
        # without size
        sparse = torch.sparse_csr_tensor([0, 2, 4],
                                         [0, 1, 0, 1],
                                         [1, 2, 3, 4],
                                         dtype=dtype,
                                         device=device)

        self.assertEqual((2, 2), sparse.shape)
        self.assertEqual(4, sparse.numel())
        self.assertEqual(torch.tensor([0, 2, 4], dtype=torch.int64, device=device), sparse.crow_indices())
        self.assertEqual(torch.tensor([0, 1, 0, 1], dtype=torch.int64, device=device), sparse.col_indices())
        self.assertEqual(torch.tensor([1, 2, 3, 4], dtype=dtype, device=device), sparse.values())

        # with size
        for sparse_csr_tensor in [torch.sparse_csr_tensor, torch._sparse_csr_tensor_unsafe]:
            sparse = sparse_csr_tensor([0, 2, 4],
                                       [0, 1, 0, 1],
                                       [1, 2, 3, 4],
                                       size=(2, 10),
                                       dtype=dtype,
                                       device=device)

            self.assertEqual((2, 10), sparse.shape)
            self.assertEqual(torch.tensor([0, 2, 4], dtype=torch.int64, device=device), sparse.crow_indices())
            self.assertEqual(torch.tensor([0, 1, 0, 1], dtype=torch.int64, device=device), sparse.col_indices())
            self.assertEqual(torch.tensor([1, 2, 3, 4], dtype=dtype, device=device), sparse.values())

    @skipMeta
    @dtypes(*get_all_dtypes())
    def test_empty(self, device, dtype):
        ns = [5, 2, 0]
        for shape in itertools.product(ns, ns):
            result = torch.empty(shape, dtype=dtype, device=device, layout=torch.sparse_csr)
            self.assertEqual(result.shape, shape)
            self.assertEqual(result.dtype, dtype)
            self.assertEqual(result.device, torch.device(device))
            self.assertEqual(result.layout, torch.sparse_csr)
            self.assertEqual(result.crow_indices().shape, (shape[0] + 1,))
            self.assertEqual(result.col_indices().shape, (0,))
            self.assertEqual(result.values().shape, (0,))
            self.assertEqual(result._nnz(), 0)
            self.assertEqual(result.crow_indices().device, torch.device(device))
            self.assertEqual(result.col_indices().device, torch.device(device))
            self.assertEqual(result.values().device, torch.device(device))
            self.assertEqual(result.crow_indices().dtype, torch.int64)
            self.assertEqual(result.col_indices().dtype, torch.int64)
            self.assertEqual(result.values().dtype, dtype)

    @skipMeta
    @dtypes(*get_all_dtypes())
    def test_empty_errors(self, device, dtype):
        with self.assertRaisesRegex(RuntimeError, "torch.empty: Only 2D sparse CSR tensors are supported."):
            torch.empty((5,), dtype=dtype, device=device, layout=torch.sparse_csr)

        with self.assertRaisesRegex(RuntimeError, "torch.empty: Only 2D sparse CSR tensors are supported."):
            torch.empty((2, 3, 4), dtype=dtype, device=device, layout=torch.sparse_csr)

    @skipMeta
    @dtypes(*get_all_dtypes())
    def test_copy(self, device, dtype):

        def run_test(shape, nnz, index_type):
            a = self.genSparseCSRTensor(shape, nnz, dtype=dtype, device=device, index_dtype=index_dtype)
            b = self.genSparseCSRTensor(shape, nnz, dtype=dtype, device=device, index_dtype=index_dtype)

            a.copy_(b)

            self.assertEqual(a.crow_indices(), b.crow_indices())
            self.assertEqual(a.col_indices(), b.col_indices())
            self.assertEqual(a.values(), b.values())

        ns = [5, 2, 0]
        for shape, index_dtype in zip(itertools.product(ns, ns), [torch.int32, torch.int64]):
            run_test(shape, 0, index_dtype)
            run_test(shape, shape[0] * shape[1], index_dtype)

    @skipMeta
    @dtypes(*get_all_dtypes())
    def test_copy_errors(self, device, dtype):
        for index_dtype in [torch.int32, torch.int64]:
            shape1 = (2, 3)
            shape2 = (3, 2)
            a = self.genSparseCSRTensor(shape1, 0, dtype=dtype, device=device, index_dtype=index_dtype)
            b = self.genSparseCSRTensor(shape2, 0, dtype=dtype, device=device, index_dtype=index_dtype)

            with self.assertRaisesRegex(RuntimeError, "only same size tensors are supported."):
                a.copy_(b)

            with self.assertRaisesRegex(RuntimeError, "copy between different layouts is not supported."):
                a.copy_(torch.empty(a.shape, dtype=dtype, device=device))

            b = self.genSparseCSRTensor(shape1, 1, dtype=dtype, device=device, index_dtype=index_dtype)
            with self.assertRaisesRegex(RuntimeError, "only tensors with the same number of specified elements are supported."):
                a.copy_(b)

    @skipMeta
    @dtypes(*get_all_dtypes())
    def test_resize(self, device, dtype):
        for index_dtype in [torch.int32, torch.int64]:
            shape = (2, 3)
            nnz = 6
            a = self.genSparseCSRTensor(shape, nnz, dtype=dtype, device=device, index_dtype=index_dtype)

            new_shape = (4, 5)
            a.resize_(new_shape)

            self.assertEqual(a.shape, new_shape)
            # resize to larger shape doesn't add specified elements
            self.assertEqual(a._nnz(), nnz)

            new_shape = (1, 5)
            a.resize_(new_shape)

            self.assertEqual(a.shape, new_shape)
            # resize to smaller shape trims specified elements
            self.assertEqual(a._nnz(), 5)

    @skipMeta
    @dtypes(*get_all_dtypes())
    def test_resize_errors(self, device, dtype):
        for index_dtype in [torch.int32, torch.int64]:
            shape = (2, 3)
            nnz = 6
            a = self.genSparseCSRTensor(shape, nnz, dtype=dtype, device=device, index_dtype=index_dtype)

            with self.assertRaisesRegex(RuntimeError, "torch.resize_: Only 2D sparse CSR tensors are supported."):
                new_shape = (4,)
                a.resize_(new_shape)

            # resizing of columns to smaller size is not implemented
            with self.assertRaisesRegex(
                RuntimeError,
                "torch.resize_: Resizing columns of sparse CSR tensors to a smaller value is not supported.",
            ):
                new_shape = (2, 2)
                a.resize_(new_shape)

    def test_factory_type_invariants_check(self, device):
        with self.assertRaisesRegex(RuntimeError, "both crow_indices and col_indices should have the same type."):
            torch.sparse_csr_tensor(torch.tensor([0, 2, 4], dtype=torch.int64),
                                    torch.tensor([0, 1, 0, 1], dtype=torch.int32),
                                    torch.tensor([1, 2, 3, 4]),
                                    device=device)

        with self.assertRaisesRegex(RuntimeError, r"\"csr_construct_check\" not implemented for 'Short'"):
            torch.sparse_csr_tensor(torch.tensor([0, 2, 4], dtype=torch.int16),
                                    torch.tensor([0, 1, 0, 1], dtype=torch.int16),
                                    torch.tensor([1, 2, 3, 4]),
                                    device=device)

    def test_factory_layout_invariants_check(self, device):
        with self.assertRaisesRegex(RuntimeError, "expected values to be a strided and contiguous tensor"):
            values = torch.tensor([1.], device=device).expand(4,)
            torch.sparse_csr_tensor(torch.tensor([0, 2, 4], device=device),
                                    torch.tensor([0, 1, 0, 1], device=device),
                                    values)

        with self.assertRaisesRegex(RuntimeError, "expected col_indices to be a strided and contiguous tensor"):
            col_indices = torch.tensor([0], device=device).expand(4,)
            torch.sparse_csr_tensor(torch.tensor([0, 2, 4]),
                                    col_indices,
                                    torch.tensor([1, 2, 3, 4]))

        with self.assertRaisesRegex(RuntimeError, "expected crow_indices to be a strided and contiguous tensor"):
            crow_indices = torch.arange(6, device=device)
            torch.sparse_csr_tensor(crow_indices[::2],
                                    torch.tensor([0, 1, 0, 1], device=device),
                                    torch.tensor([1, 2, 3, 4]))

    def test_factory_shape_invariants_check(self, device):
        crow_indices = [0, 2, 4]
        col_indices = [0, 1, 0, 1]
        values = [1, 2, 3, 4]
        size = (2, 10)
        torch.sparse_csr_tensor(torch.tensor(crow_indices), torch.tensor(col_indices), torch.tensor(values), size,
                                device=device)

        with self.assertRaisesRegex(RuntimeError, r"size of a CSR tensor must be of length 2, but got: 3"):
            torch.sparse_csr_tensor(torch.tensor(crow_indices), torch.tensor(col_indices), torch.tensor(values),
                                    size=(2, 10, 2),
                                    device=device)

        with self.assertRaisesRegex(RuntimeError, r"crow_indices must have dim\=1 but got crow_indices\.dim\(\)\=2"):
            torch.sparse_csr_tensor(torch.tensor(crow_indices).repeat(2, 1),
                                    torch.tensor(col_indices),
                                    torch.tensor(values),
                                    size,
                                    device=device)

        with self.assertRaisesRegex(RuntimeError, r"col_indices must have dim\=1 but got col_indices\.dim\(\)\=2"):
            torch.sparse_csr_tensor(torch.tensor(crow_indices),
                                    torch.tensor(col_indices).repeat(2, 1),
                                    torch.tensor(values),
                                    size,
                                    device=device)

        with self.assertRaisesRegex(RuntimeError, r"values must have dim\=1 but got values\.dim\(\)\=2"):
            torch.sparse_csr_tensor(torch.tensor(crow_indices),
                                    torch.tensor(col_indices),
                                    torch.tensor(values).repeat(2, 1),
                                    size,
                                    device=device)

        with self.assertRaisesRegex(RuntimeError,
                                    r"crow_indices\.numel\(\) must be size\(0\) \+ 1, but got: 3"):
            torch.sparse_csr_tensor(torch.tensor(crow_indices), torch.tensor(col_indices), torch.tensor(values), (1, 1),
                                    device=device)


        with self.assertRaisesRegex(RuntimeError,
                                    r"col_indices and values must have equal sizes, " +
                                    r"but got col_indices\.numel\(\): 3, values\.numel\(\): 4"):
            torch.sparse_csr_tensor(torch.tensor(crow_indices), torch.tensor([0, 1, 0]), torch.tensor(values), size,
                                    device=device)

    def test_factory_indices_invariants_check(self, device):
        crow_indices = [0, 2, 4]
        col_indices = [0, 1, 0, 1]
        values = [1, 2, 3, 4]
        size = (2, 10)
        with self.assertRaisesRegex(RuntimeError, "0th value of crow_indices must be 0."):
            torch.sparse_csr_tensor(torch.tensor([-1, 0, 4]), torch.tensor(col_indices), torch.tensor(values), size,
                                    device=device)

        with self.assertRaisesRegex(RuntimeError,
                                    "last value of crow_indices should be equal to the length of col_indices."):
            torch.sparse_csr_tensor(torch.tensor([0, 2, 5]), torch.tensor(col_indices), torch.tensor(values), size,
                                    device=device)

        with self.assertRaisesRegex(RuntimeError,
                                    r"at position i \= 2," +
                                    r" this condition crow_indices\[i - 1\] <\= crow_indices\[i\] fails"):
            torch.sparse_csr_tensor(torch.tensor([0, 5, 4]), torch.tensor(col_indices), torch.tensor(values), size,
                                    device=device)

        with self.assertRaisesRegex(RuntimeError, r"col_indices\.min\(\) should be greater or equal to zero"):
            torch.sparse_csr_tensor(torch.tensor(crow_indices), torch.tensor([0, -1, 0, 1]), torch.tensor(values), size,
                                    device=device)

        with self.assertRaisesRegex(RuntimeError, r"size\(1\) should be greater than col_indices\.max\(\)"):
            torch.sparse_csr_tensor(torch.tensor(crow_indices), torch.tensor([0, 11, 0, 1]), torch.tensor(values), size,
                                    device=device)

    @onlyCUDA
    @dtypes(*get_all_dtypes())
    def test_factory_device_type_inference(self, device, dtype):
        cpu_cuda = ('cpu', 'cuda')
        cpu_cuda_none = cpu_cuda + (None,)
        for crow_indices_device, col_indices_device, values_device, device in itertools.product(cpu_cuda,
                                                                                                cpu_cuda,
                                                                                                cpu_cuda,
                                                                                                cpu_cuda_none):
            for index_dtype in [torch.int32, torch.int64]:
                crow_indices = torch.tensor([0, 2, 4], dtype=index_dtype, device=crow_indices_device)
                col_indices = torch.tensor([0, 1, 0, 1], dtype=index_dtype, device=col_indices_device)
                values = torch.tensor([1, 2, 3, 4], dtype=dtype, device=values_device)
                if device is None and (crow_indices_device != col_indices_device or
                                       crow_indices_device != values_device):
                    with self.assertRaises(RuntimeError):
                        torch.sparse_csr_tensor(crow_indices,
                                                col_indices,
                                                values,
                                                size=(2, 10),
                                                device=device)
                else:
                    t = torch.sparse_csr_tensor(crow_indices,
                                                col_indices,
                                                values,
                                                size=(2, 10),
                                                device=device)
                    should_be_cuda = (device == 'cuda' or (device is None and values_device == 'cuda'))
                    self.assertEqual(should_be_cuda, t.is_cuda)
                    t.crow_indices().dtype == index_dtype
                    t.col_indices().dtype == index_dtype
                    t.values().dtype == dtype
                    t.crow_indices().device == t.values().device
                    t.col_indices().device == t.values().device

    def test_sparse_csr_print(self, device):
        orig_maxDiff = self.maxDiff
        self.maxDiff = None
        shape_nnz = [
            ((10, 10), 10),
            ((100, 10), 10),
            ((1000, 10), 10)
        ]
        printed = []
        for shape, nnz in shape_nnz:
            values_shape = torch.Size((nnz,))
            col_indices_shape = torch.Size((nnz,))
            crow_indices_shape = torch.Size((shape[0] + 1,))
            printed.append("# shape: {}".format(torch.Size(shape)))
            printed.append("# nnz: {}".format(nnz))
            printed.append("# crow_indices shape: {}".format(crow_indices_shape))
            printed.append("# col_indices shape: {}".format(col_indices_shape))
            printed.append("# values_shape: {}".format(values_shape))
            for index_dtype in [torch.int32, torch.int64]:
                for dtype in floating_types():
                    printed.append("########## {}/{} ##########".format(dtype, index_dtype))
                    x = torch.sparse_csr_tensor(torch.tensor([0, 2, 4], dtype=index_dtype),
                                                torch.tensor([0, 1, 0, 1], dtype=index_dtype),
                                                torch.tensor([1, 2, 3, 4]), dtype=dtype, device=device)
                    printed.append("# sparse tensor")
                    printed.append(str(x))
                    printed.append("# _crow_indices")
                    printed.append(str(x.crow_indices()))
                    printed.append("# _col_indices")
                    printed.append(str(x.col_indices()))
                    printed.append("# _values")
                    printed.append(str(x.values()))
                    printed.append('')
                printed.append('')
        self.assertExpected('\n'.join(printed))
        self.maxDiff = orig_maxDiff

    @dtypes(*get_all_dtypes())
    def test_sparse_csr_from_dense(self, device, dtype):
        dense = torch.tensor([[4, 5, 0], [0, 0, 0], [1, 0, 0]], dtype=dtype, device=device)
        sparse = dense.to_sparse_csr()
        self.assertEqual(torch.tensor([0, 2, 2, 3], dtype=torch.int64), sparse.crow_indices())
        self.assertEqual(torch.tensor([0, 1, 0], dtype=torch.int64), sparse.col_indices())
        self.assertEqual(torch.tensor([4, 5, 1], dtype=dtype), sparse.values())

        dense = torch.tensor([[0, 0, 0], [0, 0, 1], [1, 0, 0]], dtype=dtype, device=device)
        sparse = dense.to_sparse_csr()
        self.assertEqual(torch.tensor([0, 0, 1, 2], dtype=torch.int64), sparse.crow_indices())
        self.assertEqual(torch.tensor([2, 0], dtype=torch.int64), sparse.col_indices())
        self.assertEqual(torch.tensor([1, 1], dtype=dtype), sparse.values())

        dense = torch.tensor([[2, 2, 2], [2, 2, 2], [2, 2, 2]], dtype=dtype, device=device)
        sparse = dense.to_sparse_csr()
        self.assertEqual(torch.tensor([0, 3, 6, 9], dtype=torch.int64), sparse.crow_indices())
        self.assertEqual(torch.tensor([0, 1, 2] * 3, dtype=torch.int64), sparse.col_indices())
        self.assertEqual(torch.tensor([2] * 9, dtype=dtype), sparse.values())

    @dtypes(*get_all_dtypes())
    def test_sparse_csr_to_dense(self, device, dtype):
        mn = [5, 2, 0]
        for (m, n) in itertools.product(mn, mn):
            size = (m, n)
            dense = make_tensor(size, dtype=dtype, device=device)
            sparse = dense.to_sparse_csr()
            self.assertEqual(sparse.to_dense(), dense)

        crow_indices = torch.tensor([0, 3, 5])
        col_indices = torch.tensor([0, 1, 2, 0, 1])
        values = torch.tensor([1, 2, 1, 3, 4], dtype=dtype)
        csr = torch.sparse_csr_tensor(crow_indices, col_indices,
                                      values, dtype=dtype, device=device)
        dense = torch.tensor([[1, 2, 1], [3, 4, 0]], dtype=dtype, device=device)
        self.assertEqual(csr.to_dense(), dense)

    @skipCPUIfNoMklSparse
    @coalescedonoff
    @dtypes(torch.double)
    def test_coo_to_csr_convert(self, device, dtype, coalesced):
        with self.assertRaisesRegex(RuntimeError, "Input is supposed to be a vector"):
            torch._convert_indices_from_coo_to_csr(
                torch.randint(100, (5, 5), device=device),
                size=100)

        size = (5, 5)
        sparse_dim = 2
        nnz = 10
        sparse_coo, _, _ = self.genSparseTensor(size, sparse_dim, nnz, coalesced, device, dtype)
        sparse_csr = sparse_coo.to_sparse_csr()

        self.assertTrue(sparse_csr.is_sparse_csr)
        self.assertEqual(sparse_csr.to_dense(), sparse_coo.to_dense())

        vec = torch.randn((5, 1), dtype=dtype, device=device)
        coo_product = sparse_coo.matmul(vec)
        csr_product = sparse_csr.matmul(vec)

        self.assertEqual(coo_product, csr_product)

        vec = torch.randn((100, 1), dtype=dtype, device=device)
        index = torch.tensor([
            [1, 0, 35, 14, 39, 6, 71, 66, 40, 27],
            [92, 31, 62, 50, 22, 65, 89, 74, 56, 34],
        ], dtype=torch.int32)
        values = torch.tensor([1, 2, 3, 4, 5, 6, 7, 8, 9, 10], dtype=dtype, device=device)
        coo = torch.sparse_coo_tensor(index, values, torch.Size([100, 100]), dtype=dtype, device=device)
        csr = coo.to_sparse_csr()

        self.assertEqual(coo.matmul(vec), csr.matmul(vec))

        col_indices = torch.tensor([
            31, 92, 65, 50, 34, 62, 22, 56, 74, 89
        ], dtype=torch.int64, device=device)
        self.assertEqual(csr.col_indices(), col_indices)

        values = torch.tensor([2, 1, 6, 4, 10, 3, 5, 9, 8, 7], dtype=dtype, device=device)
        self.assertEqual(csr.values(), values)

    @dtypes(*get_all_dtypes())
    def test_sparse_csr_from_dense_convert_error(self, device, dtype):
        size = (4, 2, 4)
        dense = make_tensor(size, dtype=dtype, device=device)

        with self.assertRaisesRegex(RuntimeError, "Only 2D"):
            sparse = dense.to_sparse_csr()

    # TODO: Support auto generation of device check for sparse tensors
    # See: https://github.com/pytorch/pytorch/issues/59058
    @onlyCUDA
    @dtypes(torch.double)
    def test_matmul_device_mismatch(self, device, dtype):
        cpu = torch.rand((10, 10))
        cuda = cpu.cuda()
        for s, m1, m2 in itertools.product((cpu, cuda), repeat=3):
            csr = m1.to_sparse()
            if s.device == csr.device == m2.device:
                torch.addmm(s, csr, m2)
            else:
                with self.assertRaisesRegex(RuntimeError, "Expected all tensors to be on the same device"):
                    torch.addmm(s, csr, m2)

    @skipCPUIfNoMklSparse
    @skipCUDAIfNoCusparseGeneric
    @dtypes(*floating_and_complex_types())
    @dtypesIfCUDA(*get_all_complex_dtypes(),
                  *get_all_fp_dtypes(include_half=SM53OrLater, include_bfloat16=SM80OrLater))
    def test_csr_matvec(self, device, dtype):
        side = 100
        for index_dtype in [torch.int32, torch.int64]:
            csr = self.genSparseCSRTensor((side, side), 1000, device=device, dtype=dtype, index_dtype=index_dtype)
            vec = torch.randn(side, dtype=dtype, device=device)

            res = csr.matmul(vec)
            expected = csr.to_dense().matmul(vec)

            self.assertEqual(res, expected)

            bad_vec = torch.randn(side + 10, dtype=dtype, device=device)
            err_msg = "size mismatch, got"
            with self.assertRaisesRegex(RuntimeError, err_msg):
                csr.matmul(bad_vec)

    @skipCPUIfNoMklSparse
    @dtypes(torch.double)
    def test_mm(self, device, dtype):
        def test_shape(di, dj, dk, nnz):
            for index_dtype in [torch.int32, torch.int64]:
                x = self.genSparseCSRTensor((di, dj), nnz, device=device, dtype=dtype, index_dtype=index_dtype)
                t = torch.randn(di, dk, dtype=dtype, device=device)
                y = torch.randn(dj, dk, dtype=dtype, device=device)
                alpha = random.random()
                beta = random.random()

                # res = beta * t  + alpha * (x @ y)
                res = torch.addmm(t, x, y, beta=beta, alpha=alpha)
                expected = torch.addmm(t, x.to_dense(), y, beta=beta, alpha=alpha)
                self.assertEqual(res, expected)

                res = torch.addmm(t, x, y)
                expected = torch.addmm(t, x.to_dense(), y)
                self.assertEqual(res, expected)

                res = torch.mm(x, y)
                expected = torch.mm(x.to_dense(), y)
                self.assertEqual(res, expected)

        for i in range(2, 5):
            for j in range(2, 8):
                for k in range(2, 8):
                    test_shape(i, j, k, i * j // 2)
        test_shape(4, 4, 4, 0)

    @skipCPUIfNoMklSparse
    @dtypes(*floating_and_complex_types())
    @dtypesIfCUDA(*get_all_complex_dtypes(),
                  *get_all_fp_dtypes(include_half=SM53OrLater and TEST_CUSPARSE_GENERIC,
                                     include_bfloat16=SM80OrLater and TEST_CUSPARSE_GENERIC))
    @precisionOverride({torch.bfloat16: 1e-2, torch.float16: 1e-2})
    def test_sparse_mm(self, device, dtype):
        def test_shape(d1, d2, d3, nnz, transposed, index_dtype):
            if transposed:
                D = torch.randn(d3, d2, dtype=dtype, device=device).t_()
            else:
                D = torch.randn(d2, d3, dtype=dtype, device=device)
            S = self.genSparseCSRTensor((d1, d2), nnz, device=device, dtype=dtype, index_dtype=index_dtype)
            S_dense = S.to_dense()
            self.assertEqual(torch.sparse.mm(S, D), torch.mm(S_dense, D))

        for index_dtype in [torch.int32, torch.int64]:
            test_shape(7, 8, 9, 20, False, index_dtype)
            test_shape(7, 8, 9, 20, True, index_dtype)

    @skipCPUIfNoMklSparse
    @dtypes(*floating_and_complex_types())
    @dtypesIfCUDA(*get_all_complex_dtypes(),
                  *get_all_fp_dtypes(include_half=SM53OrLater and TEST_CUSPARSE_GENERIC,
                                     include_bfloat16=SM80OrLater and TEST_CUSPARSE_GENERIC))
    @precisionOverride({torch.bfloat16: 1e-2, torch.float16: 1e-2})
    def test_sparse_addmm(self, device, dtype):
        def test_shape(m, n, p, nnz, broadcast, index_dtype, alpha_beta=None):
            if alpha_beta is None:
                alpha = random.random()
                beta = random.random()
            else:
                alpha, beta = alpha_beta
            if broadcast:
                D1 = make_tensor((), dtype=dtype, device=device)
            else:
                D1 = make_tensor([n, p], dtype=dtype, device=device)
            D2 = make_tensor([m, p], dtype=dtype, device=device)
            S = self.genSparseCSRTensor([n, m], nnz, dtype=dtype, device=device, index_dtype=index_dtype)
            S_dense = S.to_dense()
            Y = torch.sparse.addmm(D1, S, D2, beta=beta, alpha=alpha)
            Y_dense = torch.addmm(D1, S_dense, D2, beta=beta, alpha=alpha)
            self.assertEqual(Y, Y_dense)

        for index_dtype in [torch.int32, torch.int64]:
            test_shape(7, 8, 9, 20, False, index_dtype, None)
            test_shape(7, 8, 9, 20, True, index_dtype, None)
            test_shape(7, 8, 9, 20, False, index_dtype, (1, 0))
            test_shape(7, 8, 9, 20, True, index_dtype, (1, 0))
            test_shape(7, 8, 9, 20, False, index_dtype, (1, 1))
            test_shape(7, 8, 9, 20, True, index_dtype, (1, 1))

    @skipCPUIfNoMklSparse
    @dtypes(*floating_and_complex_types())
    @precisionOverride({torch.double: 1e-8, torch.float: 1e-4, torch.bfloat16: 0.6,
                        torch.half: 1e-1, torch.cfloat: 1e-4, torch.cdouble: 1e-8})
    @dtypesIfCUDA(torch.complex64,
                  *((torch.complex128,) if CUSPARSE_SPMM_COMPLEX128_SUPPORTED else ()),
                  *torch.testing.get_all_fp_dtypes(include_bfloat16=SM80OrLater,
                                                   include_half=SM53OrLater))
    @skipCUDAIf(
        not _check_cusparse_spgemm_available(),
        "cuSparse Generic API SpGEMM is not available"
    )
    def test_addmm_all_sparse_csr(self, device, dtype):
        M = torch.randn(10, 25, device=device).to(dtype)
        m1 = torch.randn(10, 50, device=device).to(dtype)
        m2 = torch.randn(50, 25, device=device).to(dtype)
        _test_addmm_addmv(self, torch.addmm, M, m1, m2, layout=torch.sparse_csr, all_sparse=True)

        # Test 0-strided
        M = torch.randn(10, 1, device=device).to(dtype).expand(10, 25)
        m1 = torch.randn(10, 1, device=device).to(dtype).expand(10, 50)
        m2 = torch.randn(50, 25, device=device).to(dtype)
        _test_addmm_addmv(self, torch.addmm, M, m1, m2, layout=torch.sparse_csr, all_sparse=True)

        # Test beta=0, M=nan
        M = torch.full((10, 25), float('nan'), device=device).to(dtype)
        m1 = torch.randn(10, 50, device=device).to(dtype)
        m2 = torch.randn(50, 25, device=device).to(dtype)
        _test_addmm_addmv(self, torch.addmm, M, m1, m2, beta=0, layout=torch.sparse_csr, all_sparse=True)

        # Test transpose
        for t1, t2, t3, t4 in itertools.product([True, False], repeat=4):
            def maybe_transpose(cond, m):
                if not cond:
                    return m
                return m.t().clone(memory_format=torch.contiguous_format).t()

            M = maybe_transpose(t1, torch.randn(10, 25, device=device).to(dtype))
            m1 = maybe_transpose(t2, torch.randn(10, 50, device=device).to(dtype))
            m2 = maybe_transpose(t3, torch.randn(50, 25, device=device).to(dtype))
            _test_addmm_addmv(self, torch.addmm, M, m1, m2, transpose_out=t4, layout=torch.sparse_csr, all_sparse=True)

    @skipCPUIfNoMklSparse
    @dtypes(*floating_and_complex_types())
    @dtypesIfCUDA(torch.complex64,
                  *((torch.complex128,) if CUSPARSE_SPMM_COMPLEX128_SUPPORTED else ()),
                  *torch.testing.get_all_fp_dtypes(include_bfloat16=SM80OrLater,
                                                   include_half=SM53OrLater))
    @skipCUDAIf(
        not _check_cusparse_spgemm_available(),
        "cuSparse Generic API SpGEMM is not available"
    )
    @precisionOverride({torch.double: 1e-8, torch.float: 1e-4, torch.bfloat16: 0.6,
                        torch.half: 1e-1, torch.cfloat: 1e-4, torch.cdouble: 1e-8})
    def test_addmm_sizes_all_sparse_csr(self, device, dtype):
        for m in [0, 1, 25]:
            for n in [0, 1, 10]:
                for k in [0, 1, 8]:
                    M = torch.randn(n, m, device=device).to(dtype)
                    m1 = torch.randn(n, k, device=device).to(dtype)
                    m2 = torch.randn(k, m, device=device).to(dtype)
                    _test_addmm_addmv(self, torch.addmm, M, m1, m2, layout=torch.sparse_csr, all_sparse=True)

                    M = torch.randn(n, m, device=device).to(dtype).to_sparse_csr()
                    m1 = torch.randn(n, k + 1, device=device).to(dtype).to_sparse_csr()
                    m2 = torch.randn(k, m, device=device).to(dtype).to_sparse_csr()
                    self.assertRaisesRegex(RuntimeError, f"{n}x{k + 1}.*{k}x{m}", lambda: torch.addmm(M, m1, m2))
                    self.assertRaisesRegex(RuntimeError, f"{n}x{k + 1}.*{k}x{m}", lambda: torch.mm(m1, m2))

    @skipCPUIfNoMklSparse
    @dtypes(torch.float)
    def test_addmm_errors(self, device, dtype):
        # test that the errors are the same for dense and sparse versions
        import re

        def test1(*, is_sparse):
            # shapes must be compatible for matrix multiplication
            a = make_tensor((2, 3), dtype=dtype, device=device)
            if is_sparse:
                a_sparse = a.to_sparse_csr()
                return torch.addmm(a, a_sparse, a)
            else:
                return torch.addmm(a, a, a)

        def test2(*, is_sparse):
            # mat2 must be a matrix
            a = make_tensor((2, 3), dtype=dtype, device=device)
            if is_sparse:
                a_sparse = a.to_sparse_csr()
                return torch.addmm(a, a_sparse, a.unsqueeze(0))
            else:
                return torch.addmm(a, a, a.unsqueeze(0))

        def test3(*, is_sparse):
            # the first input needs to be 1D or 2D
            a = make_tensor((3, 3), dtype=dtype, device=device)
            if is_sparse:
                a_sparse = a.to_sparse_csr()
                return torch.addmm(a.unsqueeze(0), a_sparse, a)
            else:
                return torch.addmm(a.unsqueeze(0), a, a)

        for test in (test1, test2, test3):
            try:
                test(is_sparse=False)
            except RuntimeError as msg:
                with self.assertRaisesRegex(RuntimeError, re.escape(str(msg))):
                    test(is_sparse=True)

    @skipCPUIfNoMklSparse
    @dtypes(torch.float)
    def test_mm_errors(self, device, dtype):
        # test that the errors are the same for dense and sparse versions
        import re

        def test1(*, is_sparse):
            # shapes must be compatible for matrix multiplication
            a = make_tensor((2, 3), dtype=dtype, device=device)
            if is_sparse:
                a_sparse = a.to_sparse_csr()
                return torch.mm(a_sparse, a)
            else:
                return torch.mm(a, a)

        def test2(*, is_sparse):
            # mat2 must be a matrix
            a = make_tensor((2, 3), dtype=dtype, device=device)
            if is_sparse:
                a_sparse = a.to_sparse_csr()
                return torch.mm(a_sparse, a.unsqueeze(0))
            else:
                return torch.mm(a, a.unsqueeze(0))

        for test in (test1, test2):
            try:
                test(is_sparse=False)
            except RuntimeError as msg:
                with self.assertRaisesRegex(RuntimeError, re.escape(str(msg))):
                    test(is_sparse=True)

    @dtypes(torch.float, torch.double)
    def test_add(self, device, dtype):
        def _test_spadd_shape(nnz, shape):
            x = self.genSparseCSRTensor(shape, nnz, dtype=dtype, device=device, index_dtype=torch.int32)
            y = torch.randn(*shape, dtype=dtype, device=device)
            r = random.random()

            res = torch.add(y, x, alpha=r)
            expected = y + r * x.to_dense()
            self.assertEqual(res, expected)

            # Non contiguous dense tensor
            s = list(shape)
            s[0] = shape[-1]
            s[-1] = shape[0]
            y = torch.randn(*s, dtype=torch.double, device=device)
            y.transpose_(0, len(s) - 1)
            r = random.random()

            res = torch.add(y, x, alpha=r)
            expected = y + r * x.to_dense()

            self.assertEqual(res, expected)

        _test_spadd_shape(10, [100, 100])
        _test_spadd_shape(0, [100, 100])
        _test_spadd_shape(10, [100, 1])
        _test_spadd_shape(10, [1, 100])

    @skipCPUIfNoMklSparse
    @dtypes(torch.float32, torch.float64, torch.complex64, torch.complex128)
    def test_sparse_add(self, device, dtype):
        def run_test(m, n, index_dtype):

            if TEST_WITH_ROCM and dtype.is_complex:
                self.skipTest("ROCm doesn't work with complex dtype correctly.")

            alpha = random.random()
            nnz1 = random.randint(0, m * n)
            nnz2 = random.randint(0, m * n)
            nnz3 = random.randint(0, m * n)

            if TEST_WITH_ROCM:
                # ROCm fails when nnz = 0
                nnz1, nnz2, nnz3 = max(1, nnz1), max(1, nnz2), max(1, nnz3)

            S1 = self.genSparseCSRTensor([m, n], nnz1, dtype=dtype, device=device, index_dtype=index_dtype)
            S2 = self.genSparseCSRTensor([m, n], nnz2, dtype=dtype, device=device, index_dtype=index_dtype)
            S3 = self.genSparseCSRTensor([m, n], nnz3, dtype=dtype, device=device, index_dtype=index_dtype)

            expected = torch.add(S1.to_dense(), S2.to_dense(), alpha=alpha)
            actual = torch.add(S1, S2, alpha=alpha, out=S3)

            self.assertEqual(actual.to_dense(), expected)
            self.assertEqual(S3.to_dense(), expected)

        for index_dtype in [torch.int32, torch.int64]:
            for m, n in itertools.product([3, 5], [3, 5]):
                run_test(m, n, index_dtype)

    @dtypes(torch.float32, torch.float64, torch.complex64, torch.complex128)
    def test_sparse_add_errors(self, device, dtype):
        def run_test(index_type):
            a = self.genSparseCSRTensor((2, 2), 3, dtype=dtype, device=device, index_dtype=index_dtype)
            b = self.genSparseCSRTensor((2, 1), 2, dtype=dtype, device=device, index_dtype=index_dtype)
            with self.assertRaisesRegex(RuntimeError, "Expected input tensors to have the same shape"):
                torch.add(a, b)

        for index_dtype in [torch.int32, torch.int64]:
            run_test(index_dtype)

    @onlyCUDA
    @skipCUDAIf(
        not _check_cusparse_triangular_solve_available(),
        "cuSparse Generic API SpSV is not available"
    )
    @dtypes(torch.float32, torch.float64, torch.complex64, torch.complex128)
    @precisionOverride({torch.float32: 1e-3, torch.complex64: 1e-3,
                        torch.float64: 1e-8, torch.complex128: 1e-8})
    def test_sparse_triangular_solve(self, device, dtype):

        def run_test(n, k, upper, unitriangular, transpose):
            triangle_function = torch.triu if upper else torch.tril
            A = make_tensor((n, n), dtype=dtype, device=device)
            A = triangle_function(A)
            A_sparse = A.to_sparse_csr()
            B = make_tensor((n, k), dtype=dtype, device=device)

            expected = torch.triangular_solve(B, A, upper=upper, unitriangular=unitriangular, transpose=transpose)
            expected_X = expected.solution

            actual = torch.triangular_solve(B, A_sparse, upper=upper, unitriangular=unitriangular, transpose=transpose)
            actual_X = actual.solution
            actual_A_clone = actual.cloned_coefficient
            self.assertTrue(actual_A_clone.numel() == 0)
            self.assertEqual(actual_X, expected_X)

            # test out with C contiguous strides
            out = torch.empty_strided((n, k), (k, 1), dtype=dtype, device=device)
            torch.triangular_solve(
                B, A_sparse,
                upper=upper, unitriangular=unitriangular, transpose=transpose, out=(out, actual_A_clone)
            )
            self.assertEqual(out, expected_X)

            # test out with F contiguous strides
            out = torch.empty_strided((n, k), (1, n), dtype=dtype, device=device)
            torch.triangular_solve(
                B, A_sparse,
                upper=upper, unitriangular=unitriangular, transpose=transpose, out=(out, actual_A_clone)
            )
            self.assertEqual(out, expected_X)
            self.assertEqual(out.stride(), (1, n))

            # test out with discontiguous strides
            out = torch.empty_strided((2 * n, k), (1, 2 * n), dtype=dtype, device=device)[::2]
            if n > 0 and k > 0:
                self.assertFalse(out.is_contiguous())
                self.assertFalse(out.t().is_contiguous())
            before_stride = out.stride()
            torch.triangular_solve(
                B, A_sparse,
                upper=upper, unitriangular=unitriangular, transpose=transpose, out=(out, actual_A_clone)
            )
            self.assertEqual(out, expected_X)
            self.assertEqual(out.stride(), before_stride)

        ks = [0, 1, 3]
        ns = [5, 3, 0]
        for (k, n), (upper, unitriangular, transpose) in itertools.product(itertools.product(ks, ns),
                                                                           itertools.product([True, False], repeat=3)):
            run_test(n, k, upper, unitriangular, transpose)

    @onlyCUDA
    @skipCUDAIf(
        not _check_cusparse_sddmm_available(),
        "cuSparse Generic API SDDMM is not available"
    )
    @dtypes(torch.float32, torch.float64, torch.complex64, torch.complex128)
    @precisionOverride({torch.float32: 1e-3, torch.complex64: 1e-3,
                        torch.float64: 1e-8, torch.complex128: 1e-8})
    def test_sampled_addmm(self, device, dtype):
        def run_test(c, a, b, op_a, op_b, *, alpha=None, beta=None):
            if dtype.is_complex:
                alpha = random.random() + 0.3j if alpha is None else alpha
                beta = random.random() + 0.6j if beta is None else beta
            else:
                alpha = random.random() if alpha is None else alpha
                beta = random.random() if beta is None else beta

            if op_a and a.shape == b.shape:
                a = a.mH
            if op_b and a.shape == b.shape:
                b = b.mH

            actual = torch.sparse.sampled_addmm(c, a, b, alpha=alpha, beta=beta)

            out = torch.sparse_csr_tensor(
                *map(torch.clone, (actual.crow_indices(), actual.col_indices())),
                torch.empty_like(actual.values()),
                size=c.shape
            )
            torch.sparse.sampled_addmm(c, a, b, alpha=alpha, beta=beta, out=out)

            spy_c = torch.sparse_csr_tensor(c.crow_indices(), c.col_indices(), torch.ones_like(c.values()), size=c.shape)
            expected = alpha * (a @ b) * spy_c.to_dense() + beta * c.to_dense()
            self.assertEqual(actual.to_dense(), out.to_dense())
            self.assertEqual(actual.to_dense(), expected)

        for index_dtype in [torch.int32, torch.int64]:
            for (m, n, k), noncontiguous in zip(itertools.product([1, 5], repeat=3), [True, False]):
                nnz = random.randint(0, m * n)
                c = self.genSparseCSRTensor((m, n), nnz, dtype=dtype, device=device, index_dtype=index_dtype)
                a = make_tensor((m, k), dtype=dtype, device=device, noncontiguous=noncontiguous)
                b = make_tensor((k, n), dtype=dtype, device=device, noncontiguous=noncontiguous)
                for op_a, op_b in itertools.product([True, False], repeat=2):
                    run_test(c, a, b, op_a, op_b)

    @onlyCUDA
    @skipCUDAIf(
        not _check_cusparse_sddmm_available(),
        "cuSparse Generic API SDDMM is not available"
    )
    @dtypes(torch.float32, torch.float64, torch.complex64, torch.complex128)
    @precisionOverride({torch.float32: 1e-3, torch.complex64: 1e-3,
                        torch.float64: 1e-8, torch.complex128: 1e-8})
    def test_sampled_addmm_zero_sized(self, device, dtype):
        def run_test(c, a, b):
            actual = torch.sparse.sampled_addmm(c, a, b)
            self.assertEqual(actual.shape, c.shape)

        for m, n, k in itertools.product([0, 5], repeat=3):
            c = torch.empty(m, n, dtype=dtype, device=device, layout=torch.sparse_csr)
            a = make_tensor((m, k), dtype=dtype, device=device)
            b = make_tensor((k, n), dtype=dtype, device=device)
            run_test(c, a, b)

    @onlyCUDA
    @skipCUDAIf(
        not _check_cusparse_sddmm_available(),
        "cuSparse Generic API SDDMM is not available"
    )
    @dtypes(torch.float32, torch.float64, torch.complex64, torch.complex128)
    def test_sampled_addmm_errors(self, device, dtype):
        # test that the errors are the same for dense and sparse sampled versions
        # import re

        # shapes must be compatible for matrix multiplication
        a = make_tensor((2, 3), dtype=dtype, device=device)
        a_sparse = a.to_sparse_csr()
        with self.assertRaisesRegex(RuntimeError, r"cannot be multiplied"):
            torch.sparse.sampled_addmm(a_sparse, a, a)

        # mat1 must be a matrix
        with self.assertRaisesRegex(RuntimeError, r"Expected mat1 to be a matrix"):
            torch.sparse.sampled_addmm(a_sparse, a.unsqueeze(0), a)

        # mat2 must be a matrix
        with self.assertRaisesRegex(RuntimeError, r"Expected mat2 to be a matrix"):
            torch.sparse.sampled_addmm(a_sparse, a, a.unsqueeze(0))

        a = make_tensor((2, 2), dtype=dtype, device=device)
        b = make_tensor((3, 3), dtype=dtype, device=device)
        b_sparse = b.to_sparse_csr()
        with self.assertRaisesRegex(RuntimeError, r"self dim 0 must match mat1 dim 0"):
            torch.sparse.sampled_addmm(b_sparse, a, a)

        b = make_tensor((2, 3), dtype=dtype, device=device)
        b_sparse = b.to_sparse_csr()
        with self.assertRaisesRegex(RuntimeError, r"self dim 1 must match mat2 dim 1"):
            torch.sparse.sampled_addmm(b_sparse, a, a)

        a = make_tensor((2, 2), dtype=dtype, device=device)
        a_sparse = a.to_sparse_csr()
        with self.assertRaisesRegex(RuntimeError, r"Expected mat1 to have strided layout"):
            torch.sparse.sampled_addmm(a_sparse, a_sparse, a_sparse)

        with self.assertRaisesRegex(RuntimeError, r"Expected mat2 to have strided layout"):
            torch.sparse.sampled_addmm(a_sparse, a, a_sparse)

    @dtypes(*get_all_dtypes())
    def test_coo_csr_conversion(self, device, dtype):
        for m, n in itertools.product([5, 2, 0], [5, 2, 0]):
            size = (m, n)
            dense = make_tensor(size, dtype=dtype, device=device)
            coo_sparse = dense.to_sparse()
            csr_sparse = coo_sparse.to_sparse_csr()

            self.assertEqual(csr_sparse.to_dense(), dense)

<<<<<<< HEAD
    @ops(_sparse_csr_ops)
    def test_sparse_csr_no_error(self, device, dtype, op):
=======
    @ops(sparse_csr_unary_ufuncs)
    def test_sparse_csr_unary(self, device, dtype, op):
>>>>>>> d0eff8d8
        samples = op.sample_inputs(device, dtype)

        if len(samples) == 0:
            self.skipTest("Skipped! No sample inputs!")

        for sample in samples:
<<<<<<< HEAD
            assert isinstance(sample.input, torch.Tensor)
            if sample.input.ndim != 2:
                continue
=======
            assert torch.is_tensor(sample.input)
            # Sparse CSR only supports 2D tensors as inputs
            # Fail early to prevent silent success with this test
            if sample.input.ndim != 2:
                raise ValueError("Expected 2D tensor but got tensor with dimension: {sample.input.ndim}.")
>>>>>>> d0eff8d8

            expected = op(sample.input)
            assert torch.is_tensor(expected)
            output = op(sample.input.to_sparse_csr())
            assert torch.is_tensor(output)
<<<<<<< HEAD

=======
            self.assertEqual(output.to_dense(), expected)

    @dtypes(*get_all_dtypes(include_bool=False, include_half=False, include_bfloat16=False))
    def test_direct_coo_csr_conversion(self, device, dtype):
        for m, n in itertools.product([5, 2, 0], [5, 2, 0]):
            size = (m, n)
            dense = make_tensor(size, dtype=dtype, device=device)
            coo_sparse = dense.to_sparse_coo()

            self.assertEqual(coo_sparse.to_sparse_csr().to_sparse_coo(), coo_sparse)
>>>>>>> d0eff8d8

# e.g., TestSparseCSRCPU and TestSparseCSRCUDA
instantiate_device_type_tests(TestSparseCSR, globals())

if __name__ == '__main__':
    run_tests()<|MERGE_RESOLUTION|>--- conflicted
+++ resolved
@@ -8,16 +8,10 @@
 from torch.testing._internal.common_utils import \
     (TEST_WITH_ROCM, TestCase, run_tests, load_tests, coalescedonoff)
 from torch.testing._internal.common_device_type import \
-<<<<<<< HEAD
-    (instantiate_device_type_tests, dtypes, dtypesIfCUDA, ops, onlyCPU, onlyCUDA, skipCUDAIfNoCusparseGeneric,
+    (ops, instantiate_device_type_tests, dtypes, dtypesIfCUDA, onlyCPU, onlyCUDA, skipCUDAIfNoCusparseGeneric,
      precisionOverride, skipMeta, skipCUDAIf, skipCPUIfNoMklSparse)
 from torch.testing._internal.common_methods_invocations import \
-    (op_db, )
-=======
-    (ops, instantiate_device_type_tests, dtypes, dtypesIfCUDA, onlyCPU, onlyCUDA, skipCUDAIfNoCusparseGeneric,
-     precisionOverride, skipMeta, skipCUDAIf, skipCPUIfNoMklSparse)
-from torch.testing._internal.common_methods_invocations import (sparse_csr_unary_ufuncs, )
->>>>>>> d0eff8d8
+    (op_db, sparse_csr_unary_ufuncs, )
 from torch.testing._internal.common_cuda import _get_torch_cuda_version
 from torch.testing._internal.common_dtype import floating_types, get_all_dtypes
 from test_sparse import CUSPARSE_SPMM_COMPLEX128_SUPPORTED
@@ -38,7 +32,6 @@
     min_supported_version = (11, 0)
     return version >= min_supported_version
 
-<<<<<<< HEAD
 def _check_cusparse_sddmm_available():
     version = _get_torch_cuda_version()
     # cusparseSDDMM was added in 11.2.1 but we don't have access to patch version
@@ -47,8 +40,6 @@
 
 _sparse_csr_ops = list(filter(lambda op: op.supports_sparse_csr, op_db))
 
-=======
->>>>>>> d0eff8d8
 # This should be just an import from test_linalg instead of code duplication
 # but https://github.com/pytorch/pytorch/pull/63511#discussion_r733989701
 def _test_addmm_addmv(test_case, f, t, m, v, *, alpha=None, beta=None, transpose_out=False, layout=torch.strided, all_sparse=False):
@@ -1065,38 +1056,41 @@
 
             self.assertEqual(csr_sparse.to_dense(), dense)
 
-<<<<<<< HEAD
     @ops(_sparse_csr_ops)
     def test_sparse_csr_no_error(self, device, dtype, op):
-=======
-    @ops(sparse_csr_unary_ufuncs)
-    def test_sparse_csr_unary(self, device, dtype, op):
->>>>>>> d0eff8d8
         samples = op.sample_inputs(device, dtype)
 
         if len(samples) == 0:
             self.skipTest("Skipped! No sample inputs!")
 
         for sample in samples:
-<<<<<<< HEAD
             assert isinstance(sample.input, torch.Tensor)
             if sample.input.ndim != 2:
                 continue
-=======
+
+            expected = op(sample.input)
+            assert torch.is_tensor(expected)
+            output = op(sample.input.to_sparse_csr())
+            assert torch.is_tensor(output)
+
+    @ops(sparse_csr_unary_ufuncs)
+    def test_sparse_csr_unary(self, device, dtype, op):
+        samples = op.sample_inputs(device, dtype)
+
+        if len(samples) == 0:
+            self.skipTest("Skipped! No sample inputs!")
+
+        for sample in samples:
             assert torch.is_tensor(sample.input)
             # Sparse CSR only supports 2D tensors as inputs
             # Fail early to prevent silent success with this test
             if sample.input.ndim != 2:
                 raise ValueError("Expected 2D tensor but got tensor with dimension: {sample.input.ndim}.")
->>>>>>> d0eff8d8
 
             expected = op(sample.input)
             assert torch.is_tensor(expected)
             output = op(sample.input.to_sparse_csr())
             assert torch.is_tensor(output)
-<<<<<<< HEAD
-
-=======
             self.assertEqual(output.to_dense(), expected)
 
     @dtypes(*get_all_dtypes(include_bool=False, include_half=False, include_bfloat16=False))
@@ -1107,7 +1101,6 @@
             coo_sparse = dense.to_sparse_coo()
 
             self.assertEqual(coo_sparse.to_sparse_csr().to_sparse_coo(), coo_sparse)
->>>>>>> d0eff8d8
 
 # e.g., TestSparseCSRCPU and TestSparseCSRCUDA
 instantiate_device_type_tests(TestSparseCSR, globals())
