import torch
import unittest
from copy import deepcopy
from functools import wraps, partial
from itertools import chain
import itertools
import torch.nn.functional as F
from torch.testing import make_tensor
from torch.testing._internal.common_dtype import floating_types
from torch.testing._internal.common_device_type import (
<<<<<<< HEAD
    _TestParametrizer, _update_param_kwargs, skipIf, skipCUDAIfCudnnVersionLessThan, skipCUDAIfRocm, precisionOverride)
=======
    _TestParametrizer, _update_param_kwargs, skipIf, toleranceOverride, tol)
from torch.testing._internal.common_methods_invocations import DecorateInfo
>>>>>>> 229abef0
from torch.testing._internal.common_nn import nllloss_reference, get_reduction
from torch.testing._internal.common_utils import (
    freeze_rng_state, set_single_threaded_if_parallel_tbb, GRADCHECK_NONDET_TOL)
from torch.testing._internal.common_methods_invocations import DecorateInfo
from types import ModuleType
from typing import List, Tuple, Type, Set, Dict


# List of all namespaces containing modules to test.
MODULE_NAMESPACES: List[ModuleType] = [
    torch.nn.modules,
    torch.nn.qat.modules,
    torch.nn.quantizable.modules,
    torch.nn.quantized.modules,
]

# Modules that shouldn't be tested for one reason or another.
MODULES_TO_SKIP: Set[Type] = {
    torch.nn.Module,  # abstract base class
    torch.nn.Container,  # deprecated
    torch.nn.NLLLoss2d,  # deprecated
    torch.nn.quantized.modules._ConvNd,  # abstract base class
    torch.nn.quantized.MaxPool2d,  # aliases to nn.MaxPool2d
}

# List of all module classes to test.
MODULE_CLASSES: List[Type] = list(chain(*[
    [getattr(namespace, module_name) for module_name in namespace.__all__]  # type: ignore[attr-defined]
    for namespace in MODULE_NAMESPACES]))
MODULE_CLASSES = [cls for cls in MODULE_CLASSES if cls not in MODULES_TO_SKIP]

# Dict of module class -> common name. Useful for making test names more intuitive.
# Example: torch.nn.modules.linear.Linear -> "nn.Linear"
MODULE_CLASS_NAMES: Dict[Type, str] = {}
for namespace in MODULE_NAMESPACES:
    for module_name in namespace.__all__:  # type: ignore[attr-defined]
        module_cls = getattr(namespace, module_name)
        namespace_name = namespace.__name__.replace('torch.', '').replace('.modules', '')
        MODULE_CLASS_NAMES[module_cls] = f'{namespace_name}.{module_name}'


class modules(_TestParametrizer):
    """ PROTOTYPE: Decorator for specifying a list of modules over which to run a test. """

    def __init__(self, module_info_list, allowed_dtypes=None):
        self.module_info_list = module_info_list
        self.allowed_dtypes = set(allowed_dtypes) if allowed_dtypes is not None else None

    def _parametrize_test(self, test, generic_cls, device_cls):
        if device_cls is None:
            raise RuntimeError('The @modules decorator is only intended to be used in a device-specific '
                               'context; use it with instantiate_device_type_tests() instead of '
                               'instantiate_parametrized_tests()')

        for module_info in self.module_info_list:
            # Construct the test name; device / dtype parts are handled outside.
            # See [Note: device and dtype suffix placement]
            test_name = module_info.name.replace('.', '_')

            dtypes = set(module_info.dtypes)
            if self.allowed_dtypes is not None:
                dtypes = dtypes.intersection(self.allowed_dtypes)

            for dtype in dtypes:
                # Construct parameter kwargs to pass to the test.
                param_kwargs = {'module_info': module_info}
                _update_param_kwargs(param_kwargs, 'dtype', dtype)

                try:
                    active_decorators = [set_single_threaded_if_parallel_tbb]
                    if module_info.should_skip(generic_cls.__name__, test.__name__, device_cls.device_type, dtype):
                        active_decorators.append(skipIf(True, "Skipped!"))

                    if module_info.decorators is not None:
                        for decorator in module_info.decorators:
                            # Can't use isinstance as it would cause a circular import
                            if decorator.__class__.__name__ == 'DecorateInfo':
                                if decorator.is_active(generic_cls.__name__, test.__name__,
                                                       device_cls.device_type, dtype):
                                    active_decorators += decorator.decorators
                            else:
                                active_decorators.append(decorator)

                    @wraps(test)
                    def test_wrapper(*args, **kwargs):
                        return test(*args, **kwargs)

                    for decorator in active_decorators:
                        test_wrapper = decorator(test_wrapper)

                    yield (test_wrapper, test_name, param_kwargs)
                except Exception as ex:
                    # Provides an error message for debugging before rethrowing the exception
                    print("Failed to instantiate {0} for module {1}!".format(test_name, module_info.name))
                    raise ex


def formatted_module_name(module_cls):
    """ Returns the common name of the module class formatted for use in test names. """
    return MODULE_CLASS_NAMES[module_cls].replace('.', '_')


class FunctionInput(object):
    """ Contains args and kwargs to pass as input to a function. """
    __slots__ = ['args', 'kwargs']

    def __init__(self, *args, **kwargs):
        self.args = args
        self.kwargs = kwargs


class ModuleInput(object):
    """ Contains args / kwargs for module instantiation + forward pass. """
    __slots__ = ['constructor_input', 'forward_input', 'desc', 'reference_fn']

    def __init__(self, constructor_input, forward_input=None, desc='', reference_fn=None):
        self.constructor_input = constructor_input  # Inputs to pass during construction
        self.forward_input = forward_input  # Inputs to pass to forward()
        self.desc = desc  # Description for this set of inputs
        self.reference_fn = reference_fn  # Reference with signature: reference_fn(module, parameters, *args, **kwargs)

        if reference_fn is not None:

            @wraps(reference_fn)
            def copy_reference_fn(m, *args, **kwargs):
                # Copy inputs to avoid undesired side effects from calling the reference.
                args, kwargs = deepcopy(args), deepcopy(kwargs)

                # Note that module parameters are passed in for convenience.
                return reference_fn(m, list(m.parameters()), *args, **kwargs)

            self.reference_fn = copy_reference_fn


class ModuleInfo(object):
    """ Module information to be used in testing. """

    def __init__(self,
                 module_cls,  # Class object for the module under test
                 *,
                 module_inputs_func,  # Function to generate module inputs
                 skips=(),  # Indicates which tests to skip
                 decorators=None,  # Additional decorators to apply to generated tests
                 dtypes=floating_types(),  # dtypes this function is expected to work with
                 supports_gradgrad=True,  # whether the op supports second order gradients
                 gradcheck_nondet_tol=0.0,  # tolerance for nondeterminism while performing gradcheck
                 ):
        self.module_cls = module_cls
        self.module_inputs_func = module_inputs_func
        self.skips = skips
        self.decorators = decorators
        self.dtypes = dtypes
        self.supports_gradgrad = supports_gradgrad
        self.gradcheck_nondet_tol = gradcheck_nondet_tol

    def should_skip(self, cls_name, test_name, device_type, dtype):
        return any(si.is_active(cls_name, test_name, device_type, dtype) for si in self.skips)

    @property
    def name(self):
        return formatted_module_name(self.module_cls)

    @property
    def formatted_name(self):
        return self.name.replace('.', '_')


def module_inputs_torch_nn_Linear(module_info, device, dtype, requires_grad, **kwargs):
    make_input = partial(make_tensor, device=device, dtype=dtype, requires_grad=requires_grad)

    module_inputs = [
        ModuleInput(constructor_input=FunctionInput(10, 8),
                    forward_input=FunctionInput(input=make_input((4, 10))),
                    reference_fn=lambda m, p, input: torch.mm(input, p[0].t()) + p[1].view(1, -1).expand(4, 8)),
        ModuleInput(constructor_input=FunctionInput(10, 8, bias=False),
                    forward_input=FunctionInput(make_input((4, 10))),
                    desc='no_bias',
                    reference_fn=lambda m, p, i: torch.mm(i, p[0].t())),
        ModuleInput(constructor_input=FunctionInput(3, 5),
                    forward_input=FunctionInput(make_input(3)),
                    desc='no_batch_dim',
                    reference_fn=lambda m, p, i: torch.mm(i.view(1, -1), p[0].t()).view(-1) + p[1])
    ]

    return module_inputs


def module_inputs_torch_nn_Bilinear(module_info, device, dtype, requires_grad, **kwargs):
    make_input = partial(make_tensor, device=device, dtype=dtype, requires_grad=requires_grad)

    def bilinear_reference_fn(m, p, x1, x2, bias=True):
        result = torch.einsum('bn,anm,bm->ba', x1, p[0], x2)
        if bias:
            if x1.shape[0] == 1:
                result = result.view(-1) + p[1]
            else:
                result = result + p[1].view(1, -1).expand(x1.shape[0], p[0].shape[0])
        return result

    module_inputs = [
        ModuleInput(constructor_input=FunctionInput(2, 3, 4),
                    forward_input=FunctionInput(make_input(shape=(8, 2)), make_input(shape=(8, 3))),
                    reference_fn=lambda m, p, x1, x2: bilinear_reference_fn(m, p, x1, x2)),
        ModuleInput(constructor_input=FunctionInput(2, 3, 4, bias=False),
                    forward_input=FunctionInput(make_input(shape=(8, 2)), make_input(shape=(8, 3))),
                    desc='no_bias',
                    reference_fn=lambda m, p, x1, x2: bilinear_reference_fn(m, p, x1, x2, bias=False)),
        ModuleInput(constructor_input=FunctionInput(2, 3, 4),
                    forward_input=FunctionInput(make_input(shape=(2)), make_input(shape=(3))),
                    desc='no_batch_dim',
                    reference_fn=lambda m, p, x1, x2: bilinear_reference_fn(m, p, x1.view(1, -1), x2.view(1, -1))),
    ]

    return module_inputs


def module_inputs_torch_nn_NLLLoss(module_info, device, dtype, requires_grad, **kwargs):
    make_input = partial(make_tensor, device=device, dtype=dtype, requires_grad=requires_grad)
    make_weight = partial(make_tensor, device=device, dtype=dtype, requires_grad=False)

    cases: List[Tuple[str, dict]] = [
        ('', {}),
        ('reduction_sum', {'reduction': 'sum'}),
        ('reduction_none', {'reduction': 'none'}),
        ('ignore_index', {'ignore_index': 2}),
        ('weights', {'weight': make_weight(10).abs()}),
        ('weights_ignore_index', {'weight': make_weight(10).abs(), 'ignore_index': 2}),
        ('weights_ignore_index_neg', {'weight': make_weight(10).abs(), 'ignore_index': -1})
    ]

    # TODO: Uncomment when negative weights is supported.
    # negative_weight = make_weight(10)
    # negative_weight[0] = -1
    # cases.append(('weights_negative', {'weight': negative_weight}))
    module_inputs = []
    for desc, constructor_kwargs in cases:

        def reference_fn(m, p, i, t, constructor_kwargs=constructor_kwargs):
            return nllloss_reference(i, t, **constructor_kwargs)

        module_inputs.append(
            ModuleInput(constructor_input=FunctionInput(**constructor_kwargs),
                        forward_input=FunctionInput(make_input((15, 10)).log_softmax(dim=1),
                                                    torch.empty(15, device=device).uniform_().mul(10).floor().long()),
                        desc=desc,
                        reference_fn=reference_fn)
        )

    return module_inputs


def no_batch_dim_reference_fn(m, p, *args, **kwargs):
    """Reference function for modules supporting no batch dimensions.

    The module is passed the input and target in batched form with a single item.
    The output is squeezed to compare with the no-batch input.
    """
    single_batch_input_args = [input.unsqueeze(0) for input in args]
    with freeze_rng_state():
        return m(*single_batch_input_args).squeeze(0)

def no_batch_dim_reference_criterion_fn(m, *args, **kwargs):
    """Reference function for criterion supporting no batch dimensions."""
    output = no_batch_dim_reference_fn(m, *args, **kwargs)
    reduction = get_reduction(m)
    if reduction == 'none':
        return output.squeeze(0)
    # reduction is 'sum' or 'mean' which results in a 0D tensor
    return output


def no_batch_dim_reference_mha(m, p, *args, **kwargs):
    """Reference function for MultiheadAttention supporting no batch dimensions.

    The module is passed the input and target in batched form with a single item.
    The output is squeezed to compare with the no-batch input.
    """
    batch_dim = 0 if kwargs.get('batch_first', True) else 1
    if 'batch_first' in kwargs:
        kwargs.pop('batch_first')
    if 'key_padding_mask' in kwargs and kwargs['key_padding_mask'] is not None:
        kwargs['key_padding_mask'] = kwargs['key_padding_mask'].unsqueeze(0)
    single_batch_input_args = [input.unsqueeze(batch_dim) for input in args]
    with freeze_rng_state():
        output = m(*single_batch_input_args, **kwargs)
        return (output[0].squeeze(batch_dim), output[1].squeeze(0))


def generate_regression_criterion_inputs(make_input):
    return [
        ModuleInput(
            constructor_input=FunctionInput(reduction=reduction),
            forward_input=FunctionInput(make_input(shape=(4, )), make_input(shape=4,)),
            reference_fn=no_batch_dim_reference_criterion_fn,
            desc='no_batch_dim_{}'.format(reduction)
        ) for reduction in ['none', 'mean', 'sum']]


def module_inputs_torch_nn_AvgPool1d(module_info, device, dtype, requires_grad, **kwargs):
    make_input = partial(make_tensor, device=device, dtype=dtype, requires_grad=requires_grad)

    return [
        ModuleInput(constructor_input=FunctionInput(kernel_size=2),
                    forward_input=FunctionInput(make_input(shape=(3, 6))),
                    desc='no_batch_dim',
                    reference_fn=no_batch_dim_reference_fn)]


def module_inputs_torch_nn_AdaptiveAvgPool2d(module_info, device, dtype, requires_grad, **kwargs):
    make_input = partial(make_tensor, device=device, dtype=dtype, requires_grad=requires_grad)

    return [
        ModuleInput(constructor_input=FunctionInput(3,),
                    forward_input=FunctionInput(make_input(shape=(1, 3, 5, 6))),
                    desc='single')]


def module_inputs_torch_nn_BatchNorm2d(module_info, device, dtype, requires_grad, **kwargs):
    make_input = partial(make_tensor, device=device, dtype=dtype, requires_grad=requires_grad)

    return [
        ModuleInput(constructor_input=FunctionInput(3,),
                    forward_input=FunctionInput(make_input(shape=(2, 3, 6, 6))))]


def module_inputs_torch_nn_BatchNorm3d(module_info, device, dtype, requires_grad, **kwargs):
    make_input = partial(make_tensor, device=device, dtype=dtype, requires_grad=requires_grad)

    return [
        ModuleInput(constructor_input=FunctionInput(3,),
                    forward_input=FunctionInput(make_input(shape=(2, 3, 4, 4, 4))))]


def module_inputs_torch_nn_Conv2d(module_info, device, dtype, requires_grad, **kwargs):
    make_input = partial(make_tensor, device=device, dtype=dtype, requires_grad=requires_grad)

    return [
        ModuleInput(constructor_input=FunctionInput(3, 4, 3),
                    forward_input=FunctionInput(make_input(shape=(2, 3, 7, 5))))]


def module_inputs_torch_nn_Conv3d(module_info, device, dtype, requires_grad, **kwargs):
    make_input = partial(make_tensor, device=device, dtype=dtype, requires_grad=requires_grad)

    return [
        ModuleInput(constructor_input=FunctionInput(2, 3, (2, 3, 2)),
                    forward_input=FunctionInput(make_input(shape=(1, 2, 4, 5, 4))))]


def module_inputs_torch_nn_ConvTranspose2d(module_info, device, dtype, requires_grad, **kwargs):
    make_input = partial(make_tensor, device=device, dtype=dtype, requires_grad=requires_grad)

    return [
        ModuleInput(constructor_input=FunctionInput(3, 4, 3, (3, 2), 1, (1, 1)),
                    forward_input=FunctionInput(make_input(shape=(1, 3, 7, 6))))]


def module_inputs_torch_nn_ELU(module_info, device, dtype, requires_grad, **kwargs):
    make_input = partial(make_tensor, device=device, dtype=dtype, requires_grad=requires_grad)

    return [
        ModuleInput(constructor_input=FunctionInput(alpha=2.),
                    forward_input=FunctionInput(make_input(shape=(3, 2, 5))),
                    reference_fn=lambda m, p, i: torch.where(i >= 0, i, 2 * (i.exp() - 1))),
        ModuleInput(constructor_input=FunctionInput(alpha=2.),
                    forward_input=FunctionInput(make_input(shape=())),
                    desc='scalar'),
        ModuleInput(constructor_input=FunctionInput(),
                    forward_input=FunctionInput(make_input(shape=(3,))),
                    desc='no_batch_dim',
                    reference_fn=no_batch_dim_reference_fn),
        ModuleInput(constructor_input=FunctionInput(alpha=2.),
                    forward_input=FunctionInput(make_input(shape=(2, 3, 2, 5))),
                    desc='4d_input')]


def module_inputs_torch_nn_CELU(module_info, device, dtype, requires_grad, **kwargs):
    make_input = partial(make_tensor, device=device, dtype=dtype, requires_grad=requires_grad)

    return [
        ModuleInput(constructor_input=FunctionInput(alpha=2.),
                    forward_input=FunctionInput(make_input(shape=(3, 2, 5))),
                    reference_fn=lambda m, p, i: torch.where(i >= 0, i, 2. * ((.5 * i).exp() - 1))),
        ModuleInput(constructor_input=FunctionInput(alpha=2.),
                    forward_input=FunctionInput(make_input(shape=())),
                    reference_fn=lambda m, p, i: torch.where(i >= 0, i, 2 * (i.exp() - 1)),
                    desc='scalar'),
        ModuleInput(constructor_input=FunctionInput(alpha=2.),
                    forward_input=FunctionInput(make_input(shape=(3,))),
                    desc='no_batch_dim',
                    reference_fn=no_batch_dim_reference_fn)]


def module_inputs_torch_nn_ReLU(module_info, device, dtype, requires_grad):
    make_input = partial(make_tensor, device=device, dtype=dtype, requires_grad=requires_grad)

    return [
        ModuleInput(constructor_input=FunctionInput(),
                    forward_input=FunctionInput(make_input(4)),
                    desc='no_batch_dim'),
        ModuleInput(constructor_input=FunctionInput(),
                    forward_input=FunctionInput(make_input((2, 3, 4, 5))),
                    desc='channels_last_mem_format'),
        ModuleInput(constructor_input=FunctionInput(),
                    forward_input=FunctionInput(make_input((2, 3, 3, 4, 5))),
                    desc='channels_last_3d_mem_format')]


def module_inputs_torch_nn_Embedding(module_info, device, dtype, requires_grad, **kwargs):
    make_empty = partial(torch.empty, device=device, dtype=torch.long, requires_grad=False)
    return [
        ModuleInput(
            constructor_input=FunctionInput(num_embeddings=4, embedding_dim=3),
            forward_input=FunctionInput(make_empty(2, 3).random_(4))
        ),
        ModuleInput(
            constructor_input=FunctionInput(num_embeddings=4, embedding_dim=3),
            forward_input=FunctionInput(make_empty(1, 512).random_(4).expand(7, 512)),
            desc='discontiguous'
        ),
    ]


def module_inputs_torch_nn_Hardswish(module_info, device, dtype, requires_grad, **kwargs):
    make_input = partial(make_tensor, device=device, dtype=dtype, requires_grad=requires_grad)

    return [
        ModuleInput(
            constructor_input=FunctionInput(),
            forward_input=FunctionInput(make_input(shape=4)),
            reference_fn=no_batch_dim_reference_fn,
            desc='no_batch_dim',
        ),
        ModuleInput(
            constructor_input=FunctionInput(),
            forward_input=FunctionInput(make_input(shape=(2, 3, 2, 5))),
            desc='4d_input')
    ]


def module_inputs_torch_nn_L1Loss(module_info, device, dtype, requires_grad, **kwargs):
    make_input = partial(make_tensor, device=device, dtype=dtype, requires_grad=requires_grad)

    return [
        ModuleInput(constructor_input=FunctionInput(),
                    forward_input=FunctionInput(make_input(shape=(2, 3, 4)),
                                                make_input(shape=(2, 3, 4))),
                    reference_fn=lambda m, p, i, t: 1. / i.numel() * sum((a - b).abs().sum()
                                                                         for a, b in zip(i, t))),
        ModuleInput(constructor_input=FunctionInput(),
                    forward_input=FunctionInput(make_input(shape=()), make_input(shape=())),
                    reference_fn=lambda m, p, i, t: 1. / i.numel() * (i - t).abs().sum(),
                    desc='scalar')] + generate_regression_criterion_inputs(make_input)


def module_inputs_torch_nn_MaxPool2d(module_info, device, dtype, requires_grad, **kwargs):
    make_input = partial(make_tensor, device=device, dtype=dtype, requires_grad=requires_grad)

    return [
        ModuleInput(
            constructor_input=FunctionInput((3, 3), (2, 2), (1, 1)),
            forward_input=FunctionInput(make_input(shape=((3, 7, 7)))),
            desc='3d_input'),
        ModuleInput(
            constructor_input=FunctionInput((3, 3), (2, 2), (1, 1)),
            forward_input=FunctionInput(make_input(shape=(1, 3, 7, 7))),
            desc='4d_input'),
        ModuleInput(
            constructor_input=FunctionInput((3, 3), (2, 2), (1, 1), return_indices=True),
            forward_input=FunctionInput(make_input(shape=(1, 3, 7, 7))),
            desc='return_indices'),
    ]


def module_inputs_torch_nn_Sigmoid(module_info, device, dtype, requires_grad, **kwargs):
    make_input = partial(make_tensor, device=device, dtype=dtype, requires_grad=requires_grad)

    return [
        ModuleInput(
            constructor_input=FunctionInput(),
            forward_input=FunctionInput(make_input(shape=(2, 3, 4, 5))),
            desc='channels_last_mem_format'
        ),
        ModuleInput(
            constructor_input=FunctionInput(),
            forward_input=FunctionInput(make_input(shape=(2, 3, 3, 4, 5))),
            desc='channels_last_3d_mem_format'
        )
    ]


def module_inputs_torch_nn_TransformerEncoderLayer(module_info, device, dtype, requires_grad, **kwargs):
    make_input = partial(make_tensor, device=device, dtype=dtype, requires_grad=requires_grad)

    return [
        ModuleInput(
            constructor_input=FunctionInput(4, 2, 16, 0.0),
            forward_input=FunctionInput(
                make_input(shape=(2, 3, 4))
            ),
            desc='relu_activation'
        ),
        ModuleInput(
            constructor_input=FunctionInput(4, 2, 8, 0.0, F.gelu),
            forward_input=FunctionInput(
                make_input(shape=(2, 3, 4))
            ),
            desc='gelu_activation'
        ),
    ]


def module_inputs_torch_nn_MultiheadAttention(module_info, device, dtype, requires_grad, **kwargs):
    # Currently all samples below are for validating the no-batch-dim support.
    make_input = partial(make_tensor, device=device, dtype=dtype, requires_grad=requires_grad)
    samples = []
    bool_vals = (True, False)
    key_padding_masks = (None, torch.tensor([False, False, True], device=device, dtype=torch.bool))
    attn_masks = (None, torch.tensor([False, False, True], device=device, dtype=torch.bool).expand((3, 3, 3)))
    products = itertools.product(bool_vals, bool_vals, bool_vals, key_padding_masks, attn_masks)
    for bias, add_bias_kv, add_zero_attn, key_padding_mask, attn_mask in products:
        samples.append(
            ModuleInput(
                constructor_input=FunctionInput(embed_dim=3, num_heads=3, batch_first=True,
                                                bias=bias, add_bias_kv=add_bias_kv, add_zero_attn=add_zero_attn),
                forward_input=FunctionInput(make_input((3, 3)), make_input((3, 3)), make_input((3, 3)),
                                            key_padding_mask=key_padding_mask, attn_mask=attn_mask),
                reference_fn=no_batch_dim_reference_mha,
            )
        )
        samples.append(
            ModuleInput(
                constructor_input=FunctionInput(embed_dim=3, num_heads=3, batch_first=False,
                                                bias=bias, add_bias_kv=add_bias_kv, add_zero_attn=add_zero_attn),
                forward_input=FunctionInput(make_input((3, 3)), make_input((3, 3)), make_input((3, 3)),
                                            key_padding_mask=key_padding_mask, attn_mask=attn_mask),
                reference_fn=partial(no_batch_dim_reference_mha, batch_first=False),
            )
        )

    return samples


# Database of ModuleInfo entries in alphabetical order.
module_db: List[ModuleInfo] = [
    ModuleInfo(torch.nn.AdaptiveAvgPool2d,
               gradcheck_nondet_tol=GRADCHECK_NONDET_TOL,
               module_inputs_func=module_inputs_torch_nn_AdaptiveAvgPool2d),
    ModuleInfo(torch.nn.AvgPool1d,
               module_inputs_func=module_inputs_torch_nn_AvgPool1d,
               skips=(
                   # No channels_last support for AvgPool1d as it does not take 4D inputs
                   DecorateInfo(unittest.skip("Skipped!"), 'TestModule', 'test_memory_format'),)
               ),
    ModuleInfo(torch.nn.BatchNorm2d,
               module_inputs_func=module_inputs_torch_nn_BatchNorm2d,
               decorators=(
                   # Failure on ROCM for BatchNorm2d float32 issue #70125
                   DecorateInfo(skipCUDAIfRocm, 'TestModule', 'test_memory_format', dtypes=[torch.float32]),)
               ),
    ModuleInfo(torch.nn.BatchNorm3d,
               module_inputs_func=module_inputs_torch_nn_BatchNorm3d,
               decorators=(
                   # Failure on ROCM for BatchNorm3d float32 issue #70125
                   DecorateInfo(skipCUDAIfRocm, 'TestModule', 'test_memory_format', dtypes=[torch.float32]),)
               ),
    ModuleInfo(torch.nn.Conv2d,
               module_inputs_func=module_inputs_torch_nn_Conv2d,
               gradcheck_nondet_tol=GRADCHECK_NONDET_TOL,
               skips=(
                   # NHWC is disabled for float64 input in CudNN Conv.
                   DecorateInfo(unittest.skip("Skipped!"), 'TestModule', 'test_memory_format', dtypes=[torch.float64]),
                   # No channels_last support for Conv2d on cpu currently.
                   DecorateInfo(unittest.skip("Skipped!"), 'TestModule', 'test_memory_format', device_type='cpu'),),
               decorators=(
                   # Conv2d channels_last support on cuda requires cudnn >= 7603
                   DecorateInfo(skipCUDAIfCudnnVersionLessThan(version=7603), 'TestModule', 'test_memory_format'),
                   # Failure on ROCM for Conv2d float32 issue #70125
                   DecorateInfo(skipCUDAIfRocm, 'TestModule', 'test_memory_format', dtypes=[torch.float32]),
                   DecorateInfo(precisionOverride({torch.float32: 1e-04}), 'TestModule', 'test_memory_format'))
               ),
    ModuleInfo(torch.nn.Conv3d,
               module_inputs_func=module_inputs_torch_nn_Conv3d,
               gradcheck_nondet_tol=GRADCHECK_NONDET_TOL,
               skips=(
                   # NHWC is disabled for float64 input in CudNN Conv.
                   DecorateInfo(unittest.skip("Skipped!"), 'TestModule', 'test_memory_format', dtypes=[torch.float64]),
                   # No channels_last support for Conv3d on cpu currently.
                   DecorateInfo(unittest.skip("Skipped!"), 'TestModule', 'test_memory_format', device_type='cpu'),
                   # Greatest difference was 0.05072784423828125  > atol of 0.05
                   DecorateInfo(unittest.skip("Skipped!"), 'TestModule', 'test_cpu_gpu_parity'),),
               decorators=(
                   # Conv3d channels_last support on cuda requires cudnn >= 8005
                   DecorateInfo(skipCUDAIfCudnnVersionLessThan(version=8005), 'TestModule', 'test_memory_format'),
                   # Failure on ROCM for Conv3d float32 issue #70125
                   DecorateInfo(skipCUDAIfRocm, 'TestModule', 'test_memory_format', dtypes=[torch.float32]))
               ),
    ModuleInfo(torch.nn.ConvTranspose2d,
               module_inputs_func=module_inputs_torch_nn_ConvTranspose2d,
               gradcheck_nondet_tol=GRADCHECK_NONDET_TOL,
               skips=(
                   # NHWC is disabled for float64 input in CudNN Conv.
                   DecorateInfo(unittest.skip("Skipped!"), 'TestModule', 'test_memory_format', dtypes=[torch.float64]),
                   # No channels_last support for ConvTranspose2d on cpu currently.
                   DecorateInfo(unittest.skip("Skipped!"), 'TestModule', 'test_memory_format', device_type='cpu'),),
               decorators=(
                   # ConvTranspose2d channels_last support on cuda requires cudnn >= 7603
                   DecorateInfo(skipCUDAIfCudnnVersionLessThan(version=7603), 'TestModule', 'test_memory_format'),
                   # Failure on ROCM for ConvTranspose2d float32 issue #70125
                   DecorateInfo(skipCUDAIfRocm, 'TestModule', 'test_memory_format', dtypes=[torch.float32]))
               ),
    ModuleInfo(torch.nn.ELU,
               module_inputs_func=module_inputs_torch_nn_ELU),
<<<<<<< HEAD
    ModuleInfo(torch.nn.Embedding,
               module_inputs_func=module_inputs_torch_nn_Embedding,
               skips=(
                   # No channels_last support for Embedding.
                   DecorateInfo(unittest.skip("Skipped!"), 'TestModule', 'test_memory_format'),)
               ),
=======
    ModuleInfo(torch.nn.L1Loss,
               module_inputs_func=module_inputs_torch_nn_L1Loss),
    ModuleInfo(torch.nn.Linear,
               module_inputs_func=module_inputs_torch_nn_Linear),
    ModuleInfo(torch.nn.Bilinear,
               module_inputs_func=module_inputs_torch_nn_Bilinear,
               decorators=[
                   DecorateInfo(
                       toleranceOverride({
                           torch.float32: tol(atol=1e-4, rtol=1e-4),
                           torch.float64: tol(atol=1e-4, rtol=1e-4)}),
                       'TestModule', 'test_forward', device_type='cpu')
               ]),
    ModuleInfo(torch.nn.NLLLoss,
               module_inputs_func=module_inputs_torch_nn_NLLLoss),
>>>>>>> 229abef0
    ModuleInfo(torch.nn.Hardswish,
               module_inputs_func=module_inputs_torch_nn_Hardswish,
               supports_gradgrad=False),
    ModuleInfo(torch.nn.L1Loss,
               module_inputs_func=module_inputs_torch_nn_L1Loss,
               skips=(
                   # No channels_last support for loss functions.
                   DecorateInfo(unittest.skip("Skipped!"), 'TestModule', 'test_memory_format'),)
               ),
    ModuleInfo(torch.nn.Linear,
               module_inputs_func=module_inputs_torch_nn_Linear,
               skips=(
                   # No channels_last support for Linear currently.
                   DecorateInfo(unittest.skip("Skipped!"), 'TestModule', 'test_memory_format'),)
               ),
    ModuleInfo(torch.nn.MaxPool2d,
               module_inputs_func=module_inputs_torch_nn_MaxPool2d,
               skips=(
                   # TODO: test_non_contiguous_tensors doesn't handle case where output is not a singleton (such as
                   # return_indices=True for MaxPool2D), submit fix
                   DecorateInfo(unittest.skip("Skipped!"), 'TestModule', 'test_non_contiguous_tensors'),
                   # TODO: test_cpu_gpu_parity doesn't handle case where output is not a singleton, submit fix
                   DecorateInfo(unittest.skip("Skipped!"), 'TestModule', 'test_cpu_gpu_parity'),)
               ),
    ModuleInfo(torch.nn.MultiheadAttention,
               module_inputs_func=module_inputs_torch_nn_MultiheadAttention,
               skips=(
                   # No channels_last support for MultiheadAttention currently.
                   DecorateInfo(unittest.skip("Skipped!"), 'TestModule', 'test_memory_format'),)
               ),
    ModuleInfo(torch.nn.NLLLoss,
               module_inputs_func=module_inputs_torch_nn_NLLLoss,
               skips=(
                   # No channels_last support for loss functions.
                   DecorateInfo(unittest.skip("Skipped!"), 'TestModule', 'test_memory_format'),)
               ),
    ModuleInfo(torch.nn.ReLU,
               module_inputs_func=module_inputs_torch_nn_ReLU),
    ModuleInfo(torch.nn.Sigmoid,
               module_inputs_func=module_inputs_torch_nn_Sigmoid),
    ModuleInfo(torch.nn.TransformerEncoderLayer,
               module_inputs_func=module_inputs_torch_nn_TransformerEncoderLayer,
               supports_gradgrad=False,
               skips=(
                   # No channels_last support for TransformerEncoderLayer currently.
                   DecorateInfo(unittest.skip("Skipped!"), 'TestModule', 'test_memory_format'),)
               ),
]<|MERGE_RESOLUTION|>--- conflicted
+++ resolved
@@ -8,16 +8,12 @@
 from torch.testing import make_tensor
 from torch.testing._internal.common_dtype import floating_types
 from torch.testing._internal.common_device_type import (
-<<<<<<< HEAD
-    _TestParametrizer, _update_param_kwargs, skipIf, skipCUDAIfCudnnVersionLessThan, skipCUDAIfRocm, precisionOverride)
-=======
-    _TestParametrizer, _update_param_kwargs, skipIf, toleranceOverride, tol)
+    _TestParametrizer, _update_param_kwargs, skipIf, toleranceOverride, tol,
+    skipCUDAIfCudnnVersionLessThan, skipCUDAIfRocm, precisionOverride)
 from torch.testing._internal.common_methods_invocations import DecorateInfo
->>>>>>> 229abef0
 from torch.testing._internal.common_nn import nllloss_reference, get_reduction
 from torch.testing._internal.common_utils import (
     freeze_rng_state, set_single_threaded_if_parallel_tbb, GRADCHECK_NONDET_TOL)
-from torch.testing._internal.common_methods_invocations import DecorateInfo
 from types import ModuleType
 from typing import List, Tuple, Type, Set, Dict
 
@@ -160,6 +156,8 @@
                  dtypes=floating_types(),  # dtypes this function is expected to work with
                  supports_gradgrad=True,  # whether the op supports second order gradients
                  gradcheck_nondet_tol=0.0,  # tolerance for nondeterminism while performing gradcheck
+                 module_memformat_affects_out=False,  # whether converting module to channels last will generate
+                                                      # channels last output
                  ):
         self.module_cls = module_cls
         self.module_inputs_func = module_inputs_func
@@ -168,6 +166,7 @@
         self.dtypes = dtypes
         self.supports_gradgrad = supports_gradgrad
         self.gradcheck_nondet_tol = gradcheck_nondet_tol
+        self.module_memformat_affects_out = module_memformat_affects_out
 
     def should_skip(self, cls_name, test_name, device_type, dtype):
         return any(si.is_active(cls_name, test_name, device_type, dtype) for si in self.skips)
@@ -580,9 +579,23 @@
                    # Failure on ROCM for BatchNorm3d float32 issue #70125
                    DecorateInfo(skipCUDAIfRocm, 'TestModule', 'test_memory_format', dtypes=[torch.float32]),)
                ),
+    ModuleInfo(torch.nn.Bilinear,
+               module_inputs_func=module_inputs_torch_nn_Bilinear,
+               decorators=[
+                   DecorateInfo(
+                       toleranceOverride({
+                           torch.float32: tol(atol=1e-4, rtol=1e-4),
+                           torch.float64: tol(atol=1e-4, rtol=1e-4)}),
+                       'TestModule', 'test_forward', device_type='cpu')
+               ],
+               skips=(
+                   # No channels_last support for Bilinear currently.
+                   DecorateInfo(unittest.skip("Skipped!"), 'TestModule', 'test_memory_format'),)
+               ),
     ModuleInfo(torch.nn.Conv2d,
                module_inputs_func=module_inputs_torch_nn_Conv2d,
                gradcheck_nondet_tol=GRADCHECK_NONDET_TOL,
+               module_memformat_affects_out=True,
                skips=(
                    # NHWC is disabled for float64 input in CudNN Conv.
                    DecorateInfo(unittest.skip("Skipped!"), 'TestModule', 'test_memory_format', dtypes=[torch.float64]),
@@ -598,6 +611,7 @@
     ModuleInfo(torch.nn.Conv3d,
                module_inputs_func=module_inputs_torch_nn_Conv3d,
                gradcheck_nondet_tol=GRADCHECK_NONDET_TOL,
+               module_memformat_affects_out=True,
                skips=(
                    # NHWC is disabled for float64 input in CudNN Conv.
                    DecorateInfo(unittest.skip("Skipped!"), 'TestModule', 'test_memory_format', dtypes=[torch.float64]),
@@ -614,6 +628,7 @@
     ModuleInfo(torch.nn.ConvTranspose2d,
                module_inputs_func=module_inputs_torch_nn_ConvTranspose2d,
                gradcheck_nondet_tol=GRADCHECK_NONDET_TOL,
+               module_memformat_affects_out=True,
                skips=(
                    # NHWC is disabled for float64 input in CudNN Conv.
                    DecorateInfo(unittest.skip("Skipped!"), 'TestModule', 'test_memory_format', dtypes=[torch.float64]),
@@ -627,30 +642,12 @@
                ),
     ModuleInfo(torch.nn.ELU,
                module_inputs_func=module_inputs_torch_nn_ELU),
-<<<<<<< HEAD
     ModuleInfo(torch.nn.Embedding,
                module_inputs_func=module_inputs_torch_nn_Embedding,
                skips=(
                    # No channels_last support for Embedding.
                    DecorateInfo(unittest.skip("Skipped!"), 'TestModule', 'test_memory_format'),)
                ),
-=======
-    ModuleInfo(torch.nn.L1Loss,
-               module_inputs_func=module_inputs_torch_nn_L1Loss),
-    ModuleInfo(torch.nn.Linear,
-               module_inputs_func=module_inputs_torch_nn_Linear),
-    ModuleInfo(torch.nn.Bilinear,
-               module_inputs_func=module_inputs_torch_nn_Bilinear,
-               decorators=[
-                   DecorateInfo(
-                       toleranceOverride({
-                           torch.float32: tol(atol=1e-4, rtol=1e-4),
-                           torch.float64: tol(atol=1e-4, rtol=1e-4)}),
-                       'TestModule', 'test_forward', device_type='cpu')
-               ]),
-    ModuleInfo(torch.nn.NLLLoss,
-               module_inputs_func=module_inputs_torch_nn_NLLLoss),
->>>>>>> 229abef0
     ModuleInfo(torch.nn.Hardswish,
                module_inputs_func=module_inputs_torch_nn_Hardswish,
                supports_gradgrad=False),
