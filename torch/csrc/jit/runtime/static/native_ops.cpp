--- conflicted
+++ resolved
@@ -574,8 +574,27 @@
   return nullptr;
 });
 
-<<<<<<< HEAD
-// See [Create owned refs for returned constants]
+REGISTER_NATIVE_OPERATOR_FUNCTOR(
+    aten::split_with_sizes,
+    aten_split_with_sizes,
+    [](Node* n) -> SROperator {
+      if (!n->matches(torch::schema(
+              "aten::split_with_sizes(Tensor(a -> *) self, int[] split_sizes, int dim=0) -> Tensor(a)[]")) &&
+          !n->matches(torch::schema(
+              "aten::split_with_sizes(Tensor(a -> *) self, int[] split_sizes, int dim=0) -> (Tensor[])"))) {
+        LogAndDumpSchema(n);
+        return nullptr;
+      }
+      return [](ProcessedNode* p_node) {
+        const auto& self = p_node->Input(0).toTensor();
+        const auto& split_sizes = p_node->Input(1).toIntList();
+        const auto dim = p_node->Input(2).toInt();
+        p_node->Output(0) =
+            at::native::split_with_sizes(self, split_sizes.vec(), dim);
+      };
+    });
+
+// See [Create owned refs for special values]
 REGISTER_NATIVE_OPERATOR_FUNCTOR(
     static_runtime::create_owned_ref,
     static_runtime_create_owned_ref,
@@ -584,12 +603,12 @@
           [](ProcessedNode* p_node) { p_node->Output(0) = p_node->Input(0); };
     });
 
-REGISTER_NATIVE_OPERATOR_FUNCTOR(prim::If, prim_If, [](Node* n) -> SROperator {
+REGISTER_NATIVE_OPERATOR_FUNCTOR(prim::If, prim_If, [](Node*) -> SROperator {
   return [](ProcessedNode* p_node) {
     auto condition = p_node->Input(0).toBool();
-    auto& blocks = p_node->blocks();
-    DCHECK_EQ(blocks.size(), 2);
-    auto& runner = blocks[!condition];
+    auto& block_runners = p_node->block_runners();
+    DCHECK_EQ(block_runners.size(), 2);
+    auto& runner = block_runners[!condition];
 
     auto output = (*runner)({});
     if (output.isTuple()) {
@@ -604,27 +623,6 @@
     p_node->Output(0) = std::move(output);
   };
 });
-=======
-REGISTER_NATIVE_OPERATOR_FUNCTOR(
-    aten::split_with_sizes,
-    aten_split_with_sizes,
-    [](Node* n) -> SROperator {
-      if (!n->matches(torch::schema(
-              "aten::split_with_sizes(Tensor(a -> *) self, int[] split_sizes, int dim=0) -> Tensor(a)[]")) &&
-          !n->matches(torch::schema(
-              "aten::split_with_sizes(Tensor(a -> *) self, int[] split_sizes, int dim=0) -> (Tensor[])"))) {
-        LogAndDumpSchema(n);
-        return nullptr;
-      }
-      return [](ProcessedNode* p_node) {
-        const auto& self = p_node->Input(0).toTensor();
-        const auto& split_sizes = p_node->Input(1).toIntList();
-        const auto dim = p_node->Input(2).toInt();
-        p_node->Output(0) =
-            at::native::split_with_sizes(self, split_sizes.vec(), dim);
-      };
-    });
->>>>>>> 78bea1bb
 
 } // namespace jit
 } // namespace torch