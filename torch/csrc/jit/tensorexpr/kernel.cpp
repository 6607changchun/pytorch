#include <c10/util/variant.h>
#include <torch/csrc/jit/tensorexpr/kernel.h>

#include <ATen/ExpandUtils.h>
#include <ATen/TensorGeometry.h>
#include <c10/util/string_utils.h>
#include <torch/csrc/jit/jit_log.h>
#include <torch/csrc/jit/passes/utils/subgraph_utils.h>
#include <torch/csrc/jit/tensorexpr/analysis.h>
#include <torch/csrc/jit/tensorexpr/ir_printer.h>
#include <torch/csrc/jit/tensorexpr/ir_simplifier.h>
#include <torch/csrc/jit/tensorexpr/loopnest.h>
#include <torch/csrc/jit/tensorexpr/operators/conv2d.h>
#include <iostream>

using namespace torch::jit;
using namespace torch::jit::tensorexpr;

namespace torch {
namespace jit {
namespace tensorexpr {

// NOLINTNEXTLINE(cppcoreguidelines-avoid-non-const-global-variables)
static int te_cuda_pointwise_loop_levels = -1;
// NOLINTNEXTLINE(cppcoreguidelines-avoid-non-const-global-variables)
static int te_cuda_pointwise_block_count = -1;
// NOLINTNEXTLINE(cppcoreguidelines-avoid-non-const-global-variables)
static int te_cuda_pointwise_block_size = -1;
// NOLINTNEXTLINE(cppcoreguidelines-avoid-non-const-global-variables)
static bool fallback_allowed = false;
// NOLINTNEXTLINE(cppcoreguidelines-avoid-non-const-global-variables)
static bool te_generate_block_code = false;
// NOLINTNEXTLINE(cppcoreguidelines-avoid-non-const-global-variables)
static bool te_must_use_llvm_on_cpu = true;
static bool cat_wo_conditionals = false; // NOLINT

bool setFallbackAllowed(bool value) {
  bool old_value = fallback_allowed;
  fallback_allowed = value;
  return old_value;
}

bool fallbackAllowed() {
  static const char* enable_c_str = std::getenv("PYTORCH_TENSOREXPR_FALLBACK");
  if (!enable_c_str) {
    return fallback_allowed;
  }
  if (std::string(enable_c_str) == "0") {
    return false;
  }
  return true;
}

bool fallbackEnforced() {
  static const char* enable_c_str = std::getenv("PYTORCH_TENSOREXPR_FALLBACK");
  if (tensorexpr::getTEGenerateBlockCode()) {
    return false;
  }
  if (!enable_c_str) {
    return fallback_allowed;
  }
  if (std::string(enable_c_str) == "2") {
    return true;
  }
  return false;
}

bool dontUseLLVMFlag() {
  static const char* enable_c_str =
      std::getenv("PYTORCH_TENSOREXPR_DONT_USE_LLVM");
  if (!enable_c_str) {
    return false;
  }
  return std::string(enable_c_str) == "1";
}

int& getTECudaPointwiseLoopLevels() {
  return te_cuda_pointwise_loop_levels;
}

int& getTECudaPointwiseBlockCount() {
  return te_cuda_pointwise_block_count;
}

int& getTECudaPointwiseBlockSize() {
  return te_cuda_pointwise_block_size;
}

// TODO: Remove this global var
// Ideally Block code gen should be decided
// based on device type in tensor.
bool& getTEGenerateBlockCode() {
  return te_generate_block_code;
}

bool& getTEMustUseLLVMOnCPU() {
  return te_must_use_llvm_on_cpu;
}

bool& getCatWoConditionals() {
  return cat_wo_conditionals;
}

c10::optional<at::Device> pickDeviceType(
    const at::ArrayRef<torch::jit::Value*>& inputs) {
  c10::optional<at::Device> device = c10::nullopt;
  for (auto const& input : inputs) {
    auto tt = input->type()->cast<TensorType>();
    if (tt && tt->device()) {
      if (device && *device != *tt->device()) {
        return c10::nullopt;
      }
      device = *tt->device();
    }
  }
  return device;
}

// If v is a Tensor with concretely-known sizes and dtype, return them, else
// nullopt.
c10::optional<TensorInfo> getTensorInfoJit(torch::jit::Value* v) {
  auto const& it = v->type()->cast<TensorType>();
  if (!it) {
    return c10::nullopt;
  }
  if (!it->isComplete()) {
    return c10::nullopt;
  }
  if (!it->scalarType()) {
    return c10::nullopt;
  }
  auto concrete_sizes = it->sizes().concrete_sizes();
  if (!concrete_sizes) {
    return c10::nullopt;
  }
  return TensorInfo{*concrete_sizes, *it->scalarType()};
}
c10::optional<TensorInfo> getTensorInfo(BufHandle b) {
  std::vector<int64_t> dims;
  for (auto dim : b.dims()) {
    auto val = dynamic_cast<const IntImm*>(dim.node());
    if (!val) {
      return c10::nullopt;
    }
    dims.push_back(val->value());
  }
  return TensorInfo{dims, static_cast<at::ScalarType>(b.dtype().scalar_type())};
}

std::vector<int64_t> _pair_int(ArgValue v) {
  if (auto t = c10::get_if<IntList>(&v)) {
    return {(*t)[0], (*t)[1]};
  }
  auto i = c10::get<int64_t>(v);
  return {i, i};
}
std::vector<int64_t> _pair_int(IValue v) {
  if (v.isIntList()) {
    return v.toIntVector();
  } else {
    return {v.toInt(), v.toInt()};
  }
}

bool conv2dIsSupported(
    const TensorInfo& input,
    const TensorInfo& weight,
    const TensorInfo& bias,
    const std::vector<int64_t>& stride,
    const std::vector<int64_t>& pad,
    const std::vector<int64_t>& dilation,
    int64_t groups) {
  if (input.dtype != c10::ScalarType::Float ||
      weight.dtype != c10::ScalarType::Float ||
      bias.dtype != c10::ScalarType::Float) {
    GRAPH_DEBUG("only float32 allowed");
    return false;
  }
  if (input.dims.size() != 4 || weight.dims.size() != 4 ||
      bias.dims.size() != 1) {
    GRAPH_DEBUG("inputs are the wrong size");
    return false;
  }
  auto Cin = input.dims[1];
  auto Cout = weight.dims[0];
  auto CperG = weight.dims[1];
  if (Cin != Cout || Cin != groups || CperG != 1) {
    GRAPH_DEBUG("not depthwise");
    return false;
  }
  auto KH = weight.dims[2];
  auto KW = weight.dims[3];
  if (KH != 3 || KW != 3) {
    GRAPH_DEBUG("not 3x3");
    return false;
  }
  if (stride.size() != 2 || stride[0] != stride[1]) {
    GRAPH_DEBUG("unsupported stride");
    return false;
  }
  if (pad.size() != 2 || pad[0] != pad[1]) {
    GRAPH_DEBUG("unsupported pad");
    return false;
  }
  if (dilation.size() != 2 || dilation[0] != 1 || dilation[1] != 1) {
    GRAPH_DEBUG("unsupported dilation");
    return false;
  }
  return true;
}
// The fuser only supports conv2d with very specific properties:
// - Static shapes: 4-d input and filter, 1-d bias.
// - Constant strides/padding/dilation/groups
// - Equal padding and strides, dilation == 1.
// - Depthwise (groups == in_channels == out_channels)
// - 3x3 kernel
bool conv2dIsSupportedJit(const torch::jit::Node* node) {
  auto const& input = getTensorInfoJit(node->input(0));
  auto const& weight = getTensorInfoJit(node->input(1));
  auto const& bias = getTensorInfoJit(node->input(2));
  auto const& stride = toIValue(node->input(3));
  auto const& pad = toIValue(node->input(4));
  // NOLINTNEXTLINE(cppcoreguidelines-avoid-magic-numbers)
  auto const& dilation = toIValue(node->input(5));
  // NOLINTNEXTLINE(cppcoreguidelines-avoid-magic-numbers)
  auto const& groups = toIValue(node->input(6));

  // Everything should be statically known.
  if (!input || !weight || !bias || !stride || !pad || !dilation || !groups) {
    GRAPH_DEBUG("some params aren't static");
    return false;
  }
  return conv2dIsSupported(
      *input,
      *weight,
      *bias,
      _pair_int(*stride),
      _pair_int(*pad),
      _pair_int(*dilation),
      groups->toInt());
}

// The fuser currently only supports matmul of 2D x 2D matrices
bool matmulIsSupported(const torch::jit::Node* node) {
  auto const& input0 = getTensorInfoJit(node->input(0));
  auto const& input1 = getTensorInfoJit(node->input(1));

  // Everything should be statically known.
  if (!input0 || !input1) {
    GRAPH_DEBUG("matmulIsSupported: Input shapes aren't static");
    return false;
  }

  // Proper ndim for tensor inputs.
  if (input0->dims.size() != 2 || input1->dims.size() != 2) {
    GRAPH_DEBUG("matmulIsSupported: Unsupported input sizes");
    return false;
  }

  return true;
}

void annotateInputShapes(
    const std::shared_ptr<Graph>& graph,
    const std::vector<c10::optional<at::Tensor>>& example_inputs) {
  TORCH_INTERNAL_ASSERT(graph->inputs().size() == example_inputs.size());
  for (size_t idx = 0; idx < example_inputs.size(); idx++) {
    if (auto t = example_inputs[idx]) {
      auto concrete_tensor_type = tensorTypeInCurrentExecutionContext(*t);
      graph->inputs().at(idx)->setType(concrete_tensor_type);
    }
  }
}

std::shared_ptr<Graph> removeUnusedSelfArgument(
    const std::shared_ptr<Graph>& graph) {
  if (graph->inputs().size() == 0) {
    return graph;
  }
  jit::Value* self_argument = graph->inputs().at(0);
  if (self_argument->uses().size() != 0 ||
      !self_argument->type()->is_module()) {
    return graph;
  }
  std::shared_ptr<Graph> res = graph->copy();
  res->eraseInput(0);
  return res;
}

} // namespace tensorexpr
} // namespace jit
} // namespace torch

size_t normalizeAndCheckIndex(int64_t idx, int64_t list_size) {
  if (idx < 0) {
    // Handle negative indexing
    idx = list_size + idx;
  }

  if (idx < 0 || idx >= list_size) {
    AT_ERROR("Invalid index ", idx, " for list_size", list_size);
  }
  return static_cast<size_t>(idx);
}

static at::ScalarType tensorType(const Buf* b) {
  return static_cast<at::ScalarType>(b->dtype().scalar_type());
}

static std::vector<ExprHandle> computeIndicesToBroadcast(
    const std::vector<ExprHandle>& outputAxes,
    const std::vector<ExprHandle>& inputSizes) {
  if (outputAxes.size() < inputSizes.size()) {
    throw malformed_input("Cannot broadcast to a lower rank tensor");
  }
  std::vector<ExprHandle> bcast;
  auto axisIt = outputAxes.rbegin();
  auto sizeIt = inputSizes.rbegin();
  while (sizeIt != inputSizes.rend()) {
    auto const& size = sizeIt->AsNode<IntImm>();
    if (size && size->value() == 1) {
      bcast.emplace_back(0);
    } else {
      bcast.emplace_back(*axisIt);
    }
    ++axisIt;
    ++sizeIt;
  }
  std::reverse(bcast.begin(), bcast.end());
  return bcast;
}

std::vector<int64_t> bufferSizes(const Buf* b) {
  std::vector<int64_t> sizes;
  for (size_t i = 0; i < b->ndim(); i++) {
    sizes.push_back(dynamic_cast<const IntImm*>(b->dim(i))->value());
  }
  return sizes;
}

ExprHandle TensorExprKernel::chunk(
    const Buf* b,
    size_t chunkIdx,
    int64_t dim,
    int64_t chunks,
    const std::vector<ExprHandle>& axes) {
  auto norm_dim = normalizeAndCheckIndex(dim, axes.size());
  auto sizes = bufferSizes(b);
  size_t step = sizes[norm_dim] / chunks;

  std::vector<ExprHandle> indices;
  for (size_t i = 0; i < axes.size(); ++i) {
    if (i == norm_dim) {
      indices.push_back(axes[i] + IntImm::make((int)chunkIdx * (int)step));
    } else {
      indices.push_back(axes[i]);
    }
  }

  return BufHandle(b).load(indices);
}

ExprHandle promoteToDtype(ExprHandle e, ScalarType dt) {
  if (e.dtype().scalar_type() == dt) {
    return e;
  }

  switch (dt) {
// NOLINTNEXTLINE
#define TYPE_CASE(Type, Name) \
  case ScalarType::Name:      \
    e = cast<Type>(e);        \
    break;
    AT_FORALL_SCALAR_TYPES_AND2(Half, Bool, TYPE_CASE);
#undef TYPE_CASE
    default:
      throw unsupported_dtype();
  }
  return e;
}

ExprHandle broadcast(BufHandle b, const std::vector<ExprHandle>& axes) {
  return b.load(computeIndicesToBroadcast(axes, b.dims()));
}

ExprHandle constant(const ArgValue& v) {
  if (auto s = c10::get_if<tensorexpr::VarHandle>(&v)) {
    return *s;
  } else if (auto d = c10::get_if<double>(&v)) {
    return DoubleImm::make(*d);
  } else if (auto i = c10::get_if<int64_t>(&v)) {
    return LongImm::make(*i);
  } else if (auto b = c10::get_if<bool>(&v)) {
    return BoolImm::make(*b);
  } else if (c10::get_if<ArgNone>(&v)) {
    // This is just a placeholder so we don't throw.  None-handling
    // is operator-specific and should be handled properly in
    // the operator-specific lowering code.
    return IntImm::make(0);
  } else {
    throw unsupported_dtype("Trying to convert unsupported dtype to constant");
  }
}

ExprHandle tensorOrConstant(
    const ArgValue& v,
    const std::vector<ExprHandle>& axes) {
  if (auto b = c10::get_if<BufHandle>(&v)) {
    return broadcast(*b, axes);
  }
  return constant(v);
}
ExprHandle TensorExprKernel::constant(const torch::jit::Value* v) {
  if (v->node()->kind() == prim::Constant) {
    const auto val = toIValue(v).value();
    if (val.isDouble()) {
      return DoubleImm::make(val.toDouble());
    } else if (val.isInt()) {
      return LongImm::make(val.toInt());
    } else if (val.isBool()) {
      return BoolImm::make(val.toBool());
    } else if (val.isNone()) {
      // This is just a placeholder so we don't throw.  None-handling
      // is operator-specific and should be handled properly in
      // the operator-specific lowering code.
      return IntImm::make(0);
    } else {
      throw unsupported_dtype();
    }
  }

  if (!scalars_.count(v)) {
    throw malformed_input("no scalar in Constant");
  }

  return scalars_.at(v);
}

ExprHandle TensorExprKernel::tensorOrConstant(
    const torch::jit::Value* v,
    const std::vector<ExprHandle>& axes) {
  auto ti = bufs_.find(v);
  if (ti != bufs_.end()) {
    return broadcast(BufHandle(ti->second), axes);
  }
  return constant(v);
}

// Convert boolean to integer, if needed.
ExprHandle boolToInteger(const ExprHandle& x) {
  return x.dtype().scalar_type() == ScalarType::Bool ? cast<int>(x) : x;
}

ArgValue TensorExprKernel::toArg(const torch::jit::Value* v) const {
  auto ti = bufs_.find(v);
  if (ti != bufs_.end()) {
    return BufHandle(ti->second);
  }
  if (v->node()->kind() == prim::ListConstruct) {
    std::vector<ArgValue> vec;
    for (auto el : v->node()->inputs()) {
      vec.push_back(toArg(el));
    }
    if (vec.size() == 0) {
      return BufList(); // Return arbitrarily typed vector
    } else if (c10::get_if<BufHandle>(&vec[0])) {
      return convertVecArgValue<BufHandle>(vec);
    } else if (c10::get_if<int64_t>(&vec[0])) {
      return convertVecArgValue<int64_t>(vec);
    }
    throw unsupported_dtype();
  }
  if (v->node()->kind() == prim::Constant) {
    const auto val = toIValue(v).value();
    if (val.isDouble()) {
      return val.toDouble();
    } else if (val.isInt()) {
      return val.toInt();
    } else if (val.isBool()) {
      return val.toBool();
    } else if (val.isNone()) {
      // This is just a placeholder so we don't throw.  None-handling
      // is operator-specific and should be handled properly in
      // the operator-specific lowering code.
      return ArgNone();
    } else if (val.isIntList()) {
      return val.toIntVector();
    } else {
      throw unsupported_dtype(val.type()->str());
    }
  }

  if (!scalars_.count(v)) {
    throw malformed_input("no scalar in Constant");
  }
  return scalars_.at(v);
}

std::vector<ExprHandle> TensorExprKernel::sizesFromVaryingShape(
    const c10::VaryingShape<int64_t>& shape) {
  std::vector<ExprHandle> dims;
  for (size_t i = 0; i < *shape.size(); i++) {
    dims.push_back(IntImm::make(*shape[i]));
  }
  return dims;
}

std::vector<ExprHandle> TensorExprKernel::sizesForValue(
    const torch::jit::Value* v) {
  if (known_sizes_.count(v)) {
    return known_sizes_.at(v);
  }

  // If the shape is present in the type info, just extract it from here. No
  // need to infer it.
  if (v->type()->kind() == TypeKind::TensorType) {
    auto tt = v->type()->cast<TensorType>();
    if (tt->isComplete()) {
      return sizesFromVaryingShape(tt->sizes());
    }
  }

  if (v->type()->isSubtypeOf(FloatType::get()) ||
      v->type()->isSubtypeOf(IntType::get())) {
    return {1};
  }
  if (v->type()->isSubtypeOf(NoneType::get())) {
    return {};
  }

  known_sizes_[v] = inferSizesForValue(v);
  return known_sizes_.at(v);
}

std::vector<ExprHandle> TensorExprKernel::inferSizesForValue(
    const torch::jit::Value* v) {
  switch (v->node()->kind()) {
    case aten::_cast_Float:
    case aten::to:
    case aten::sigmoid:
    case aten::reciprocal:
    case aten::neg:
    case aten::relu:
    case aten::batch_norm:
    case aten::isnan:
    case aten::log:
    case aten::log10:
    case aten::log1p:
    case aten::log2:
    case aten::exp:
    case aten::expm1:
    case aten::erf:
    case aten::erfc:
    case aten::cos:
    case aten::sin:
    case aten::tan:
    case aten::rand_like:
    case aten::acos:
    case aten::asin:
    case aten::cosh:
    case aten::sinh:
    case aten::atan:
    case aten::tanh:
    case aten::hardtanh:
    case aten::hardswish:
    case aten::sqrt:
    case aten::rsqrt:
    case aten::abs:
    case aten::ceil:
    case aten::floor:
    case aten::round:
    case aten::trunc:
    case aten::frac:
    case aten::lgamma:
    case aten::type_as:
    case aten::masked_fill:
      return sizesForValue(v->node()->input(0));

    case aten::sub:
    case aten::add:
    case aten::mul:
    case aten::div:
    case aten::__and__:
    case aten::__or__:
    case aten::__xor__:
    case aten::__lshift__:
    case aten::__rshift__:
    case aten::eq:
    case aten::ne:
    case aten::ge:
    case aten::gt:
    case aten::le:
    case aten::lt:
    case aten::min:
    case aten::max:
    case aten::pow:
    case aten::fmod:
    case aten::remainder:
    case aten::atan2: {
      std::vector<std::vector<ExprHandle>> shapes;
      for (size_t idx = 0; idx < 2; idx++) {
        torch::jit::Value* inp = v->node()->input(idx);
        shapes.push_back(sizesForValue(inp));
      }
      return broadcastShapesMut(shapes);
    }
    case aten::lerp:
    case aten::clamp:
    case aten::threshold:
    case aten::where: {
      std::vector<std::vector<ExprHandle>> shapes;
      for (size_t idx = 0; idx < 3; idx++) {
        torch::jit::Value* inp = v->node()->input(idx);
        shapes.push_back(sizesForValue(inp));
      }
      return broadcastShapesMut(shapes);
    }

    case aten::addcmul: {
      std::vector<std::vector<ExprHandle>> shapes;
      for (size_t idx = 0; idx < 4; idx++) {
        torch::jit::Value* inp = v->node()->input(idx);
        shapes.push_back(sizesForValue(inp));
      }
      return broadcastShapesMut(shapes);
    }
    case prim::ConstantChunk: {
      auto shape = sizesForValue(v->node()->input());
      int dim = v->node()->i(attr::dim);
      int chunks = v->node()->i(attr::chunks);
      shape[dim] = IRSimplifier::simplify(shape[dim] / chunks);
      return shape;
    }

    case aten::unsqueeze: {
      auto const& n = v->node();
      auto shape = sizesForValue(n->input(0));

      int64_t dim = toIValue(n->input(1))->toInt();
      // From the documentation
      // (https://pytorch.org/docs/master/generated/torch.unsqueeze.html):
      //
      // A dim value within the range [-input.dim() - 1, input.dim() + 1) can be
      // used. Negative dim will correspond to unsqueeze() applied at dim = dim
      // + input.dim() + 1.
      if (dim < 0) {
        dim = dim + shape.size() + 1;
      }
      // NOLINTNEXTLINE(clang-diagnostic-sign-compare)
      if (dim < 0 || dim > shape.size()) {
        throw std::runtime_error("Invalid 'dim' input in aten::unsqueeze");
      }

      shape.insert(shape.begin() + dim, ExprHandle(1));
      return shape;
    }

    case aten::cat: {
      // In JIT IR, aten::cat usually appears with the following nodes around
      // it:
      //   %dim : int = prim::Constant[value=0]()
      //   %inputs : Tensor[] = prim::ListConstruct(%a, %b, ...)
      //   %cat_output : Tensor = aten::cat(%inputs, %dim)
      // Shapes of the input tensors could only differ at the dimension %dim.
      // The sizes of the output tensor on that dimension is a sum of the
      // corresponding sizes of the input tensors, the other dimension have the
      // same sizes.
      // Negative dim will correspond to dim = dim + input.dim().
      auto const& n = v->node();
      auto inputs = n->input(0)->node()->inputs();
      if (inputs.size() == 0) {
        throw std::runtime_error("Empty input list is passed to aten::cat");
      }

      TORCH_INTERNAL_ASSERT(n->input(1)->node()->kind() == prim::Constant);
      int64_t dim = n->input(1)->node()->i(attr::value);
      auto shape = sizesForValue(inputs[0]);
      size_t norm_dim = normalizeAndCheckIndex(dim, shape.size());
      ExprHandle concat_dim_size = 0;
      for (auto input : inputs) {
        concat_dim_size = concat_dim_size + sizesForValue(input)[norm_dim];
      }
      concat_dim_size = IRSimplifier::simplify(concat_dim_size);
      shape[norm_dim] = concat_dim_size;
      return shape;
    }

    case aten::softmax:
    case aten::log_softmax:
      // Output of softmax / log_softmax has the same shape as input 0.
      return sizesForValue(v->node()->input(0));

    case aten::slice:
      throw std::runtime_error(
          "Shape info is not implemented for this kind of node");

    default: {
      GRAPH_DEBUG("Can't infer sizes for the node: ", *v->node());
      GRAPH_DEBUG("Full fusion group graph:\n", *v->node()->owningGraph());
      throw std::runtime_error("Unhandled node kind");
    }
  }
}

ExprHandle promoteIntegerToDefaultType(const ExprHandle& e) {
  auto scalarType = static_cast<c10::ScalarType>(e.dtype().scalar_type());
  if (!c10::isIntegralType(scalarType, /*includeBool*/ true)) {
    return e;
  }

  auto defaultType = c10::typeMetaToScalarType(c10::get_default_dtype());

  // We intend to promote Integers to floating-point types
  TORCH_INTERNAL_ASSERT(
      !c10::isIntegralType(defaultType, /*includeBool*/ true));

  return Cast::make(
      Dtype(
          static_cast<tensorexpr::ScalarType>(defaultType), e.dtype().lanes()),
      e);
}

ExprHandle promoteHalfToFloat(const ExprHandle& e) {
  auto scalarType = static_cast<c10::ScalarType>(e.dtype().scalar_type());
  auto floatType = static_cast<c10::ScalarType>(tensorexpr::ScalarType::Float);
  if (c10::isFloatingType(scalarType) &&
      (c10::elementSize(scalarType) < c10::elementSize(floatType))) {
    return Cast::make(
        Dtype(tensorexpr::ScalarType::Float, e.dtype().lanes()), e);
  } else {
    return e;
  }
}

ExprHandle clamp(
    const ExprHandle& cmin,
    const ExprHandle& cmax,
    const ExprHandle& input) {
  auto mm = CompareSelect::make(input, cmin, cmin, input, kLT);
  return CompareSelect::make(mm, cmax, cmax, mm, kGT);
}

bool checkTypes(const ScalarType highType, const int typeConstraints) {
  if (typeConstraints == kAllTypes) {
    return true;
  }

  if (c10::isIntegralType(highType, false)) {
    return (typeConstraints & kIntegralTypes) != 0;
  } else if (c10::isFloatingType(highType)) {
    return (typeConstraints & kFloatingPointTypes) != 0;
  } else if (highType == ScalarType::Bool) {
    return (typeConstraints & kBoolType) != 0;
  }

  // assume JIT not supporting complex and qint yet
  TORCH_INTERNAL_ASSERT((typeConstraints & (kQintTypes | kComplexTypes)) == 0);
  return false;
}

void promoteInputs(
    std::vector<ExprHandle>& inputs,
    const int typeConstraints = kAllTypes) {
  if (inputs.empty()) {
    return;
  }

  // Find the highest type among the inputs.
  ScalarType highType = inputs[0].dtype().scalar_type();
  for (const auto input : inputs) {
    highType = promoteTypes(highType, input.dtype().scalar_type());
  }

  if (!checkTypes(highType, typeConstraints)) {
    throw unsupported_dtype();
  }

  for (ExprHandle& e : inputs) {
    e = promoteToDtype(e, highType);
  }
}

ExprHandle demoteOutput(
    const ExprHandle& e,
    const c10::optional<ScalarType> type) {
  if (!type.has_value()) {
    return e;
  }
  if (*type == e.dtype().scalar_type()) {
    return e;
  }

  switch (*type) {
// NOLINTNEXTLINE
#define TYPE_CASE(Type, Name) \
  case ScalarType::Name:      \
    return cast<Type>(e);
    AT_FORALL_SCALAR_TYPES_AND(Half, TYPE_CASE);
#undef TYPE_CASE
    case ScalarType::Bool:
      return cast<bool>(e);
    default:
      throw unsupported_dtype();
  }

  return e;
}

static bool isOne(ExprHandle e) {
  auto const& n = e.AsNode<IntImm>();
  if (!n) {
    return false;
  }
  return n->value() == 1;
}

std::pair<std::vector<ExprHandle>, bool> broadcastShapesImpl(
    const std::vector<ExprHandle>& a,
    const std::vector<ExprHandle>& b) {
  auto at = a.rbegin();
  auto bt = b.rbegin();
  std::vector<ExprHandle> ret;
  bool hasBroadcast = false;
  while (at != a.rend() || bt != b.rend()) {
    if (at == a.rend()) {
      hasBroadcast = true;
      ret.push_back(*bt++);
      continue;
    }
    if (bt == b.rend()) {
      hasBroadcast = true;
      ret.push_back(*at++);
      continue;
    }
    // TODO: if neither *at nor *bt is 1, ensure they are identical
    // expressions.  Nb: `==` doesn't work since that simply produces a new
    // ExprHandle.
    ExprHandle dim = *at;
    if (isOne(*at)) {
      if (!isOne(*bt)) {
        dim = *bt;
        hasBroadcast = true;
      }
    }
    ret.push_back(dim);
    at++;
    bt++;
  }
  std::reverse(ret.begin(), ret.end());
  return {ret, hasBroadcast};
}

std::pair<std::vector<ExprHandle>, bool> broadcastShapesImpl(
    std::vector<std::vector<ExprHandle>> shapes) {
  size_t n = shapes.size();
  if (n == 1) {
    return {shapes[0], false};
  }
  auto res1 = broadcastShapesImpl(shapes[n - 2], shapes[n - 1]);
  shapes[n - 2] = res1.first;
  shapes.pop_back();
  auto res2 = broadcastShapesImpl(shapes);
  return {res2.first, (res1.second || res2.second)};
}

std::vector<ExprHandle> broadcastShapes(
    std::vector<std::vector<ExprHandle>> shapes) {
  return broadcastShapesImpl(shapes).first;
}

std::vector<ExprHandle> broadcastShapes(
    const std::vector<ExprHandle>& a,
    const std::vector<ExprHandle>& b) {
  return broadcastShapesImpl(a, b).first;
}

std::vector<ExprHandle> TensorExprKernel::broadcastShapesMut(
    std::vector<std::vector<ExprHandle>> shapes) {
  auto res = broadcastShapesImpl(shapes);
  if (res.second) {
    hasBroadcast_ = true;
  }
  return res.first;
}

std::vector<ExprHandle> TensorExprKernel::broadcastShapesMut(
    const std::vector<ExprHandle>& a,
    const std::vector<ExprHandle>& b) {
  auto res = broadcastShapesImpl(a, b);
  if (res.second) {
    hasBroadcast_ = true;
  }
  return res.first;
}

std::vector<ExprHandle> valueShape(const ArgValue& v) {
  if (auto b = c10::get_if<tensorexpr::BufHandle>(&v)) {
    return b->dims();
  }
  return {};
}

Tensor* computeOneOperand(
    const std::string& name,
    const std::vector<ArgValue>& inputValues,
    const std::vector<ExprHandle>& outputShape,
    const c10::optional<ScalarType>& outputType,
    const std::function<ExprHandle(const ExprHandle&)>& innerExpr,
    const int checkParamTypes = kAllTypes) {
  return Compute(
      name,
      c10::fmap<DimArg>(outputShape),
      [inputValues, outputType, innerExpr, checkParamTypes](
          const std::vector<VarHandle>& axes) {
        std::vector<ExprHandle> indices(axes.begin(), axes.end());
        std::vector<ExprHandle> inputs = {
            tensorOrConstant(inputValues[0], indices)};
        promoteInputs(inputs, checkParamTypes);
        ExprHandle compute = innerExpr(inputs[0]);
        return demoteOutput(compute, outputType);
      });
}

Tensor* computeTwoOperand(
    const std::string& name,
    const std::vector<ArgValue>& inputValues,
    const std::vector<ExprHandle>& outputShape,
    const c10::optional<ScalarType>& outputType,
    const std::function<ExprHandle(const ExprHandle&, const ExprHandle&)>&
        innerExpr) {
  return Compute(
      name,
      c10::fmap<DimArg>(outputShape),
      [inputValues, outputType, innerExpr](const std::vector<VarHandle>& axes) {
        std::vector<ExprHandle> indices(axes.begin(), axes.end());
        std::vector<ExprHandle> inputs = {
            tensorOrConstant(inputValues[0], indices),
            tensorOrConstant(inputValues[1], indices),
        };

        promoteInputs(inputs);
        ExprHandle compute = innerExpr(inputs[0], inputs[1]);
        return demoteOutput(compute, outputType);
      });
}

Tensor* computeTwoOperandWithAlpha(
    const std::string& name,
    const std::vector<ArgValue>& inputValues,
    const std::vector<ExprHandle>& outputShape,
    const c10::optional<ScalarType>& outputType,
    const std::function<ExprHandle(const ExprHandle&, const ExprHandle&)>&
        innerExpr) {
  return Compute(
      name,
      c10::fmap<DimArg>(outputShape),
      [inputValues, outputType, innerExpr](const std::vector<VarHandle>& axes) {
        std::vector<ExprHandle> indices(axes.begin(), axes.end());
        std::vector<ExprHandle> inputs = {
            tensorOrConstant(inputValues[0], indices),
            tensorOrConstant(inputValues[1], indices),
            tensorOrConstant(inputValues[2], indices),
        };

        promoteInputs(inputs);
        ExprHandle compute = innerExpr(inputs[0], inputs[2] * inputs[1]);
        return demoteOutput(compute, outputType);
      });
}

Tensor* computeConditionWithTwoOperand(
    const std::string& name,
    const std::vector<ArgValue>& inputValues,
    const std::vector<ExprHandle>& outputShape,
    const c10::optional<ScalarType>& outputType,
    const std::function<
        ExprHandle(const ExprHandle&, const ExprHandle&, const ExprHandle&)>&
        innerExpr) {
  return Compute(
      name,
      c10::fmap<DimArg>(outputShape),
      [inputValues, outputType, innerExpr](const std::vector<VarHandle>& axes) {
        std::vector<ExprHandle> indices(axes.begin(), axes.end());
        std::vector<ExprHandle> inputs = {
            tensorOrConstant(inputValues[1], indices),
            tensorOrConstant(inputValues[2], indices),
        };

        promoteInputs(inputs);
        // First expr is the condition, which we don't promote
        inputs.emplace(
            inputs.begin(), tensorOrConstant(inputValues[0], indices));
        ExprHandle compute = innerExpr(inputs[0], inputs[1], inputs[2]);
        return demoteOutput(compute, outputType);
      });
}

Tensor* computeThreeOperand(
    const std::string& name,
    const std::vector<ArgValue>& inputValues,
    const std::vector<ExprHandle>& outputShape,
    const c10::optional<ScalarType>& outputType,
    const std::function<
        ExprHandle(const ExprHandle&, const ExprHandle&, const ExprHandle&)>&
        innerExpr,
    bool promote_inputs = true) {
  return Compute(
      name,
      c10::fmap<DimArg>(outputShape),
      [inputValues, outputType, innerExpr, promote_inputs](
          const std::vector<VarHandle>& axes) {
        std::vector<ExprHandle> indices(axes.begin(), axes.end());
        std::vector<ExprHandle> inputs = {
            tensorOrConstant(inputValues[0], indices),
            tensorOrConstant(inputValues[1], indices),
            tensorOrConstant(inputValues[2], indices),
        };

        if (promote_inputs) {
          promoteInputs(inputs);
        }
        ExprHandle compute = innerExpr(inputs[0], inputs[1], inputs[2]);
        return demoteOutput(compute, outputType);
      });
}
Tensor* computeFourOperand(
    const std::string& name,
    const std::vector<ArgValue>& inputValues,
    const std::vector<ExprHandle>& outputShape,
    const c10::optional<ScalarType>& outputType,
    const std::function<ExprHandle(
        const ExprHandle&,
        const ExprHandle&,
        const ExprHandle&,
        const ExprHandle&)>& innerExpr) {
  return Compute(
      name,
      c10::fmap<DimArg>(outputShape),
      [inputValues, outputType, innerExpr](const std::vector<VarHandle>& axes) {
        std::vector<ExprHandle> indices(axes.begin(), axes.end());
        std::vector<ExprHandle> inputs = {
            tensorOrConstant(inputValues[0], indices),
            tensorOrConstant(inputValues[1], indices),
            tensorOrConstant(inputValues[2], indices),
            tensorOrConstant(inputValues[3], indices),
        };

        promoteInputs(inputs);
        ExprHandle compute =
            innerExpr(inputs[0], inputs[1], inputs[2], inputs[3]);
        return demoteOutput(compute, outputType);
      });
}

std::pair<ScalarType, std::vector<BufHandle>> processCatList(
    const std::vector<BufHandle>& bufList) {
  if (bufList.size() == 0) {
    throw std::runtime_error("Empty input list is passed to aten::cat");
  }
  std::vector<BufHandle> bufInputs;
  std::vector<BufHandle> nonEmptyInputs;
  for (auto buf : bufList) {
    bufInputs.push_back(buf);
    TORCH_INTERNAL_ASSERT(buf.node()->dims().size() > 0);
    if (buf.node()->dims().size() == 1 &&
        immediateAs<int>(buf.node()->dim(0)) == 0) {
      continue;
    }
    nonEmptyInputs.push_back(buf);
  }
  ScalarType highType = bufInputs[0].dtype().scalar_type();
  for (const auto input : bufInputs) {
    auto maybe_dtype = input.dtype().scalar_type();
    highType = promoteTypes(highType, maybe_dtype);
  }
  return {highType, nonEmptyInputs};
}
Tensor* computeCatWoConditionals(
    const std::vector<ArgValue>& inputs,
    const std::vector<ExprHandle>& outputShape) {
  auto input_list = c10::get<BufList>(inputs[0]);
  auto arg_dim = inputs[1];
  auto cat_info = processCatList(input_list);
  ScalarType high_type = cat_info.first;
  std::vector<BufHandle> non_empty_inputs = cat_info.second;

  // Now we build one loop per input:
  //
  // for i
  //   for j
  //     for k
  //       output[i,j,k] = inp1[i,j,k]
  // for i
  //   for j
  //     for k
  //       output[i,j+l1,k] = inp2[i,j,k]
  // for i
  //   for j
  //     for k
  //       output[i,j+l2,k] = inp3[i,j,k]

  auto output_sizes_expr = ExprHandleVectorToExprVector(outputShape);
  auto output_buf = new Buf("aten_cat", output_sizes_expr, ToDtype(high_type));
  if (non_empty_inputs.size() == 0) {
    return new Tensor(output_buf, new tensorexpr::Block({}));
  }

  int64_t concat_dim = c10::get<int64_t>(arg_dim);
  size_t norm_concat_dim =
      normalizeAndCheckIndex(concat_dim, outputShape.size());

  auto gen_code_for_input = [&](const BufHandle& inp,
                                size_t inp_pos,
                                const Expr* concat_dim_size,
                                const std::vector<ExprHandle>& dims) {
    std::vector<Var*> for_vars(dims.size());
    std::vector<const Expr*> load_indices(dims.size());
    std::vector<const Expr*> store_indices(dims.size());
    for (size_t i = 0; i < dims.size(); ++i) {
      for_vars[i] = new Var(
          "i" + c10::to_string(inp_pos) + "_" + c10::to_string(i), kInt);
      load_indices[i] = for_vars[i];
      if (i == norm_concat_dim) {
        store_indices[i] = new Add(for_vars[i], concat_dim_size);
      } else {
        store_indices[i] = for_vars[i];
      }
    }
    auto inp_buf = inp.node();
    auto load_expr = new Load(inp_buf, load_indices);
    auto load_promoted = promoteToDtype(ExprHandle(load_expr), high_type);
    Stmt* st = new Store(output_buf, store_indices, load_promoted.node());
    for (size_t i = dims.size(); i > 0; --i) {
      st = new For(for_vars[i - 1], new IntImm(0), dims[i - 1].node(), st);
    }
    return st;
  };

  Expr* concat_dim_size = nullptr;
  auto block = new tensorexpr::Block({});
  for (size_t i = 0; i < non_empty_inputs.size(); ++i) {
    auto input_dims =
        ExprVectorToExprHandleVector(non_empty_inputs[i].node()->dims());
    if (concat_dim_size == nullptr) {
      concat_dim_size = new IntImm(0);
    }
    block->append_stmt(gen_code_for_input(
        non_empty_inputs[i], i, concat_dim_size, input_dims));
    concat_dim_size =
        new Add(concat_dim_size, input_dims[norm_concat_dim].node());
  }
  return new Tensor(output_buf, IRSimplifier::simplify(block));
}

Tensor* computeCat(
    const std::vector<ArgValue>& inputs,
    const std::vector<ExprHandle>& outputShape) {
  if (getCatWoConditionals()) {
    return computeCatWoConditionals(inputs, outputShape);
  }
  auto inputList = c10::get<BufList>(inputs[0]);
  auto argDim = inputs[1];
  auto catInfo = processCatList(inputList);
  ScalarType highType = catInfo.first;
  std::vector<BufHandle> nonEmptyInputs = catInfo.second;
  return Compute(
      "aten_cat",
      c10::fmap<DimArg>(outputShape),
      [&](const std::vector<VarHandle>& axes) {
        if (nonEmptyInputs.size() == 0) {
          return ExprHandle(0);
        }

        int64_t dim_ = c10::get<int64_t>(argDim);
        size_t dim = normalizeAndCheckIndex(dim_, axes.size());
        // Promote input types.
        // Note that we need to consider all inputs, including empty - they
        // also affect the resultant dtype.

        // Now we know the final dtype, we know what inputs are non-empty,
        // and we know that there is at least one such an input. With all
        // that we construct a tensor expression performing the
        // concatenation.
        // The expression we build here is a cascading if-then-else that
        // essentially represents:
        //
        //              inp1[i, j, k]         if 0   < i < l1,
        // out[i,j,k] = inp2[i, j-l1, k]      if l1 =< i < l1 + l2,
        //              ...
        //              inpN[i, j-l_N_1, k]   if l1+l2+...l_N_1  < i
        // where l_i is the corresponding size of the i-th input.
        std::vector<ExprHandle> newAxes(axes.begin(), axes.end());
        ExprHandle load = promoteToDtype(
            tensorOrConstant(nonEmptyInputs[0], newAxes), highType);
        size_t offset =
            dynamic_cast<const IntImm*>(nonEmptyInputs[0].node()->dim(dim))
                ->value();
        newAxes[dim] = newAxes[dim] - IntImm::make(offset);

        for (size_t ii = 1; ii < nonEmptyInputs.size(); ++ii) {
          auto input = nonEmptyInputs[ii];
          load = ifThenElse(
              CompareSelect::make(axes[dim], IntImm::make(offset), kLT),
              load,
              promoteToDtype(tensorOrConstant(input, newAxes), highType));

          offset +=
              dynamic_cast<const IntImm*>(input.node()->dim(dim))->value();
          newAxes[dim] = axes[dim] - IntImm::make(offset);
        }

        return load;
      });
}

// Remove all indices from axes positions.
std::vector<VarHandle> squeezeIndices(
    const ParameterList& indices,
    const std::vector<size_t>& axes) {
  std::vector<VarHandle> indices_squeezed;
  for (size_t dim = 0; dim < indices.size(); ++dim) {
    if (!std::count(axes.begin(), axes.end(), dim)) {
      indices_squeezed.push_back(indices[dim]);
    }
  }
  return indices_squeezed;
}

Tensor* computeSoftmax(
    const std::vector<ArgValue>& inputs,
    const std::vector<ExprHandle>& outputShape,
    bool log_softmax) {
  // Softmax is computed as follows:
  //    softmax(vi) = exp(vi) / sum(exp(vi))
  //
  // In order to avoid overflow issues due to exp of a large number, we
  // subtract the max of that dim before computing exp.
  //    softmax(vi) = exp(vi - max(vi)) / sum(exp(vi - max(vi)))
  //
  // This is implemented as 4 loopnests:
  //   - First loop computes the max over the softmax dim.
  //   - Second loop computes exp for every element in v after subtracting
  //     the max of the softmax dim it belongs to.
  //   - Third loop computes the sum over the softmax dim.
  //   - Final loop computes softmax for every element in v.
<<<<<<< HEAD

  // LogSoftmax is computed as follows:
  //    log_softmax(vi) = log(softmax(vi))
  //                    = vi - log(sum(exp(vi)))
  //
  // Using the same max trick as above:
  //    log_softmax(vi) = vi - max(vi) - log(sum(exp(vi - max(vi))))
  //
  // This is implemented as 5 loopnests:
  //   - First loop computes the max over the softmax dim.
  //   - Second loop computes exp for every element in v after subtracting
  //     the max of the softmax dim it belongs to.
  //   - Third loop computes the sum over the softmax dim.
  //   - Fourth loop computes log for every element in the sum.
  //   - Final loop computes the log_softmax for every element in v.

  TORCH_INTERNAL_ASSERT(inputs.size() == 3);
  auto output_dims = c10::fmap<DimArg>(outputShape);

  // We do not handle None for dims (input 1) because that is supposed to
  // be deprecated.
  TORCH_INTERNAL_ASSERT(c10::get_if<int64_t>(&inputs[1]));
  int64_t rank = valueShape(inputs[0]).size();
  size_t softmax_dim =
      normalizeAndCheckIndex(c10::get<int64_t>(inputs[1]), rank);
  std::vector<DimArg> non_softmax_dims;
  for (size_t i = 0; i < output_dims.size(); ++i) {
    if (i != softmax_dim) {
      non_softmax_dims.push_back(output_dims[i]);
    }
  }

  // Softmax implementation includes two reductions, one to find the max and
  // the other to calculate the sum along the softmax dim. These reductions
  // will have the softmax dimension as the inner most loop. So, the innermost
  // index in the indices will refer to the softmax dimension.

  // Update the indices by moving the softmax dimension index to the
  // appropriate position.
  auto move_softmax_dim_index_to_pos = [&](const ParameterList& indices) {
    std::vector<ExprHandle> new_indices;
    for (auto ind : indices) {
      new_indices.push_back(ind);
    }
    for (size_t i = softmax_dim; i < indices.size() - 1; ++i) {
      new_indices[i + 1] = indices[i];
    }
    new_indices[softmax_dim] = indices[indices.size() - 1];
    return new_indices;
  };

=======

  // LogSoftmax is computed as follows:
  //    log_softmax(vi) = log(softmax(vi))
  //                    = vi - log(sum(exp(vi)))
  //
  // Using the same max trick as above:
  //    log_softmax(vi) = vi - max(vi) - log(sum(exp(vi - max(vi))))
  //
  // This is implemented as 5 loopnests:
  //   - First loop computes the max over the softmax dim.
  //   - Second loop computes exp for every element in v after subtracting
  //     the max of the softmax dim it belongs to.
  //   - Third loop computes the sum over the softmax dim.
  //   - Fourth loop computes log for every element in the sum.
  //   - Final loop computes the log_softmax for every element in v.

  TORCH_INTERNAL_ASSERT(inputs.size() == 3);
  auto output_dims = c10::fmap<DimArg>(outputShape);

  // We do not handle None for dims (input 1) because that is supposed to
  // be deprecated.
  TORCH_INTERNAL_ASSERT(c10::get_if<int64_t>(&inputs[1]));
  int64_t rank = valueShape(inputs[0]).size();
  size_t softmax_dim =
      normalizeAndCheckIndex(c10::get<int64_t>(inputs[1]), rank);
  std::vector<DimArg> non_softmax_dims;
  for (size_t i = 0; i < output_dims.size(); ++i) {
    if (i != softmax_dim) {
      non_softmax_dims.push_back(output_dims[i]);
    }
  }

  // Softmax implementation includes two reductions, one to find the max and
  // the other to calculate the sum along the softmax dim. These reductions
  // will have the softmax dimension as the inner most loop. So, the innermost
  // index in the indices will refer to the softmax dimension.

  // Update the indices by moving the softmax dimension index to the
  // appropriate position.
  auto move_softmax_dim_index_to_pos = [&](const ParameterList& indices) {
    std::vector<ExprHandle> new_indices;
    for (auto ind : indices) {
      new_indices.push_back(ind);
    }
    for (size_t i = softmax_dim; i < indices.size() - 1; ++i) {
      new_indices[i + 1] = indices[i];
    }
    new_indices[softmax_dim] = indices[indices.size() - 1];
    return new_indices;
  };

>>>>>>> ba78bf13
  // Remove the index corresponding to the softmax dimension.
  auto remove_softmax_dim_index = [&](const ParameterList& indices) {
    std::vector<ExprHandle> new_indices;
    for (size_t i = 0; i < indices.size(); ++i) {
      if (i != softmax_dim) {
        new_indices.push_back(indices[i]);
      }
    }
    return new_indices;
  };

  auto convert_indices_to_expr_handle = [&](const ParameterList& indices) {
    std::vector<ExprHandle> new_indices(indices.size());
    for (size_t i = 0; i < indices.size(); ++i) {
      new_indices[i] = indices[i];
    }
    return new_indices;
  };

  c10::optional<Dtype> dtype = ToDtype(ScalarType::Undefined);
  if (auto d = c10::get_if<int64_t>(&inputs[2])) {
    dtype = ToDtype(static_cast<ScalarType>(*d));
  }

  auto max = Reduce(
      "aten_softmax_max",
      non_softmax_dims,
      Maximum(dtype.value()),
      [&](ParameterList& indices) {
        return tensorOrConstant(
            inputs[0], move_softmax_dim_index_to_pos(indices));
      },
      {output_dims[softmax_dim]});
  auto e =
      Compute("aten_softmax_exp", output_dims, [&](ParameterList& indices) {
        auto inp = tensorOrConstant(
            inputs[0], convert_indices_to_expr_handle(indices));
        return exp(inp - max->load(remove_softmax_dim_index(indices)));
      });
  auto sum = Reduce(
      "aten_softmax_sum",
      non_softmax_dims,
      Sum(),
      [&](ParameterList& indices) {
        return e->load(move_softmax_dim_index_to_pos(indices));
      },
      {output_dims[softmax_dim]});
  if (!log_softmax) {
    auto result =
        Compute("aten_softmax", output_dims, [&](ParameterList& indices) {
          return e->load(indices) /
              sum->load(remove_softmax_dim_index(indices));
        });
    return new Tensor(
        result->buf(),
        new tensorexpr::Block(
            {max->stmt(), e->stmt(), sum->stmt(), result->stmt()}));
  }

  auto log_sum = Compute(
      "aten_softmax_log_sum", non_softmax_dims, [&](ParameterList& indices) {
        return log(sum->load(indices));
      });
  auto result =
      Compute("aten_log_softmax", output_dims, [&](ParameterList& indices) {
        auto inp = tensorOrConstant(
            inputs[0], convert_indices_to_expr_handle(indices));
        auto non_softmax_indices = remove_softmax_dim_index(indices);
        return inp - max->load(non_softmax_indices) -
            log_sum->load(non_softmax_indices);
      });
  return new Tensor(
      result->buf(),
      new tensorexpr::Block(
          {max->stmt(),
           e->stmt(),
           sum->stmt(),
           log_sum->stmt(),
           result->stmt()}));
}

Tensor* computeSum(
    const std::vector<ArgValue>& inputs,
    const c10::optional<ScalarType>& outputType) {
  std::vector<size_t> axes;
  bool keepdim = false;
  // aten::sum takes the input tensor named self.
  auto sizes = valueShape(inputs[0]);

  int rank = sizes.size();
  if (inputs.size() > 2) {
    auto nodeAxes = c10::get<IntList>(inputs[1]);
    // Canonicalize axes: wrap around, sort and make unique.
    for (auto axis : nodeAxes) {
      axes.push_back(at::maybe_wrap_dim(axis, rank));
    }
    std::sort(axes.begin(), axes.end());
    axes.erase(std::unique(axes.begin(), axes.end()), axes.end());
    keepdim = c10::get<bool>(inputs[2]);
  } else {
    axes.resize(sizes.size());
    std::iota(axes.begin(), axes.end(), 0);
  }
  // Axes go into reduction dimensions.
  std::vector<DimArg> reductionDims;
  reductionDims.reserve(sizes.size());
  for (size_t axis : axes) {
    reductionDims.emplace_back(sizes[axis]);
  }
  std::vector<DimArg> outputDims;
  // Output dimensions are the complement of axes. When keepdim is set, a
  // one-sized dimension is inserted for each axis.
  for (size_t dim = 0; dim < sizes.size(); ++dim) {
    if (!std::count(axes.begin(), axes.end(), dim)) {
      outputDims.emplace_back(sizes[dim]);
    } else if (keepdim) {
      outputDims.emplace_back(1);
    }
  }

  return Reduce(
      "sum",
      outputDims,
      Sum(),
      [&](ParameterList& indices) {
        // "Squeeze" out indices inserted when keepdim is set.
        auto indices_squeezed =
            keepdim ? squeezeIndices(indices, axes) : indices;
        TORCH_INTERNAL_ASSERT(axes.size() <= indices_squeezed.size());
        // Move innermost indices into axes positions:
        //   1. Fill the outermost indices first.
        //   2. Insert the innermost indices into the correct axis position,
        //   displacing the outermost indices as needed.
        std::vector<ExprHandle> indices_exprs;
        size_t i = 0;
        for (; i < indices_squeezed.size() - axes.size(); ++i) {
          indices_exprs.push_back(indices_squeezed[i]);
        }
        for (auto axis : axes) {
          indices_exprs.insert(
              indices_exprs.begin() + axis, indices_squeezed[i]);
          ++i;
        }
        auto indexed = tensorOrConstant(inputs[0], indices_exprs);
        if (outputType) {
          return Cast::make(ToDtype(*outputType), indexed);
        } else {
          return indexed;
        }
      },
      reductionDims);
}

Tensor* computeMatmul(
    const std::vector<ArgValue>& inputs,
    const std::vector<ExprHandle>& outputShape,
    const c10::optional<ScalarType>& outputType) {
  Dtype dtype = kFloat;
  if (outputType) {
    dtype = Dtype(*outputType);
  }
  BufHandle ResultBuf("matmul", outputShape, dtype);
<<<<<<< HEAD
  const BufHandle a = c10::get<BufHandle>(inputs[0]);
  const BufHandle b = c10::get<BufHandle>(inputs[1]);

  auto size_a = a.dims();
  auto size_b = b.dims();
=======
  const Buf* a = c10::get<BufHandle>(inputs[0]).node();
  const Buf* b = c10::get<BufHandle>(inputs[1]).node();

  auto size_a = ExprVectorToExprHandleVector(a->dims());
  auto size_b = ExprVectorToExprHandleVector(b->dims());
>>>>>>> ba78bf13
  const IntImm* total_size = dynamic_cast<const IntImm*>(
      IRSimplifier::simplify((size_a[0] * size_a[1] * size_b[1])).node());

  // For small sizes, where N*M*K < 1000, lower matmul to a naive 3-level
  // loopnest. The number is not tuned very carefully, and in future we should
  // fine-tune it as well as we should add more advanced native TE lowerings for
  // matmuls. For bigger sizes we generate a TE ExternalCall, which would call
  // an aten::matmul.
  // Native, even naive, lowering is beneficial when the sizes are small because
  // it allows to eliminate dispatch overhead.
  // NOLINTNEXTLINE(cppcoreguidelines-avoid-magic-numbers)
  if (total_size && total_size->value() < 1000) {
    return Reduce(
        "nnc_matmul",
        {{size_a[0], "M"}, {size_b[1], "N"}},
        Sum(),
        [&](const ExprHandle& m, const ExprHandle& n, const ExprHandle& k) {
<<<<<<< HEAD
          return Load::make(a, {m, k}) * Load::make(b, {k, n});
=======
          BufHandle ah(a);
          BufHandle bh(b);
          return Load::make(ah, {m, k}) * Load::make(bh, {k, n});
>>>>>>> ba78bf13
        },
        {{size_a[1], "K"}});
  } else {
    return new Tensor(
        ResultBuf.node(),
<<<<<<< HEAD
        ExternalCall::make(ResultBuf, "nnc_aten_matmul", {a, b}, {}));
=======
        ExternalCall::make(
            ResultBuf, "nnc_aten_matmul", {BufHandle(a), BufHandle(b)}, {}));
>>>>>>> ba78bf13
  }
}

Tensor* computeConv2d(
    const std::vector<ArgValue>& inputs,
    const std::vector<ExprHandle>& outputShape,
    const c10::optional<ScalarType>& outputType) {
  Dtype dtype = kFloat;
  if (outputType) {
    dtype = Dtype(*outputType);
  }

  BufHandle ResultBuf("conv", outputShape, dtype);
  BufHandle inp = c10::get<BufHandle>(inputs[0]);
  BufHandle w = c10::get<BufHandle>(inputs[1]);
  BufHandle b = c10::get<BufHandle>(inputs[2]);

  auto strides = _pair_int(inputs[3]);
  auto padding = _pair_int(inputs[4]);
  auto dilation = _pair_int(inputs[5]);

  // NOLINTNEXTLINE(cppcoreguidelines-avoid-magic-numbers)
  int groups = c10::get<int64_t>(inputs[6]);

  auto inpInfo = getTensorInfo(inp);
  auto wInfo = getTensorInfo(w);
  auto bInfo = getTensorInfo(b);
  // Generate TE for depthwise convolutions.
  if (inpInfo && wInfo && bInfo &&
      !conv2dIsSupported(
          *inpInfo, *wInfo, *bInfo, strides, padding, dilation, groups)) {
    return conv2d_depthwise(inp, w, b, strides[0], padding[0], groups);
  }

  // Once we have a performant TE representation for conv2d, we could use it
  // here instead of the external call!
  Stmt* s = ExternalCall::make(
      ResultBuf,
      "nnc_aten_conv2d",
      {inp, w, b},
      {strides[0],
       strides[1],
       padding[0],
       padding[1],
       dilation[0],
       dilation[1],
       groups});
  return new Tensor(ResultBuf.node(), s);
}

Tensor* tensorexpr::computeOperandValue(
    c10::Symbol op,
    const std::vector<ArgValue>& inputs,
    const std::vector<ExprHandle>& outputShape,
    const c10::optional<ScalarType>& outputType) {
  switch (op) {
    case aten::add: {
      auto add_lambda = [](const ExprHandle& lhs, const ExprHandle& rhs) {
        return boolToInteger(lhs) + boolToInteger(rhs);
      };
      TORCH_INTERNAL_ASSERT(inputs.size() == 2 || inputs.size() == 3);
      return (inputs.size() > 2)
          ? computeTwoOperandWithAlpha(
                "aten_add", inputs, outputShape, outputType, add_lambda)
          : computeTwoOperand(
                "aten_add", inputs, outputShape, outputType, add_lambda);
    } break;
    case aten::sub: {
      auto sub_lambda = [](const ExprHandle& lhs, const ExprHandle& rhs) {
        // NB: sub isn't supported on boolean, no need to promote to integer.
        return lhs - rhs;
      };
      TORCH_INTERNAL_ASSERT(inputs.size() == 2 || inputs.size() == 3);
      return (inputs.size() > 2)
          ? computeTwoOperandWithAlpha(
                "aten_sub", inputs, outputShape, outputType, sub_lambda)
          : computeTwoOperand(
                "aten_sub", inputs, outputShape, outputType, sub_lambda);
    } break;
    case aten::mul: {
      return computeTwoOperand(
          "aten_mul",
          inputs,
          outputShape,
          outputType,
          [](const ExprHandle& lhs, const ExprHandle& rhs) {
            return boolToInteger(lhs) * boolToInteger(rhs);
          });
    } break;
    case aten::div: {
      return computeTwoOperand(
          "aten_div",
          inputs,
          outputShape,
          outputType,
          [](const ExprHandle& lhs, const ExprHandle& rhs) {
            return promoteIntegerToDefaultType(lhs) /
                promoteIntegerToDefaultType(rhs);
          });
    } break;

    case aten::__and__: {
      return computeTwoOperand(
          "aten_and",
          inputs,
          outputShape,
          outputType,
          [](const ExprHandle& lhs, const ExprHandle& rhs) {
            return boolToInteger(lhs) & boolToInteger(rhs);
          });
    } break;

    case aten::__or__: {
      return computeTwoOperand(
          "aten_or",
          inputs,
          outputShape,
          outputType,
          [](const ExprHandle& lhs, const ExprHandle& rhs) {
            return boolToInteger(lhs) | boolToInteger(rhs);
          });
    } break;

    case aten::__xor__: {
      return computeTwoOperand(
          "aten_xor",
          inputs,
          outputShape,
          outputType,
          [](const ExprHandle& lhs, const ExprHandle& rhs) {
            return boolToInteger(lhs) ^ boolToInteger(rhs);
          });
    } break;

    case aten::__lshift__: {
      return computeTwoOperand(
          "aten_lshift",
          inputs,
          outputShape,
          outputType,
          [](const ExprHandle& lhs, const ExprHandle& rhs) {
            return lhs << rhs;
          });
    } break;

    case aten::__rshift__: {
      return computeTwoOperand(
          "aten_rshift",
          inputs,
          outputShape,
          outputType,
          [](const ExprHandle& lhs, const ExprHandle& rhs) {
            return lhs >> rhs;
          });
    } break;
    case aten::eq: {
      return computeTwoOperand(
          "aten_eq",
          inputs,
          outputShape,
          outputType,
          [](const ExprHandle& lhs, const ExprHandle& rhs) {
            return cast<bool>(lhs == rhs);
          });
    } break;

    case aten::ne: {
      return computeTwoOperand(
          "aten_ne",
          inputs,
          outputShape,
          outputType,
          [](const ExprHandle& lhs, const ExprHandle& rhs) {
            return cast<bool>(lhs != rhs);
          });
    } break;
    case aten::ge: {
      return computeTwoOperand(
          "aten_ge",
          inputs,
          outputShape,
          outputType,
          [](const ExprHandle& lhs, const ExprHandle& rhs) {
            return cast<bool>(lhs >= rhs);
          });
    } break;

    case aten::gt: {
      return computeTwoOperand(
          "aten_gt",
          inputs,
          outputShape,
          outputType,
          [](const ExprHandle& lhs, const ExprHandle& rhs) {
            return cast<bool>(lhs > rhs);
          });
    } break;

    case aten::le: {
      return computeTwoOperand(
          "aten_le",
          inputs,
          outputShape,
          outputType,
          [](const ExprHandle& lhs, const ExprHandle& rhs) {
            return cast<bool>(lhs <= rhs);
          });
    } break;

    case aten::lt: {
      return computeTwoOperand(
          "aten_lt",
          inputs,
          outputShape,
          outputType,
          [](const ExprHandle& lhs, const ExprHandle& rhs) {
            return cast<bool>(lhs < rhs);
          });
    } break;

    case aten::min: {
      return computeTwoOperand(
          "aten_min",
          inputs,
          outputShape,
          outputType,
          [](const ExprHandle& lhs, const ExprHandle& rhs) {
            return Min::make(boolToInteger(lhs), boolToInteger(rhs), false);
          });
    } break;

    case aten::max: {
      return computeTwoOperand(
          "aten_max",
          inputs,
          outputShape,
          outputType,
          [](const ExprHandle& lhs, const ExprHandle& rhs) {
            return Max::make(boolToInteger(lhs), boolToInteger(rhs), false);
          });
    } break;
    case aten::masked_fill: {
      return computeThreeOperand(
          "aten_masked_fill",
          inputs,
          outputShape,
          outputType,
          [](const ExprHandle& input,
             const ExprHandle& mask,
             const ExprHandle& value) {
            // value needs to promote to input, not vice versa
            auto val = promoteToDtype(value, input.dtype().scalar_type());
            return ifThenElse(mask, val, input);
          },
          /*promote_inputs*/ false);
    }
    case aten::clamp: {
      bool noMin = false;
      bool noMax = false;
      if (c10::get_if<ArgNone>(&inputs[1])) {
        noMin = true;
      }

      if (c10::get_if<ArgNone>(&inputs[2])) {
        noMax = true;
      }

      return computeThreeOperand(
          "aten_clamp",
          inputs,
          outputShape,
          outputType,
          [noMin, noMax](
              const ExprHandle& in,
              const ExprHandle& min,
              const ExprHandle& max) {
            auto cast = [&](const ExprHandle& e) {
              return Cast::make(in.dtype(), e);
            };

            if (noMin && noMax) {
              return in;
            } else if (noMin) {
              auto cmax = cast(max);
              return CompareSelect::make(in, cmax, cmax, in, kGT);
            } else if (noMax) {
              auto cmin = cast(min);
              return CompareSelect::make(in, cmin, cmin, in, kLT);
            } else {
              auto cmax = cast(max);
              auto cmin = cast(min);
              return clamp(cmin, cmax, in);
            }
          },
          false /* promote_inputs */);
    } break;
    case aten::addcmul: {
      return computeFourOperand(
          "aten_addcmul",
          inputs,
          outputShape,
          outputType,
          [](const ExprHandle& a0,
             const ExprHandle& a1,
             const ExprHandle& a2,
             const ExprHandle& a3) { return a0 + a3 * a1 * a2; });
    } break;
    case aten::sigmoid: {
      return computeOneOperand(
          "aten_sigmoid",
          inputs,
          outputShape,
          outputType,
          [](const ExprHandle& a) {
            return sigmoid(promoteIntegerToDefaultType(a));
          });
    } break;

    case aten::reciprocal: {
      return computeOneOperand(
          "aten_reciprocal",
          inputs,
          outputShape,
          outputType,
          [](const ExprHandle& a) { return ExprHandle(1.0f) / a; });
    } break;

    case aten::neg: {
      return computeOneOperand(
          "aten_neg", inputs, outputShape, outputType, [](const ExprHandle& a) {
            return ExprHandle(-0) - a;
          });
    } break;

    case aten::isnan: {
      return computeOneOperand(
          "aten_isnan",
          inputs,
          outputShape,
          outputType,
          [](const ExprHandle& a) {
            if (!a.dtype().is_floating_point()) {
              return IntImm::make(0);
            }
            return isnan(a);
          });
    } break;

    case aten::relu: {
      return computeOneOperand(
          "aten_relu",
          inputs,
          outputShape,
          outputType,
          [](const ExprHandle& a) {
            auto zero = Cast::make(a.dtype(), 0);
            return CompareSelect::make(a, zero, zero, a, kLT);
          });
    } break;
    case aten::batch_norm: {
      bool hasWeight = true;
      bool hasBias = true;

      if (c10::get_if<ArgNone>(&inputs[1])) {
        hasWeight = false;
      }

      if (c10::get_if<ArgNone>(&inputs[2])) {
        hasBias = false;
      }

      return Compute(
          "aten_batch_norm",
          c10::fmap<DimArg>(outputShape),
          [&](const std::vector<VarHandle>& axes) {
            TORCH_INTERNAL_ASSERT(axes.size() >= 2);
            // axes: N, C, H, W
            std::vector<ExprHandle> indices(axes.begin(), axes.end());
            ExprHandle c = indices[1];

            // Parameter list:
            // input, weight, bias, mean, var, training, momentum, eps,
            // cudnn_enabled
            std::vector<ExprHandle> exprInputs = {
                tensorOrConstant(inputs[0], indices), // input
                tensorOrConstant(inputs[3], {c}), // mean
                tensorOrConstant(inputs[4], {c}), // var
                // NOLINTNEXTLINE(cppcoreguidelines-avoid-magic-numbers)
                constant(inputs[7]) // eps
            };

            if (hasWeight) {
              exprInputs.push_back(tensorOrConstant(inputs[1], {c}));
            }
            if (hasBias) {
              exprInputs.push_back(tensorOrConstant(inputs[2], {c}));
            }
            promoteInputs(exprInputs);

            ExprHandle input = exprInputs[0];
            ExprHandle mean = exprInputs[1];
            ExprHandle var = exprInputs[2];
            ExprHandle eps = exprInputs[3];
            ExprHandle weight = FloatImm::make(1);
            ExprHandle bias = FloatImm::make(0);

            if (hasWeight) {
              weight = exprInputs[4];
            }
            // NOLINTNEXTLINE(clang-analyzer-cplusplus.NewDeleteLeaks)
            if (hasBias) {
              // NOLINTNEXTLINE(cppcoreguidelines-avoid-magic-numbers)
              bias = exprInputs[5];
            }

            // NOLINTNEXTLINE(clang-analyzer-cplusplus.NewDeleteLeaks)
            auto inv_var = rsqrt(var + eps);
            auto alpha = inv_var * weight;
            auto beta = bias - mean * alpha;
            auto output = input * alpha + beta;
            return demoteOutput(output, outputType);
          });
    } break;
    case aten::log: {
      return computeOneOperand(
          "aten_log", inputs, outputShape, outputType, [](const ExprHandle& a) {
            return log(promoteIntegerToDefaultType(a));
          });
    } break;

    case aten::log10: {
      return computeOneOperand(
          "aten_log10",
          inputs,
          outputShape,
          outputType,
          [](const ExprHandle& a) {
            return log10(promoteIntegerToDefaultType(a));
          });
    } break;

    case aten::log1p: {
      return computeOneOperand(
          "aten_log1p",
          inputs,
          outputShape,
          outputType,
          [](const ExprHandle& a) {
            return log1p(promoteIntegerToDefaultType(a));
          });
    } break;

    case aten::log2: {
      return computeOneOperand(
          "aten_log2",
          inputs,
          outputShape,
          outputType,
          [](const ExprHandle& a) {
            return log2(promoteIntegerToDefaultType(a));
          });
    } break;

    case aten::exp: {
      return computeOneOperand(
          "aten_exp", inputs, outputShape, outputType, [](const ExprHandle& a) {
            return exp(promoteIntegerToDefaultType(a));
          });
    } break;

    case aten::expm1: {
      return computeOneOperand(
          "aten_expm1",
          inputs,
          outputShape,
          outputType,
          [](const ExprHandle& a) {
            return expm1(promoteIntegerToDefaultType(a));
          });
    } break;

    case aten::erf: {
      return computeOneOperand(
          "aten_erf", inputs, outputShape, outputType, [](const ExprHandle& a) {
            return erf(promoteIntegerToDefaultType(a));
          });
    } break;

    case aten::erfc: {
      return computeOneOperand(
          "aten_erfc",
          inputs,
          outputShape,
          outputType,
          [](const ExprHandle& a) {
            return erfc(promoteIntegerToDefaultType(a));
          });
    } break;

    case aten::cos: {
      return computeOneOperand(
          "aten_cos", inputs, outputShape, outputType, [](const ExprHandle& a) {
            return cos(promoteIntegerToDefaultType(a));
          });
    } break;

    case aten::sin: {
      return computeOneOperand(
          "aten_sin", inputs, outputShape, outputType, [](const ExprHandle& a) {
            return sin(promoteIntegerToDefaultType(a));
          });
    } break;

    case aten::tan: {
      return computeOneOperand(
          "aten_tan", inputs, outputShape, outputType, [](const ExprHandle& a) {
            return tan(promoteIntegerToDefaultType(a));
          });
    } break;
    case aten::type_as: {
      const BufHandle rhs = c10::get<BufHandle>(inputs[1]);
      auto dtype = rhs.dtype();
      return computeOneOperand(
          "aten_type_as",
          inputs,
          outputShape,
          outputType,
          [dtype](const ExprHandle& lhs) { return Cast::make(dtype, lhs); });
    } break;
    case aten::pow: {
      return computeTwoOperand(
          "aten_pow",
          inputs,
          outputShape,
          outputType,
          [](const ExprHandle& lhs, const ExprHandle& rhs) {
            if (!rhs.node()->isConstant()) {
              return pow(lhs, rhs);
            }
            double val =
                immediateAs<double>(IRSimplifier::simplify(rhs.node()));

            if (val == 1.0f) {
              return lhs;
            } else if (val == 2.0f) { // NOLINT
              return lhs * lhs;
            } else if (val == 3.0f) { // NOLINT
              return (lhs * lhs) * lhs;
            } else if (val == 4.0f) { // NOLINT
              ExprHandle tmp = lhs * lhs;
              return tmp * tmp;
            } else if (val == 0.5f) { // NOLINT
              return sqrt(lhs);
            } else if (val == 0.0f) {
              return ExprHandle(1.0f);
            } else if (val == -0.5f) { // NOLINT
              return rsqrt(lhs);
            } else if (val == -1.0f) {
              return ExprHandle(1.0f) / lhs;
            } else if (val == -2.0f) { // NOLINT
              return ExprHandle(1.0f) / (lhs * lhs);
            }
            return pow(lhs, rhs);
          });
    } break;

    case aten::fmod: {
      return computeTwoOperand(
          "aten_fmod",
          inputs,
          outputShape,
          outputType,
          [](const ExprHandle& lhs, const ExprHandle& rhs) {
            return fmod(promoteHalfToFloat(lhs), promoteHalfToFloat(rhs));
          });
    } break;

    case aten::lerp: {
      return computeThreeOperand(
          "aten_lerp",
          inputs,
          outputShape,
          outputType,
          [](const ExprHandle& a,
             const ExprHandle& end,
             const ExprHandle& weight) { return a + weight * (end - a); });
    } break;
    case aten::remainder: {
      auto imodImpl = [](const ExprHandle& lhs, const ExprHandle& rhs) {
        return Mod::make(lhs, rhs);
      };
      auto fmodImpl = [](const ExprHandle& lhs, const ExprHandle& rhs) {
        auto lhs_t = promoteHalfToFloat(lhs);
        auto rhs_t = promoteHalfToFloat(rhs);
        return fmod((rhs_t + fmod(lhs_t, rhs_t)), rhs_t);
      };
      {
        auto const& shape =
            broadcastShapes(valueShape(inputs[0]), valueShape(inputs[1]));
        return Compute(
            "aten_remainder",
            c10::fmap<DimArg>(shape),
            [&](const std::vector<VarHandle>& axes) {
              std::vector<ExprHandle> indices(axes.begin(), axes.end());
              std::vector<ExprHandle> exprInputs = {
                  tensorOrConstant(inputs[0], indices),
                  tensorOrConstant(inputs[1], indices),
              };

              promoteInputs(exprInputs);
              bool allInt = true;
              for (auto& e : exprInputs) {
                if (e.dtype().is_floating_point()) {
                  allInt = false;
                  break;
                }
              }
              if (allInt) {
                return demoteOutput(
                    imodImpl(exprInputs[0], exprInputs[1]), outputType);
              } else {
                return demoteOutput(
                    fmodImpl(exprInputs[0], exprInputs[1]), outputType);
              }
            });
      }

    } break;
    case aten::acos: {
      return computeOneOperand(
          "aten_acos",
          inputs,
          outputShape,
          outputType,
          [](const ExprHandle& a) {
            return acos(promoteIntegerToDefaultType(a));
          });
    } break;

    case aten::asin: {
      return computeOneOperand(
          "aten_asin",
          inputs,
          outputShape,
          outputType,
          [](const ExprHandle& a) {
            return asin(promoteIntegerToDefaultType(a));
          });
    } break;

    case aten::cosh: {
      return computeOneOperand(
          "aten_cosh",
          inputs,
          outputShape,
          outputType,
          [](const ExprHandle& a) {
            return cosh(promoteIntegerToDefaultType(a));
          });
    } break;

    case aten::sinh: {
      return computeOneOperand(
          "aten_sinh",
          inputs,
          outputShape,
          outputType,
          [](const ExprHandle& a) {
            return sinh(promoteIntegerToDefaultType(a));
          });
    } break;

    case aten::atan: {
      return computeOneOperand(
          "aten_atan",
          inputs,
          outputShape,
          outputType,
          [](const ExprHandle& a) {
            return atan(promoteIntegerToDefaultType(a));
          });
    } break;

    case aten::atan2: {
      return computeTwoOperand(
          "aten_atan2",
          inputs,
          outputShape,
          outputType,
          [](const ExprHandle& lhs, const ExprHandle& rhs) {
            return atan2(
                promoteIntegerToDefaultType(lhs),
                promoteIntegerToDefaultType(rhs));
          });
    } break;

    case aten::tanh: {
      return computeOneOperand(
          "aten_tanh",
          inputs,
          outputShape,
          outputType,
          [](const ExprHandle& a) {
            return tanh(promoteIntegerToDefaultType(a));
          });
    } break;

    case aten::hardtanh: {
      return computeThreeOperand(
          "aten_hardtanh",
          inputs,
          outputShape,
          outputType,
          [](const ExprHandle& a,
             const ExprHandle& min_val,
             const ExprHandle& max_val) {
            auto mm = CompareSelect::make(a, min_val, min_val, a, kLT);
            return CompareSelect::make(mm, max_val, max_val, mm, kGT);
          });
    } break;

    case aten::hardswish: {
      return computeOneOperand(
          "aten_hardswish",
          inputs,
          outputShape,
          outputType,
          [](const ExprHandle& a) {
            //  x * torch.clamp(x + 3.0, 0.0, 6.0) / 6.0
            auto zero = Cast::make(a.dtype(), 0.);
            auto three = Cast::make(a.dtype(), 3.);
            auto six = Cast::make(a.dtype(), 6.);

            return a * clamp(zero, six, a + three) / six;
          });
    } break;

    case aten::sqrt: {
      return computeOneOperand(
          "aten_sqrt",
          inputs,
          outputShape,
          outputType,
          [](const ExprHandle& a) {
            return tensorexpr::sqrt(promoteIntegerToDefaultType(a));
          });
    } break;

    case aten::rsqrt: {
      return computeOneOperand(
          "aten_rsqrt",
          inputs,
          outputShape,
          outputType,
          [](const ExprHandle& a) {
            return rsqrt(promoteIntegerToDefaultType(a));
          });
    } break;

    case aten::abs: {
      return computeOneOperand(
          "aten_abs",
          inputs,
          outputShape,
          outputType,
          [](const ExprHandle& a) {
            return tensorexpr::abs(promoteHalfToFloat(a));
          },
          kIntegralTypes | kFloatingPointTypes | kBoolType);
    } break;

    case aten::ceil: {
      return computeOneOperand(
          "aten_ceil",
          inputs,
          outputShape,
          outputType,
          [](const ExprHandle& a) { return ceil(a); });
    } break;

    case aten::floor: {
      return computeOneOperand(
          "aten_floor",
          inputs,
          outputShape,
          outputType,
          [](const ExprHandle& a) { return floor(a); });
    } break;

    case aten::round: {
      return computeOneOperand(
          "aten_round",
          inputs,
          outputShape,
          outputType,
          [](const ExprHandle& a) { return round(a); });
    } break;

    case aten::trunc: {
      return computeOneOperand(
          "aten_trunc",
          inputs,
          outputShape,
          outputType,
          [](const ExprHandle& a) { return trunc(a); });
    } break;

    case aten::_cast_Float: {
      return computeOneOperand(
          "aten_cast_float",
          inputs,
          outputShape,
          outputType,
          [](const ExprHandle& a) { return cast<float>(a); });
    } break;
    case aten::to: {
      // see handling of aten::to in tensorexpr_fuser.cpp for why we only
      // need to handle the first input
      return computeOneOperand(
          "aten_to",
          inputs,
          outputShape,
          outputType,
          [outputType](const ExprHandle& a) {
            TORCH_INTERNAL_ASSERT(outputType);
            return Cast::make(ToDtype(*outputType), a);
          });
    } break;
    case aten::threshold: {
      return computeThreeOperand(
          "aten_threshold",
          inputs,
          outputShape,
          outputType,
          [](const ExprHandle& a,
             const ExprHandle& threshold,
             const ExprHandle& value) {
            return ifThenElse(CompareSelect::make(a, threshold, kLE), value, a);
          });
    } break;
    case aten::where: {
      return computeConditionWithTwoOperand(
          "aten_where",
          inputs,
          outputShape,
          outputType,
          [](const ExprHandle& a0, const ExprHandle& a1, const ExprHandle& a2) {
            return ifThenElse(a0, a1, a2);
          });
    } break;

    case aten::frac: {
      return computeOneOperand(
          "aten_frac",
          inputs,
          outputShape,
          outputType,
          [](const ExprHandle& a) {
            auto aa = promoteHalfToFloat(a);
            return aa - floor(aa);
          },
          kFloatingPointTypes);
    } break;

    case aten::lgamma: {
      return computeOneOperand(
          "aten_lgamma",
          inputs,
          outputShape,
          outputType,
          [](const ExprHandle& a) {
            return lgamma(promoteIntegerToDefaultType(a));
          });
    } break;

    case aten::rand_like: {
      return computeOneOperand(
          "aten_rand_like",
          inputs,
          outputShape,
          outputType,
          [](const ExprHandle& a) {
            return Intrinsics::make(IntrinsicsOp::kRand, a.dtype());
          });
    } break;
    case aten::slice: {
      return Compute(
          "aten_slice",
          c10::fmap<DimArg>(outputShape),
          [&](const std::vector<VarHandle>& axes) {
            int64_t dim = c10::get<int64_t>(inputs[1]);
            ExprHandle start = constant(inputs[2]);
            ExprHandle stride = constant(inputs[4]);

            std::vector<ExprHandle> newAxes(axes.begin(), axes.end());
            newAxes[dim] = stride * newAxes[dim] + start;
            return tensorOrConstant(inputs[0], newAxes);
          });
    }
    case aten::unsqueeze: {
      return Compute(
          "aten_unsqueeze",
          c10::fmap<DimArg>(outputShape),
          [&](const std::vector<VarHandle>& axes) {
            int64_t dim = c10::get<int64_t>(inputs[1]);
            if (dim < 0) {
              if (axes.size() == 0) {
                throw malformed_input("axes are zero handling unsqueeze");
              }
              dim += axes.size();
            }
            // To construct an expression for an 'unsqueezed' tensor we need to
            // drop the DIM-th axis, i.e.
            //    unsqueezed_v[i,j,k,l] = v[i,j,l] # dim = 2 - drop index 'k'
            //                 0 1 2 3
            std::vector<ExprHandle> indices;
            int64_t i = 0;
            for (auto a : axes) {
              if (i++ != dim) {
                indices.emplace_back(ExprHandle(a.node()));
              }
            }

            return broadcast(c10::get<BufHandle>(inputs[0]), indices);
          });
    }
    case aten::t: {
      auto shape = valueShape(inputs[0]);
      if (shape.size() == 1) {
        return new Tensor(c10::get<BufHandle>(inputs[0]).node(), nullptr);
      }
      return computeOperandValue(
          aten::transpose,
          {inputs[0], (int64_t)1, (int64_t)0},
          outputShape,
          outputType);
    }
    case aten::transpose: {
      auto A = c10::get<BufHandle>(inputs[0]);
      auto start_dim = c10::get<int64_t>(inputs[1]);
      auto to_dim = c10::get<int64_t>(inputs[2]);
      return Compute(
          "aten_transpose",
          c10::fmap<DimArg>(outputShape),
          [&](std::vector<VarHandle> axes) {
            std::swap(axes[start_dim], axes[to_dim]);
            return A.load(axes);
          });
    }
    case aten::permute: {
      auto A = c10::get<BufHandle>(inputs[0]);
      auto permute_dims = c10::get<IntList>(inputs[1]);
      return Compute(
          "aten_transpose",
          c10::fmap<DimArg>(outputShape),
          [&](const std::vector<VarHandle>& axes) {
            std::vector<VarHandle> new_axes;
            assert(permute_dims.size() == axes.size());
            for (auto i : permute_dims) {
              new_axes.push_back(axes[i]);
            }
            return A.load(new_axes);
          });
    }
    case aten::expand: {
      auto A = c10::get<BufHandle>(inputs[0]);
      return Compute(
          "aten_expand",
          c10::fmap<DimArg>(outputShape),
          [&](const std::vector<VarHandle>& axes) {
            std::vector<ExprHandle> indices(axes.begin(), axes.end());
            return broadcast(A, indices);
          });
    }
    case aten::mm: // aten::mm is a subset of aten::matmul where both inputs are
                   // rank 2
    case aten::matmul: {
      return computeMatmul(inputs, outputShape, outputType);
    }
    case aten::cat: {
      return computeCat(inputs, outputShape);
    }
    case aten::sum: {
      return computeSum(inputs, outputType);
    }
    case aten::softmax: {
      return computeSoftmax(inputs, outputShape, false);
    }
    case aten::log_softmax: {
      return computeSoftmax(inputs, outputShape, true);
    }
    case aten::conv2d: {
      return computeConv2d(inputs, outputShape, outputType);
    } break;
    default: {
      std::string msg =
          std::string("Unhandled node kind: ") + op.toQualString();
      throw malformed_input(msg);
    }
  }
}

c10::optional<ScalarType> findDtypeForValue(const torch::jit::Value* v) {
  if (v->type()->kind() == TypeKind::TensorType) {
    auto tt = v->type()->cast<TensorType>();
    if (tt->scalarType()) {
      return static_cast<ScalarType>(*tt->scalarType());
    }
  }
  return c10::nullopt;
}

Tensor* TensorExprKernel::computeValue(const torch::jit::Value* v) {
  auto inputs = v->node()->inputs();
  switch (v->node()->kind()) {
    case aten::rand_like:
      hasRandom_ = true;
      // fallthrough
    case aten::add:
    case aten::sub:
    case aten::mul:
    case aten::div:
    case aten::__and__:
    case aten::__or__:
    case aten::__xor__:
    case aten::__lshift__:
    case aten::__rshift__:
    case aten::eq:
    case aten::ne:
    case aten::ge:
    case aten::gt:
    case aten::le:
    case aten::lt:
    case aten::min:
    case aten::max:
    case aten::masked_fill:
    case aten::clamp:
    case aten::addcmul:
    case aten::sigmoid:
    case aten::reciprocal:
    case aten::neg:
    case aten::isnan:
    case aten::relu:
    case aten::hardswish:
    case aten::batch_norm:
    case aten::log:
    case aten::log10:
    case aten::log1p:
    case aten::log2:
    case aten::exp:
    case aten::expm1:
    case aten::erf:
    case aten::erfc:
    case aten::cos:
    case aten::sin:
    case aten::tan:
    case aten::type_as:
    case aten::pow:
    case aten::fmod:
    case aten::lerp:
    case aten::remainder:
    case aten::acos:
    case aten::asin:
    case aten::cosh:
    case aten::sinh:
    case aten::atan:
    case aten::atan2:
    case aten::tanh:
    case aten::hardtanh:
    case aten::sqrt:
    case aten::rsqrt:
    case aten::abs:
    case aten::ceil:
    case aten::floor:
    case aten::round:
    case aten::trunc:
    case aten::_cast_Float:
    case aten::to:
    case aten::threshold:
    case aten::where:
    case aten::frac:
    case aten::lgamma:
    case aten::slice:
    case aten::unsqueeze:
    case aten::matmul:
    case aten::cat:
    case aten::sum:
    case aten::softmax:
    case aten::log_softmax:
    case aten::conv2d: {
      std::vector<ArgValue> argInputs;
      for (auto inp : inputs) {
        argInputs.push_back(toArg(inp));
      }
      auto outputType = findDtypeForValue(v->node()->output());
      std::vector<ExprHandle> outputShape = {};
      // shape inference not implemented for sum
      if (v->node()->kind() != aten::sum) {
        outputShape = sizesForValue(v);
      }
      return computeOperandValue(
          v->node()->kind(), argInputs, outputShape, outputType);
    } break;

    case prim::ConstantChunk: {
      return Compute(
          "prim_constantchunk",
          c10::fmap<DimArg>(sizesForValue(v)),
          [this, v](const std::vector<VarHandle>& axes) {
            auto const& n = v->node();
            int64_t dim = n->i(attr::dim);
            int64_t chunks = n->i(attr::chunks);
            std::vector<ExprHandle> indices(axes.begin(), axes.end());
            return chunk(
                bufs_.at(n->input(0)), v->offset(), dim, chunks, indices);
          });
    } break;

    default: {
      std::string msg = std::string("Unhandled node kind: ") +
          v->node()->kind().toQualString();
      throw malformed_input(msg);
    }
  }
  return nullptr;
}

// Return the (lower, upper) loop bounds if they are constants, else nullopt.
c10::optional<std::pair<int64_t, int64_t>> loopBounds(const For* loop) {
  auto start = IRSimplifier::simplify(loop->start());
  auto stop = IRSimplifier::simplify(loop->stop());
  if (!start->isConstant() || !stop->isConstant()) {
    return c10::nullopt;
  }
  return c10::make_optional(
      std::make_pair(immediateAs<int64_t>(start), immediateAs<int64_t>(stop)));
}

// True if all the loops in this vector have equal bounds.
bool loopBoundsAllEqual(const std::vector<For*>& loops) {
  auto bounds = loopBounds(loops[0]);
  if (!bounds) {
    return false;
  }
  for (auto const& loop : loops) {
    auto next = loopBounds(loop);
    if (!next) {
      return false;
    }
    if (bounds->first != next->first || bounds->second != next->second) {
      return false;
    }
  }
  return true;
}

// Recursively fuse all the loops with matching bounds in `st`.  Stops fusing
// at any level containing non-loops or non-matching bounds.  The restriction
// on matching bounds exists to avoid inserting conditionals on the loop
// indices where none would be needed, which would significantly complicate
// vectorization.
void fuseAllLoops(Stmt* st) {
  if (auto block = dynamic_cast<tensorexpr::Block*>(st)) {
    std::vector<For*> loopsToFuse;
    for (auto stmt : *block) {
      auto loop = dynamic_cast<For*>(stmt);
      if (!loop) {
        // Block contains something that's not a loop.  Quit.
        return;
      }
      loopsToFuse.push_back(loop);
    }
    if (!loopBoundsAllEqual(loopsToFuse)) {
      return;
    }
    // NOLINTNEXTLINE(cppcoreguidelines-init-variables)
    For* fusedLoop;
    if (!LoopNest::fuseLoops(loopsToFuse, &fusedLoop)) {
      return;
    }
    fuseAllLoops(fusedLoop->body());
  }
}

Stmt* TensorExprKernel::transformLoops(BackendType backendType, Stmt* st) {
  torch::jit::tensorexpr::LoopNest l(st, bufOutputs_);
  GRAPH_DEBUG("Original Stmt:\n", std::to_string(l.root_stmt()), "\n");

  bool hasReduction = NodeFinder<ReduceOp>::find(l.root_stmt()).size() != 0;

  // For Block codegen we create a map of tensor dims before
  // inlining. Like GPU codegen we need to inline. But the order
  // where this analysis is run matters.
  auto block_analysis = std::make_unique<CreateBufferMap>();
  if (backendType == kBlockCodeGen) {
    // Run Block analysis to get multi dim buffer info
    auto root_stmt = l.root_stmt();
    root_stmt->accept(block_analysis.get());
  }

  // Inlining output & intermediate buffers can duplicate computation.
  // Duplicating work can slow down the program if it's not ameliorated in some
  // way, but we've empirically found that:
  // - On CPU, LLVM's CSE does a good job as long as you horizontally fuse
  //   output loops.
  // - On GPU, there's enough compute to hide the extra work, and inlining
  //   avoids synchronizing between kernels.
  l.inlineIntermediateBufs(/*allow_duplicated_work=*/true);

  // Fuse loops "horizontally".  This pass allows us to combine loops that
  // write to different output buffers, as long as they have the same bounds.
  if (backendType == kLLVMCodeGen) {
    GRAPH_DEBUG("after inline", *l.root_stmt());
    fuseAllLoops(l.root_stmt());
    GRAPH_DEBUG("after fuse", *l.root_stmt());
  }

  if (backendType == kCudaCodeGen) {
    for (auto buf : bufOutputs_) {
      std::vector<For*> loops = l.getLoopStmtsFor(buf);
      TORCH_INTERNAL_ASSERT(!loops.empty(), "loops should not be empty");
      For* flattened = nullptr;
      LoopNest::flatten(loops, &flattened);
      assert(flattened);

      int loopLevels = getTECudaPointwiseLoopLevels();
      const int kDefaultLoopLevels = 2;
      loopLevels = (loopLevels > 0) ? loopLevels : kDefaultLoopLevels;
      int blockCount = getTECudaPointwiseBlockCount();
      int blockSize = getTECudaPointwiseBlockSize();

      if (loopLevels == 2) {
        // NOLINTNEXTLINE(cppcoreguidelines-init-variables)
        For* outer;
        // NOLINTNEXTLINE(cppcoreguidelines-init-variables)
        For* inner;
        const int kDefaultBlockSize = 512;
        if (blockSize < 0) {
          blockSize = kDefaultBlockSize;
        }
        l.splitWithMask(flattened, blockSize, &outer, &inner);
        l.setGPUBlockIndex(outer, 0);
        l.setGPUThreadIndex(inner, 0);
      } else if (loopLevels == 3) {
        // NOLINTNEXTLINE(cppcoreguidelines-init-variables)
        For* outer;
        // NOLINTNEXTLINE(cppcoreguidelines-init-variables)
        For* inner;
        // NOLINTNEXTLINE(cppcoreguidelines-init-variables)
        For* inner1;
        // NOLINTNEXTLINE(cppcoreguidelines-init-variables)
        For* inner2;
        // TODO: change the number of microprocessors
        const int kDefaultBlockCount = 1280;
        const int kDefaultBlockSize = 256;
        blockCount = (blockCount > 0) ? blockCount : kDefaultBlockCount;
        blockSize = (blockSize > 0) ? blockSize : kDefaultBlockSize;
        l.splitWithMask(flattened, blockCount * blockSize, &outer, &inner);
        l.splitWithMask(inner, blockSize, &inner1, &inner2);
        l.setGPUBlockIndex(inner1, 0);
        l.setGPUThreadIndex(inner2, 0);
      } else {
        throw std::runtime_error(
            "Invalid loop-level: " + c10::to_string(loopLevels));
      }
    }
  }

  if (backendType == kBlockCodeGen) {
    for (auto buf : bufOutputs_) {
      const int default_fp16_blocksize = 16;
      const int default_uint8_blocksize = 32;
      int blockSize = default_fp16_blocksize;
      // We only handle looplevels == 2 for now
      if (buf->dtype().scalar_type() == ScalarType::Byte) {
        blockSize = default_uint8_blocksize;
      }
      std::vector<For*> loops = l.getLoopStmtsFor(buf);
      TORCH_INTERNAL_ASSERT(!loops.empty(), "loops should not be empty");
      For* flattened = nullptr;
      LoopNest::flatten(loops, &flattened);
      assert(flattened);

      For* outer = nullptr;
      For* inner = nullptr;
      l.splitWithMask(flattened, blockSize, &outer, &inner);
      l.setGPUBlockIndex(outer, 0);
      l.setGPUThreadIndex(inner, 0);
      l.setBufferMap(outer, block_analysis->getBufferMap());
    }
  }

  l.prepareForCodegen();

  if (backendType == kLLVMCodeGen && !hasReduction) {
    l.vectorizeInnerLoops();
  }

  Stmt* stmt = l.root_stmt();
  // Arithmetic Simplification.
  stmt = IRSimplifier::simplify(stmt);
  GRAPH_DEBUG("Final Stmt:\n", std::to_string(stmt), "\n");
  return stmt;
}

std::string TensorExprKernel::getCodeGenName(BackendType backendType) {
  switch (backendType) {
    case kCudaCodeGen:
      return "cuda_codegen";
    case kLLVMCodeGen:
      return "llvm_codegen";
    case kSimpleIREval:
      return "simple_ir_eval";
    case kBlockCodeGen:
      return "block_codegen";
    default:
      throw std::runtime_error(
          "invalid backend type: " +
          c10::to_string(static_cast<int>(backendType)));
  }
}

template <typename T>
static bool isValidPrimProperty(const c10::optional<T>& a, T b) {
  return !a.has_value() || *a == b;
}

TensorExprKernel::BackendType TensorExprKernel::inferBackendTypeFromDevice(
    at::Device device) {
  BackendType backendType = BackendType::kUninitialized;
  if (device.type() == at::kCUDA) {
    backendType = kCudaCodeGen;
  } else if (device.type() == at::kCPU && getTEGenerateBlockCode()) {
    backendType = kBlockCodeGen;
  } else if (device.type() == at::kCPU) {
#ifdef TORCH_ENABLE_LLVM
    backendType = dontUseLLVMFlag() ? kSimpleIREval : kLLVMCodeGen;
#else
    backendType = kSimpleIREval;
#endif
    if (getTEMustUseLLVMOnCPU() && backendType == kSimpleIREval) {
      throw std::runtime_error("LLVM Backend not found");
    }
  } else {
    throw std::runtime_error("Invalid device type");
  }
  return backendType;
}

static bool isValidIdentifierChar(char c, size_t pos) {
  return islower(c) || isupper(c) || c == '_' || (pos > 0 && isdigit(c));
}

// replaces all invalid characters with underscore
std::string sanitizeName(const std::string& input_name) {
  std::stringstream sanitized_name;
  for (size_t i = 0; i < input_name.size(); ++i) {
    if (isValidIdentifierChar(input_name[i], i)) {
      sanitized_name << input_name[i];
    } else {
      sanitized_name << "_";
    }
  }
  return sanitized_name.str();
}

// we use the debug names in printing cuda code, they need to be removed
// of characters that can't be used in a variable identifier
void TensorExprKernel::genInputDebugNames() {
  std::unordered_map<std::string, const torch::jit::Value*> name_to_value;
  std::unordered_set<std::string> name_set;
  std::unordered_map<const torch::jit::Value*, std::string> value_to_name;
  for (const torch::jit::Value* input : graph_->inputs()) {
    std::string sanitized_name = sanitizeName(input->debugName());
    // we could get fancier here, but name conflict is extremely unlikely
    while (name_set.count(sanitized_name)) {
      // NOLINTNEXTLINE(performance-inefficient-string-concatenation)
      sanitized_name = sanitized_name + "_";
    }
    value_to_name[input] = sanitized_name;
    name_set.insert(sanitized_name);
  }
  input_name_map_ = std::move(value_to_name);
}

Tensor* TensorExprKernel::bindInput(const torch::jit::Value* input) {
  auto const& t = input->type();
  Tensor* result = nullptr;
  switch (t->kind()) {
    case TypeKind::TensorType: {
      auto tt = input->type()->cast<TensorType>();
      if (!input->isCompleteTensor()) {
        std::string msg = std::string("Shapes for input '%") +
            input->debugName() + "' are unknown";
        throw malformed_input(msg);
      }
      Placeholder inBuffer(
          "t" + input_name_map_[input],
          ToDtype(static_cast<ScalarType>(*tt->scalarType())),
          {0});
      std::vector<DimArg> inputTensorDims;
      for (size_t i = 0; i < *tt->sizes().size(); i++) {
        auto const size = *tt->sizes()[i];
        inputTensorDims.emplace_back(
            DimArg(IntImm::make(size), "i" + c10::to_string(i)));
      }
      auto const strides = tt->strides();
      result = Compute(
          "input" + c10::to_string(bufs_.size() + 1),
          inputTensorDims,
          [&](const std::vector<VarHandle>& axes) {
            ExprHandle idx = 0;
            for (size_t i = 0; i < axes.size(); i++) {
              idx = idx + axes[i] * IntImm::make(*strides[i]);
            }
            return inBuffer.load(idx);
          });
      bufs_.emplace(input, result->buf());

      bufferArgs_.emplace_back(inBuffer);
      break;
    }
    case TypeKind::FloatType: {
      VarHandle v("v" + input_name_map_[input], kDouble);
      bufferArgs_.emplace_back(v);
      scalars_.emplace(input, v);
      break;
    }
    case TypeKind::BoolType: {
      VarHandle v("v" + input_name_map_[input], kBool);
      bufferArgs_.emplace_back(v);
      scalars_.emplace(input, v);
      break;
    }
    case TypeKind::IntType: {
      VarHandle v("v" + input_name_map_[input], kLong);
      bufferArgs_.emplace_back(v);
      scalars_.emplace(input, v);
      break;
    }
    default: {
      throw unsupported_dtype();
      break;
    }
  }
  return result;
}


template <typename T>
std::vector<size_t> reverse_sort_indices(const std::vector<T>& v) {
  // initialize original index locations
  std::vector<size_t> idx(v.size());
  iota(idx.begin(), idx.end(), 0);

  std::sort(idx.begin(), idx.end(), [&v](size_t i1, size_t i2) {
    return v[i1] > v[i2];
  });
  return idx;
}

bool denseAndNonOverlapping(
    at::ArrayRef<int64_t> sizes,
    at::ArrayRef<int64_t> strides) {
  return (strides == at::infer_dense_strides(sizes, strides));
}

Tensor* TensorExprKernel::convertOutputToCorrectStrides(torch::jit::Value* v) {
  const TensorTypePtr& tt = v->type()->expect<TensorType>();
  TORCH_INTERNAL_ASSERT(bufs_.count(v));
  const Buf* buf = bufs_.at(v);

  // No shape info is present in the graph
  if (!tt->sizes().concrete_sizes()) {
    std::string msg =
        std::string("Shapes for output '%") + v->debugName() + "' are unknown";
    throw malformed_input(msg);
  }

  TORCH_INTERNAL_ASSERT(tt->sizes().concrete_sizes());
  const auto sizes = *tt->sizes().concrete_sizes();
  std::vector<int64_t> default_strides = TensorType::contiguousStridesOf(sizes);
  TORCH_INTERNAL_ASSERT(tt->strides().concrete_sizes());
  const std::vector<int64_t> strides = *tt->strides().concrete_sizes();
  // All Tensors in NNC are layed out in default, contiguous layout.
  // If the output is also default contiguous we don't need to do anything
  if (strides == default_strides) {
    return new Tensor(buf, nullptr);
  }
  // If the tensor is not dense or overlaps, we have
  // no way of matching the profiled striding
  if (!denseAndNonOverlapping(sizes, strides)) {
    return new Tensor(buf, nullptr);
  }

  auto dims = c10::fmap<DimArg>(sizesForValue(v));
  // We need to convert the output tensor so that its values are layed
  // so that when viewed from the output strides the values are correct.
  // A contiguous Tensor of size(2, 3) with values 0-5 is layed out as:
  // [0] [1] [2] [3] [4] [5]
  // The same valued tensor with strides (2, 1) would be layed out like
  // [0] [3] [1] [4] [2] [5]
  // When we are doing the re-ordering of values into the output tensor,
  // we are iterating per-element of the input, and we are fixed
  // in indexing in to the output tensor at [i, j] = val
  // `val` we want here is equal to the indices for the output
  // tensor that would have given the same position as the output
  // The position is equal to the sum of stride[i] * index[i],
  // and we can can calculate the equivalent indices in the
  // output tensor strides by iteratively computing the index of
  // the biggest stride:
  // absolute = ...
  // for stride in strides_from_largest_to_smallest:
  //     cur_idx = absolute // stride
  //     absolute = absolute % stride

  return Compute(
      "output_1", dims, [&](const std::vector<VarHandle>& axes_input) {
        std::vector<ExprHandle> axes(axes_input.begin(), axes_input.end());
        auto absolute_position = IntImm::make(0);
        for (size_t i = 0; i < axes.size(); ++i) {
          absolute_position =
              absolute_position + (IntImm::make(default_strides[i]) * axes[i]);
        }
        std::vector<size_t> sorted_stride_indices =
            reverse_sort_indices(strides);
        std::vector<ExprHandle> new_axes(sorted_stride_indices.size());
        for (size_t stride_index : sorted_stride_indices) {
          auto stride = strides[stride_index];
          auto index = Div::make(absolute_position, IntImm::make(stride));
          absolute_position =
              Mod::make(absolute_position, IntImm::make(stride));
          new_axes[stride_index] = index;
        }
        // NOLINTNEXTLINE(clang-analyzer-cplusplus.NewDeleteLeaks)
        return BufHandle(buf).load(new_axes);
      });
}

void TensorExprKernel::bindConstant(const torch::jit::Value* v) {
  if (!v->type()->cast<TensorType>()) {
    // Only Tensor constants need to be bound, scalar constants will be turned
    // into immediates in TE IR
    return;
  }
  auto const_tensor = toIValue(v)->toTensor();

  const auto& tt = v->type()->expect<TensorType>();
  const auto sizes = *tt->sizes().concrete_sizes();
  std::vector<ExprHandle> te_sizes;
  te_sizes.reserve(sizes.size());
  for (auto s : sizes) {
    te_sizes.push_back(IntImm::make(s));
  }

  const Buf* buf = new Buf(
      "const_" + v->debugName(),
      ExprHandleVectorToExprVector(te_sizes),
      ToDtype(static_cast<ScalarType>(*tt->scalarType())));

  if (!const_tensor.is_contiguous()) {
    const_tensor = const_tensor.clone().contiguous();
    unpacked_constant_tensors_.push_back(const_tensor);
  }

  constants_.push_back({buf, const_tensor.data_ptr()});
  bufs_[v] = buf;
}

void TensorExprKernel::compile() {
  KernelScope kernelScope(&kernelArena_);
  GRAPH_DUMP("TensorExprKernel graph:", graph_);

  // Block to collect the Stmts corresponding to all tensors.
  auto block = new Block({});

  // Bind inputs to buffers.
  nInputs_ = graph_->inputs().size();
  genInputDebugNames();
  for (auto const& input : graph_->inputs()) {
    if (Tensor* t = bindInput(input)) {
      block->append_stmt(t->stmt());
    }
  }

  // Bind nodes to tensor compute expressions.
  for (auto const& n : graph_->nodes()) {
    if (n->kind() == prim::ListConstruct) {
      continue;
    } else if (n->kind() == prim::Constant) {
      bindConstant(n->output());
      continue;
    } else {
      for (auto const& output : n->outputs()) {
        if (output->hasUses()) {
          Tensor* t = computeValue(output);
          bufs_.emplace(output, t->buf());
          // NOLINTNEXTLINE(clang-analyzer-cplusplus.NewDeleteLeaks)
          block->append_stmt(t->stmt());
        }
      }
    }
    if (hasRandom_ && hasBroadcast_) {
      throw std::runtime_error(
          "Cannot support broadcast and random within one kernel");
    }
  }

  device_ = *pickDeviceType(graph_->inputs());

  // Move output operands from `bufs_` to `bufOutputs_`
  for (const auto& output : graph_->outputs()) {
    if (!bufs_.count(output)) {
      throw malformed_input("cannot find output Tensor");
    }
    // The "strided" tensor will be incorrect if used in NNC,
    // since NNC views it as contiguous. Only convert it to the right
    // strides at the end of the kernel (if already contiguous it's a no-op)
    Tensor* properly_strided_output = convertOutputToCorrectStrides(output);
    if (properly_strided_output->stmt()) {
      block->append_stmt(properly_strided_output->stmt());
    }
    // NOLINTNEXTLINE(clang-analyzer-cplusplus.NewDeleteLeaks)
    bufs_[output] = properly_strided_output->buf();
    const auto& tt = output->type()->expect<TensorType>();
    auto sizes = *tt->sizes().concrete_sizes();
    tensorOutputSizes_.push_back(sizes);
    auto strides = *tt->strides().concrete_sizes();

    // If the tensor is not dense or overlaps, we have
    // no way of matching the profiled striding
    if (denseAndNonOverlapping(sizes, strides)) {
      tensorOutputStrides_.push_back(*tt->strides().concrete_sizes());
    } else {
      tensorOutputStrides_.push_back(TensorType::contiguousStridesOf(sizes));
    }

    bufOutputs_.insert(bufs_.at(output));
    bufferArgs_.emplace_back(BufHandle(bufs_.at(output)));
    tensorOutputTensorOptions_.emplace_back(
        c10::TensorOptions(tensorType(bufs_.at(output))).device(device_));
    bufs_.erase(output);
  }

  for (auto c : constants_) {
    bufferArgs_.emplace_back(BufHandle(c.buf));
  }

  BackendType backendType = inferBackendTypeFromDevice(device_);
  Stmt* stmt = transformLoops(backendType, block);

  // Generate code.
  codegen_ = CreateCodeGen(
      getCodeGenName(backendType),
      stmt,
      bufferArgs_,
      device_,
      SubgraphUtils::generateNameForGraph(graph_));
}

TensorExprKernel::TensorExprKernel(const std::shared_ptr<Graph>& subgraph)
    : graph_(subgraph), code_(subgraph, "") {
  allow_fallback_ = fallbackAllowed();
  if (!allow_fallback_) {
    compile();
    return;
  }

  use_fallback_ = fallbackEnforced();
  if (use_fallback_) {
    return;
  }

  try {
    compile();
  } catch (...) {
    use_fallback_ = true;
  }
}

void TensorExprKernel::run(Stack& stack) {
  if (!use_fallback_ && !allow_fallback_) {
    runKernel(stack);
  } else if (!use_fallback_ && allow_fallback_) {
    try {
      runKernel(stack);
    } catch (...) {
      fallback(stack);
    }
  } else {
    fallback(stack);
  }
}

std::vector<CodeGen::CallArg> TensorExprKernel::prepareRunArgs(
    const at::ArrayRef<IValue>& inputs,
    std::vector<at::Tensor>& outputs) {
  // TODO: preallocate `runArgs` during compilation and fill in values where
  // possible (e.g. for constant tensors)
  std::vector<CodeGen::CallArg> runArgs;
  runArgs.reserve(inputs.size() + bufOutputs_.size());

  for (const auto& input : inputs) {
    if (input.isInt()) {
      runArgs.emplace_back(input.toInt());
    } else if (input.isDouble()) {
      runArgs.emplace_back(input.toDouble());
    } else if (input.isTensor()) {
      runArgs.emplace_back(input.toTensor().data_ptr());
    }
  }

  for (size_t i = 0, e = bufOutputs_.size(); i < e; ++i) {
    auto const& opts = tensorOutputTensorOptions_[i];
    outputs.emplace_back(codegen_->empty_strided(
        tensorOutputSizes_[i],
        tensorOutputStrides_[i],
        opts.dtype,
        opts.layout,
        opts.device,
        opts.pinned_memory));
    runArgs.emplace_back(outputs.back().data_ptr());
  }

  for (auto c : constants_) {
    runArgs.emplace_back(c.ptr);
  }

  return runArgs;
}

Stmt* TensorExprKernel::getCodeGenStmt() {
  return codegen_->stmt();
}

void TensorExprKernel::runKernel(Stack& stack) {
  KernelScope kernelScope(&kernelArena_);

  // Set up arguments (inputs, then outputs) for kernel call.
  auto inputs = last(stack, nInputs_);
  std::vector<at::Tensor> outputs;

  std::vector<CodeGen::CallArg> runArgs = prepareRunArgs(inputs, outputs);

  // Call the kernel.
  codegen_->call(runArgs);

  // Update the stack.
  drop(stack, nInputs_);
  for (auto& o : outputs) {
    push_one(stack, std::move(o));
  }
}

void TensorExprKernel::runFast(
    const std::vector<void*>& inputs,
    const std::vector<void*>& outputs) {
  KernelScope kernelScope(&kernelArena_);

  std::vector<void*> args(inputs);
  args.reserve(inputs.size() + outputs.size() + constants_.size());
  args.insert(args.end(), outputs.begin(), outputs.end());

  // TODO: we can consider preallocating and pre-filling the args vector.
  for (auto c : constants_) {
    args.push_back(c.ptr);
  }

  // Call the kernel.
  codegen_->call_raw(args);
}<|MERGE_RESOLUTION|>--- conflicted
+++ resolved
@@ -1243,7 +1243,6 @@
   //     the max of the softmax dim it belongs to.
   //   - Third loop computes the sum over the softmax dim.
   //   - Final loop computes softmax for every element in v.
-<<<<<<< HEAD
 
   // LogSoftmax is computed as follows:
   //    log_softmax(vi) = log(softmax(vi))
@@ -1295,59 +1294,6 @@
     return new_indices;
   };
 
-=======
-
-  // LogSoftmax is computed as follows:
-  //    log_softmax(vi) = log(softmax(vi))
-  //                    = vi - log(sum(exp(vi)))
-  //
-  // Using the same max trick as above:
-  //    log_softmax(vi) = vi - max(vi) - log(sum(exp(vi - max(vi))))
-  //
-  // This is implemented as 5 loopnests:
-  //   - First loop computes the max over the softmax dim.
-  //   - Second loop computes exp for every element in v after subtracting
-  //     the max of the softmax dim it belongs to.
-  //   - Third loop computes the sum over the softmax dim.
-  //   - Fourth loop computes log for every element in the sum.
-  //   - Final loop computes the log_softmax for every element in v.
-
-  TORCH_INTERNAL_ASSERT(inputs.size() == 3);
-  auto output_dims = c10::fmap<DimArg>(outputShape);
-
-  // We do not handle None for dims (input 1) because that is supposed to
-  // be deprecated.
-  TORCH_INTERNAL_ASSERT(c10::get_if<int64_t>(&inputs[1]));
-  int64_t rank = valueShape(inputs[0]).size();
-  size_t softmax_dim =
-      normalizeAndCheckIndex(c10::get<int64_t>(inputs[1]), rank);
-  std::vector<DimArg> non_softmax_dims;
-  for (size_t i = 0; i < output_dims.size(); ++i) {
-    if (i != softmax_dim) {
-      non_softmax_dims.push_back(output_dims[i]);
-    }
-  }
-
-  // Softmax implementation includes two reductions, one to find the max and
-  // the other to calculate the sum along the softmax dim. These reductions
-  // will have the softmax dimension as the inner most loop. So, the innermost
-  // index in the indices will refer to the softmax dimension.
-
-  // Update the indices by moving the softmax dimension index to the
-  // appropriate position.
-  auto move_softmax_dim_index_to_pos = [&](const ParameterList& indices) {
-    std::vector<ExprHandle> new_indices;
-    for (auto ind : indices) {
-      new_indices.push_back(ind);
-    }
-    for (size_t i = softmax_dim; i < indices.size() - 1; ++i) {
-      new_indices[i + 1] = indices[i];
-    }
-    new_indices[softmax_dim] = indices[indices.size() - 1];
-    return new_indices;
-  };
-
->>>>>>> ba78bf13
   // Remove the index corresponding to the softmax dimension.
   auto remove_softmax_dim_index = [&](const ParameterList& indices) {
     std::vector<ExprHandle> new_indices;
@@ -1510,19 +1456,11 @@
     dtype = Dtype(*outputType);
   }
   BufHandle ResultBuf("matmul", outputShape, dtype);
-<<<<<<< HEAD
   const BufHandle a = c10::get<BufHandle>(inputs[0]);
   const BufHandle b = c10::get<BufHandle>(inputs[1]);
 
   auto size_a = a.dims();
   auto size_b = b.dims();
-=======
-  const Buf* a = c10::get<BufHandle>(inputs[0]).node();
-  const Buf* b = c10::get<BufHandle>(inputs[1]).node();
-
-  auto size_a = ExprVectorToExprHandleVector(a->dims());
-  auto size_b = ExprVectorToExprHandleVector(b->dims());
->>>>>>> ba78bf13
   const IntImm* total_size = dynamic_cast<const IntImm*>(
       IRSimplifier::simplify((size_a[0] * size_a[1] * size_b[1])).node());
 
@@ -1540,24 +1478,13 @@
         {{size_a[0], "M"}, {size_b[1], "N"}},
         Sum(),
         [&](const ExprHandle& m, const ExprHandle& n, const ExprHandle& k) {
-<<<<<<< HEAD
           return Load::make(a, {m, k}) * Load::make(b, {k, n});
-=======
-          BufHandle ah(a);
-          BufHandle bh(b);
-          return Load::make(ah, {m, k}) * Load::make(bh, {k, n});
->>>>>>> ba78bf13
         },
         {{size_a[1], "K"}});
   } else {
     return new Tensor(
         ResultBuf.node(),
-<<<<<<< HEAD
         ExternalCall::make(ResultBuf, "nnc_aten_matmul", {a, b}, {}));
-=======
-        ExternalCall::make(
-            ResultBuf, "nnc_aten_matmul", {BufHandle(a), BufHandle(b)}, {}));
->>>>>>> ba78bf13
   }
 }
 
