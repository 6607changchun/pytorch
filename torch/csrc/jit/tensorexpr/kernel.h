--- conflicted
+++ resolved
@@ -228,12 +228,7 @@
   // Specifically, we pre-allocate memory for intermediate buffers with static
   // size and manage these buffers in the way we manage JIT constant tensors:
   // push the buf args into the stack so NNC IR can access them at runtime.
-<<<<<<< HEAD
   void preAllocIntermediateBufs(std::vector<BufPtr>& interm_bufs);
-=======
-  std::vector<BufPtr> preAllocIntermediateBufs(
-      const std::vector<BufPtr>& interm_bufs);
->>>>>>> 061e8da2
 
  private:
   struct UnpackedTensorOptions {
