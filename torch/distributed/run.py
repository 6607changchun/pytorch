#!/usr/bin/env python3

# Copyright (c) Facebook, Inc. and its affiliates.
# All rights reserved.
#
# This source code is licensed under the BSD-style license found in the
# LICENSE file in the root directory of this source tree.

"""
``torch.distributed.run`` provides a superset of the functionality as ``torch.distributed.launch``
with the following additional functionalities:

1. Worker failures are handled gracefully by restarting all workers.

2. Worker ``RANK`` and ``WORLD_SIZE`` are assigned automatically.

3. Number of nodes is allowed to change between minimum and maximum sizes (elasticity).



Transitioning from torch.distributed.launch to torch.distributed.run
~~~~~~~~~~~~~~~~~~~~~~~~~~~~~~~~~~~~~~~~~~~~~~~~~~~~~~~~~~~~~~~~~~~~~


``torch.distributed.run`` supports the same arguments as ``torch.distributed.launch`` **except**
for ``--use_env`` which is now deprecated. To migrate from ``torch.distributed.launch``
to ``torch.distributed.run`` follow these steps:

1.  If your training script is already reading ``local_rank`` from the ``LOCAL_RANK`` environment variable.
    Then you need simply omit the ``--use_env`` flag, e.g.:

    +--------------------------------------------------------------------+------------------------------------------------------+
    |         ``torch.distributed.launch``                               |            ``torch.distributed.run``                 |
    +====================================================================+======================================================+
    |                                                                    |                                                      |
    | .. code-block:: shell-session                                      | .. code-block:: shell-session                        |
    |                                                                    |                                                      |
    |    $ python -m torch.distributed.launch --use_env train_script.py  |    $ python -m torch.distributed.run train_script.py |
    |                                                                    |                                                      |
    +--------------------------------------------------------------------+------------------------------------------------------+

2.  If your training script reads local rank from a ``--local_rank`` cmd argument.
    Change your training script to read from the ``LOCAL_RANK`` environment variable as
    demonstrated by the following code snippet:

    +-------------------------------------------------------+----------------------------------------------------+
    |         ``torch.distributed.launch``                  |            ``torch.distributed.run``               |
    +=======================================================+====================================================+
    |                                                       |                                                    |
    | .. code-block:: python                                | .. code-block:: python                             |
    |                                                       |                                                    |
    |                                                       |                                                    |
    |    import argparse                                    |     import os                                      |
    |    parser = argparse.ArgumentParser()                 |     local_rank = int(os.environ["LOCAL_RANK"])     |
    |    parser.add_argument("--local_rank", type=int)      |                                                    |
    |    args = parser.parse_args()                         |                                                    |
    |                                                       |                                                    |
    |    local_rank = args.local_rank                       |                                                    |
    |                                                       |                                                    |
    +-------------------------------------------------------+----------------------------------------------------+

The aformentioned changes suffice to migrate from ``torch.distributed.launch`` to ``torch.distributed.run``.
To take advantage of new features such as elasticity, fault-tolerance, and error reporting of ``torch.distributed.run``
please refer to:

* :ref:`elastic_train_script` for more information on authoring training scripts that are ``torch.distributed.run`` compliant.
* the rest of this page for more information on the features of ``torch.distributed.run``.



Usage
~~~~~~

1. Single-node multi-worker

::

    >>> python -m torch.distributed.run
        --standalone
        --nnodes=1
        --nproc_per_node=$NUM_TRAINERS
        YOUR_TRAINING_SCRIPT.py (--arg1 ... train script args...)

2. Fault tolerant (fixed sized number of workers, no elasticity):

::

    >>> python -m torch.distributed.run
        --nnodes=$NUM_NODES
        --nproc_per_node=$NUM_TRAINERS
        --rdzv_id=$JOB_ID
        --rdzv_backend=c10d
        --rdzv_endpoint=$HOST_NODE_ADDR
        YOUR_TRAINING_SCRIPT.py (--arg1 ... train script args...)

``HOST_NODE_ADDR``, in form <host>[:<port>] (e.g. node1.example.com:29400), specifies the node and
the port on which the C10d rendezvous backend should be instantiated and hosted. It can be any
node in your training cluster, but ideally you should pick a node that has a high bandwidth.

.. note::
   If no port number is specified ``HOST_NODE_ADDR`` defaults to 29400.

3. Elastic (``min=1``, ``max=4``):

::

    >>> python -m torch.distributed.run
        --nnodes=1:4
        --nproc_per_node=$NUM_TRAINERS
        --rdzv_id=$JOB_ID
        --rdzv_backend=c10d
        --rdzv_endpoint=$HOST_NODE_ADDR
        YOUR_TRAINING_SCRIPT.py (--arg1 ... train script args...)

``HOST_NODE_ADDR``, in form <host>[:<port>] (e.g. node1.example.com:29400), specifies the node and
the port on which the C10d rendezvous backend should be instantiated and hosted. It can be any
node in your training cluster, but ideally you should pick a node that has a high bandwidth.

.. note::
   If no port number is specified ``HOST_NODE_ADDR`` defaults to 29400.

**Note on rendezvous backend**:

For multi-node training you need to specify:

1. ``--rdzv_id``: A unique job id (shared by all nodes participating in the job)
2. ``--rdzv_backend``: An implementation of
   :py:class:`torch.distributed.elastic.rendezvous.RendezvousHandler`
3. ``--rdzv_endpoint``: The endpoint where the rendezvous backend is running; usually in form
   ``host:port``.

Currently ``c10d`` (recommended), ``etcd-v2``, and ``etcd`` (legacy)  rendezvous backends are
supported out of the box. To use ``etcd-v2`` or ``etcd``, setup an etcd server with the ``v2`` api
enabled (e.g. ``--enable-v2``).

.. warning::
   ``etcd-v2`` and ``etcd`` rendezvous use etcd API v2. You MUST enable the v2 API on the etcd
   server. Our tests use etcd v3.4.3.

.. warning::
   For etcd-based rendezvous we recommend using ``etcd-v2`` over ``etcd`` which is functionally
   equivalent, but uses a revised implementation. ``etcd`` is in maintenance mode and will be
   removed in a future version.

**Definitions:**

1. ``Node`` - A physical instance or a container; maps to the unit that the job manager works with.

2. ``Worker`` - A worker in the context of distributed training.

3. ``WorkerGroup`` - The set of workers that execute the same function (e.g. trainers).

4. ``LocalWorkerGroup`` - A subset of the workers in the worker group running on the same node.

5. ``RANK`` - The rank of the worker within a worker group.

6. ``WORLD_SIZE`` - The total number of workers in a worker group.

7. ``LOCAL_RANK`` - The rank of the worker within a local worker group.

8. ``LOCAL_WORLD_SIZE`` - The size of the local worker group.

9. ``rdzv_id`` - A user-defined id that uniquely identifies the worker group for a job. This id is
   used by each node to join as a member of a particular worker group.

9. ``rdzv_backend`` - The backend of the rendezvous (e.g. ``c10d``). This is typically a strongly
   consistent key-value store.

10. ``rdzv_endpoint`` - The rendezvous backend endpoint; usually in form ``<host>:<port>``.

A ``Node`` runs ``LOCAL_WORLD_SIZE`` workers which comprise a ``LocalWorkerGroup``. The union of
all ``LocalWorkerGroups`` in the nodes in the job comprise the ``WorkerGroup``.

**Environment Variables:**

The following environment variables are made available to you in your script:

1. ``LOCAL_RANK`` -  The local rank.

2. ``RANK`` -  The global rank.

3. ``GROUP_RANK`` - The rank of the worker group. A number between 0 and ``max_nnodes``. When
   running a single worker group per node, this is the rank of the node.

4. ``ROLE_RANK`` -  The rank of the worker across all the workers that have the same role. The role
   of the worker is specified in the ``WorkerSpec``.

5. ``LOCAL_WORLD_SIZE`` - The local world size (e.g. number of workers running locally); equals to
   ``--nproc_per_node`` specified on ``torch.distributed.run``.

6. ``WORLD_SIZE`` - The world size (total number of workers in the job).

7. ``ROLE_WORLD_SIZE`` - The total number of workers that was launched with the same role specified
   in ``WorkerSpec``.

8. ``MASTER_ADDR`` - The FQDN of the host that is running worker with rank 0; used to initialize
   the Torch Distributed backend.

9. ``MASTER_PORT`` - The port on the ``MASTER_ADDR`` that can be used to host the C10d TCP store.

10. ``TORCHELASTIC_RESTART_COUNT`` - The number of worker group restarts so far.

11. ``TORCHELASTIC_MAX_RESTARTS`` - The configured maximum number of restarts.

12. ``TORCHELASTIC_RUN_ID`` - Equal to the rendezvous ``run_id`` (e.g. unique job id).

**Deployment:**

1. (Not needed for the C10d backend) Start the rendezvous backend server and get the endpoint (to be
   passed as ``--rdzv_endpoint`` to the launcher script)

2. Single-node multi-worker: Start the launcher on the host to start the agent process which
   creates and monitors a local worker group.

3. Multi-node multi-worker: Start the launcher with the same arguments on all the nodes
   participating in training.

When using a job/cluster manager the entry point command to the multi-node job should be this
launcher.

**Failure Modes:**

1. Worker failure: For a training job with ``n`` workers, if ``k<=n`` workers fail all workers
   are stopped and restarted up to ``max_restarts``.

2. Agent failure: An agent failure results in a local worker group failure. It is up to the job
   manager to fail the entire job (gang semantics) or attempt to replace the node. Both behaviors
   are supported by the agent.

3. Node failure: Same as agent failure.

**Membership Changes:**

1. Node departure (scale-down): The agent is notified of the departure, all existing workers are
   stopped, a new ``WorkerGroup`` is formed, and all workers are started with a new ``RANK`` and
   ``WORLD_SIZE``.

2. Node arrival (scale-up): The new node is admitted to the job, all existing workers are stopped,
   a new ``WorkerGroup`` is formed, and all workers are started with a new ``RANK`` and
   ``WORLD_SIZE``.

**Important Notices:**

1. This utility and multi-process distributed (single-node or
   multi-node) GPU training currently only achieves the best performance using
   the NCCL distributed backend. Thus NCCL backend is the recommended backend to
   use for GPU training.

2. The environment variables necessary to initialize a Torch process group are provided to you by
   this module, no need for you to pass ``RANK`` manually.  To initialize a process group in your
   training script, simply run:

::

 >>> import torch.distributed as dist
 >>> dist.init_process_group(backend="gloo|nccl")

3. In your training program, you can either use regular distributed functions
   or use :func:`torch.nn.parallel.DistributedDataParallel` module. If your
   training program uses GPUs for training and you would like to use
   :func:`torch.nn.parallel.DistributedDataParallel` module,
   here is how to configure it.

::

    local_rank = int(os.environ["LOCAL_RANK"])
    model = torch.nn.parallel.DistributedDataParallel(model,
                                                      device_ids=[local_rank],
                                                      output_device=local_rank)

Please ensure that ``device_ids`` argument is set to be the only GPU device id
that your code will be operating on. This is generally the local rank of the
process. In other words, the ``device_ids`` needs to be ``[int(os.environ("LOCAL_RANK"))]``,
and ``output_device`` needs to be ``int(os.environ("LOCAL_RANK"))`` in order to use this
utility


4. On failures or membership changes ALL surviving workers are killed immediately. Make sure to
   checkpoint your progress. The frequency of checkpoints should depend on your job's tolerance
   for lost work.

5. This module only supports homogeneous ``LOCAL_WORLD_SIZE``. That is, it is assumed that all
   nodes run the same number of local workers (per role).

6. ``RANK`` is NOT stable. Between restarts, the local workers on a node can be assgined a
   different range of ranks than before. NEVER hard code any assumptions about the stable-ness of
   ranks or some correlation between ``RANK`` and ``LOCAL_RANK``.

7. When using elasticity (``min_size!=max_size``) DO NOT hard code assumptions about
   ``WORLD_SIZE`` as the world size can change as nodes are allowed to leave and join.

8. It is recommended for your script to have the following structure:

::

  def main():
    load_checkpoint(checkpoint_path)
    initialize()
    train()

  def train():
    for batch in iter(dataset):
      train_step(batch)

      if should_checkpoint:
        save_checkpoint(checkpoint_path)
"""
import logging
import os
import sys
import uuid
from argparse import REMAINDER, ArgumentParser
from typing import Callable, List, Tuple, Union

import torch
from torch.distributed.argparse_util import check_env, env
from torch.distributed.elastic.multiprocessing import Std
from torch.distributed.elastic.multiprocessing.errors import record
from torch.distributed.elastic.rendezvous.utils import _parse_rendezvous_config
from torch.distributed.elastic.utils import macros
from torch.distributed.elastic.utils.logging import get_logger
from torch.distributed.launcher.api import LaunchConfig, elastic_launch

log = get_logger()


def get_args_parser() -> ArgumentParser:
    """Helper function parsing the command line options."""

    parser = ArgumentParser(description="Torch Distributed Elastic Training Launcher")

    #
    # Worker/node size related arguments.
    #

    parser.add_argument(
        "--nnodes",
        action=env,
        type=str,
        default="1:1",
        help="Number of nodes, or the range of nodes in form <minimum_nodes>:<maximum_nodes>.",
    )
    parser.add_argument(
        "--nproc_per_node",
        action=env,
        type=str,
        default="1",
        help="Number of workers per node; supported values: [auto, cpu, gpu, int].",
    )

    #
    # Rendezvous related arguments
    #

    parser.add_argument(
        "--rdzv_backend",
        action=env,
        type=str,
        default="static",
        help="Rendezvous backend.",
    )
    parser.add_argument(
        "--rdzv_endpoint",
        action=env,
        type=str,
        default="",
        help="Rendezvous backend endpoint; usually in form <host>:<port>.",
    )
    parser.add_argument(
        "--rdzv_id",
        action=env,
        type=str,
        default="none",
        help="User-defined group id.",
    )
    parser.add_argument(
        "--rdzv_conf",
        action=env,
        type=str,
        default="",
        help="Additional rendezvous configuration (<key1>=<value1>,<key2>=<value2>,...).",
    )
    parser.add_argument(
        "--standalone",
        action=check_env,
        help="Start a local standalone rendezvous backend that is represented by a C10d TCP store "
        "on port 29400. Useful when launching single-node, multi-worker job. If specified "
        "--rdzv_backend, --rdzv_endpoint, --rdzv_id are auto-assigned; any explicitly set values "
        "are ignored.",
    )

    #
    # User-code launch related arguments.
    #

    parser.add_argument(
        "--max_restarts",
        action=env,
        type=int,
        default=0,
        help="Maximum number of worker group restarts before failing.",
    )
    parser.add_argument(
        "--monitor_interval",
        action=env,
        type=float,
        default=5,
        help="Interval, in seconds, to monitor the state of workers.",
    )
    parser.add_argument(
        "--start_method",
        action=env,
        type=str,
        default="spawn",
        choices=["spawn", "fork", "forkserver"],
        help="Multiprocessing start method to use when creating workers.",
    )
    parser.add_argument(
        "--role",
        action=env,
        type=str,
        default="default",
        help="User-defined role for the workers.",
    )
    parser.add_argument(
        "-m",
        "--module",
        action=check_env,
        help="Change each process to interpret the launch script as a Python module, executing "
        "with the same behavior as 'python -m'.",
    )
    parser.add_argument(
        "--no_python",
        action=check_env,
        help="Skip prepending the training script with 'python' - just execute it directly. Useful "
        "when the script is not a Python script.",
    )

    parser.add_argument(
        "--run_path",
        action=check_env,
        help="Run the training script with runpy.run_path in the same interpreter."
        " Script must be provided as an abs path (e.g. /abs/path/script.py)."
        " Takes precedence over --no_python.",
    )
    parser.add_argument(
        "--log_dir",
        action=env,
        type=str,
        default=None,
        help="Base directory to use for log files (e.g. /var/log/torch/elastic). The same "
        "directory is re-used for multiple runs (a unique job-level sub-directory is created with "
        "rdzv_id as the prefix).",
    )
    parser.add_argument(
        "-r",
        "--redirects",
        action=env,
        type=str,
        default="0",
        help="Redirect std streams into a log file in the log directory (e.g. [-r 3] redirects "
        "both stdout+stderr for all workers, [-r 0:1,1:2] redirects stdout for local rank 0 and "
        "stderr for local rank 1).",
    )
    parser.add_argument(
        "-t",
        "--tee",
        action=env,
        type=str,
        default="0",
        help="Tee std streams into a log file and also to console (see --redirects for format).",
    )

    #
    # Backwards compatible parameters with caffe2.distributed.launch.
    #

    parser.add_argument(
        "--node_rank",
        type=int,
        action=env,
        default=0,
        help="Rank of the node for multi-node distributed training.",
    )
    parser.add_argument(
        "--master_addr",
        default="127.0.0.1",
        type=str,
        action=env,
        help="Address of the master node (rank 0). It should be either the IP address or the "
        "hostname of rank 0. For single node multi-proc training the --master_addr can simply be "
        "127.0.0.1; IPv6 should have the pattern `[0:0:0:0:0:0:0:1]`.",
    )
    parser.add_argument(
        "--master_port",
        default=29500,
        type=int,
        action=env,
        help="Port on the master node (rank 0) to be used for communication during distributed "
        "training.",
    )

    #
    # Positional arguments.
    #

    parser.add_argument(
        "training_script",
        type=str,
        help="Full path to the (single GPU) training program/script to be launched in parallel, "
        "followed by all the arguments for the training script.",
    )

    # Rest from the training program.
    parser.add_argument("training_script_args", nargs=REMAINDER)

    return parser


def parse_args(args):
    parser = get_args_parser()
    return parser.parse_args(args)


def parse_min_max_nnodes(nnodes: str):
    arr = nnodes.split(":")

    if len(arr) == 1:
        min_nodes = max_nodes = int(arr[0])
    elif len(arr) == 2:
        min_nodes = int(arr[0])
        max_nodes = int(arr[1])
    else:
        raise RuntimeError(f'nnodes={nnodes} is not in "MIN:MAX" format')

    return min_nodes, max_nodes


def determine_local_world_size(nproc_per_node: str):
    try:
        logging.info(f"Using nproc_per_node={nproc_per_node}.")
        return int(nproc_per_node)
    except ValueError:
        if nproc_per_node == "cpu":
            num_proc = os.cpu_count()
            device_type = "cpu"
        elif nproc_per_node == "gpu":
            if not torch.cuda.is_available():
                raise ValueError("Cuda is not available.")
            device_type = "gpu"
            num_proc = torch.cuda.device_count()
        elif nproc_per_node == "auto":
            if torch.cuda.is_available():
                num_proc = torch.cuda.device_count()
                device_type = "gpu"
            else:
                num_proc = os.cpu_count()
                device_type = "cpu"
        else:
            raise ValueError(f"Unsupported nproc_per_node value: {nproc_per_node}")

        log.info(
            f"Using nproc_per_node={nproc_per_node},"
            f" seting to {num_proc} since the instance "
            f"has {os.cpu_count()} {device_type}"
        )
        return num_proc


def get_rdzv_endpoint(args):
    if args.rdzv_backend == "static" and not args.rdzv_endpoint:
        return f"{args.master_addr}:{args.master_port}"
    return args.rdzv_endpoint


def get_use_env(args) -> bool:
    """
    Retrieves ``use_env`` from the args.
    ``use_env`` is a legacy argument, if ``use_env`` is False, the
    ``--node_rank`` argument will be transferred to all worker processes.
    ``use_env`` is only used by the ``torch.distributed.launch`` and will
    be deprecated in future releases.
    """
    if not hasattr(args, "use_env"):
        return True
    return args.use_env


def config_from_args(args) -> Tuple[LaunchConfig, Union[Callable, str], List[str]]:
    # If ``args`` not passed, defaults to ``sys.argv[:1]``
    min_nodes, max_nodes = parse_min_max_nnodes(args.nnodes)
    assert 0 < min_nodes <= max_nodes
    assert args.max_restarts >= 0

    nproc_per_node = determine_local_world_size(args.nproc_per_node)
    if "OMP_NUM_THREADS" not in os.environ and nproc_per_node > 1:
        omp_num_threads = 1
        print(
            f"*****************************************\n"
            f"Setting OMP_NUM_THREADS environment variable for each process to be "
            f"{omp_num_threads} in default, to avoid your system being overloaded, "
            f"please further tune the variable for optimal performance in "
            f"your application as needed. \n"
            f"*****************************************"
        )
        # This env variable will be passed down to the subprocesses
        os.environ["OMP_NUM_THREADS"] = str(omp_num_threads)

    rdzv_configs = _parse_rendezvous_config(args.rdzv_conf)

    if args.rdzv_backend == "static":
        rdzv_configs["rank"] = args.node_rank

    rdzv_endpoint = get_rdzv_endpoint(args)

    config = LaunchConfig(
        min_nodes=min_nodes,
        max_nodes=max_nodes,
        nproc_per_node=nproc_per_node,
        run_id=args.rdzv_id,
        role=args.role,
        rdzv_endpoint=rdzv_endpoint,
        rdzv_backend=args.rdzv_backend,
        rdzv_configs=rdzv_configs,
        max_restarts=args.max_restarts,
        monitor_interval=args.monitor_interval,
        start_method=args.start_method,
        redirects=Std.from_str(args.redirects),
        tee=Std.from_str(args.tee),
        log_dir=args.log_dir,
    )

    with_python = not args.no_python
    cmd: Union[Callable, str]
    cmd_args = []
    use_env = get_use_env(args)
    if args.run_path:
        cmd = run_script_path
        cmd_args.append(args.training_script)
    else:
        if with_python:
            cmd = sys.executable
            cmd_args.append("-u")
            if args.module:
                cmd_args.append("-m")
            cmd_args.append(args.training_script)
        else:
            if args.module:
                raise ValueError(
                    "Don't use both the '--no_python' flag"
                    " and the '--module' flag at the same time."
                )
            cmd = args.training_script
    if not use_env:
<<<<<<< HEAD
        log.warning(
            "--use_env is deprecated and will be removed in future releases.\n"
            " Please read local_rank from `os.environ['LOCAL_RANK']` instead."
        )
=======
>>>>>>> 6cf767c7
        cmd_args.append(f"--local_rank={macros.local_rank}")
    cmd_args.extend(args.training_script_args)

    return config, cmd, cmd_args


def run_script_path(training_script: str, *training_script_args: str):
    """
    Runs the provided `training_script` from within this interpreter.
    Usage: `script_as_function("/abs/path/to/script.py", "--arg1", "val1")`
    """
    import runpy
    import sys

    sys.argv = [training_script] + [*training_script_args]
    runpy.run_path(sys.argv[0], run_name="__main__")


def run(args):
    if args.standalone:
        args.rdzv_backend = "c10d"
        args.rdzv_endpoint = "localhost:29400"
        args.rdzv_id = str(uuid.uuid4())
        log.info(
            f"\n**************************************\n"
            f"Rendezvous info:\n"
            f"--rdzv_backend={args.rdzv_backend} "
            f"--rdzv_endpoint={args.rdzv_endpoint} "
            f"--rdzv_id={args.rdzv_id}\n"
            f"**************************************\n"
        )

    config, cmd, cmd_args = config_from_args(args)
    elastic_launch(
        config=config,
        entrypoint=cmd,
    )(*cmd_args)


@record
def main(args=None):
    args = parse_args(args)
    run(args)


if __name__ == "__main__":
    main()<|MERGE_RESOLUTION|>--- conflicted
+++ resolved
@@ -652,13 +652,6 @@
                 )
             cmd = args.training_script
     if not use_env:
-<<<<<<< HEAD
-        log.warning(
-            "--use_env is deprecated and will be removed in future releases.\n"
-            " Please read local_rank from `os.environ['LOCAL_RANK']` instead."
-        )
-=======
->>>>>>> 6cf767c7
         cmd_args.append(f"--local_rank={macros.local_rank}")
     cmd_args.extend(args.training_script_args)
 
