#include <c10d/ProcessGroupMPI.hpp>

#include <limits>
#include <map>

#include <c10/core/DeviceGuard.h>

#if defined(OPEN_MPI) && OPEN_MPI
#include <mpi-ext.h> // Needed for CUDA-aware check
#endif

namespace c10d {

#define MPI_CHECK(cmd)                                                   \
  do {                                                                   \
    int mpiStatus = cmd;                                                 \
    if (mpiStatus != MPI_SUCCESS) {                                      \
      std::string err = "MPI error in: " + std::string(__FILE__) + ":" + \
          std::to_string(__LINE__) +                                     \
          ", with error code: " + std::to_string(mpiStatus);             \
      throw std::runtime_error(err);                                     \
    }                                                                    \
  } while (0)

namespace {

// Op mapping
std::map<ReduceOp, MPI_Op> mpiOp = {
    {ReduceOp::MIN, MPI_MIN},
    {ReduceOp::MAX, MPI_MAX},
    {ReduceOp::SUM, MPI_SUM},
    {ReduceOp::PRODUCT, MPI_PROD},
};
// Type mapping
std::map<at::ScalarType, MPI_Datatype> mpiDatatype = {
    {at::kByte, MPI_UNSIGNED_CHAR},
    {at::kChar, MPI_CHAR},
    {at::kDouble, MPI_DOUBLE},
    {at::kFloat, MPI_FLOAT},
    {at::kInt, MPI_INT},
    {at::kLong, MPI_LONG},
    {at::kShort, MPI_SHORT},
};

// Checking CUDA-aware MPI support, currently we only support CUDA aware
// MPI ops through Open MPI
bool cudaAwareMpiCheck() {
// Run time check
#if defined(MPIX_CUDA_AWARE_SUPPORT)
  if (MPIX_Query_cuda_support() == 1) {
    return true;
  } else {
    return false;
  }
#else // !defined(MPIX_CUDA_AWARE_SUPPORT)
  return false;
#endif // MPIX_CUDA_AWARE_SUPPORT
}

// Checking the input tensor's validity
void checkSingleTensorHelper(const at::Tensor& tensor) {
  if (!tensor.is_contiguous()) {
    throw std::runtime_error("input tensor has to be contiguous");
  }
  if (tensor.is_sparse()) {
    throw std::runtime_error("input tensor has to be dense");
  }
  if (tensor.is_cuda() && !cudaAwareMpiCheck()) {
    throw std::runtime_error(
        "CUDA tensor detected and the MPI used doesn't "
        "have CUDA-aware MPI support");
  }
}

void checkSingleTensor(const std::vector<at::Tensor>& tensors) {
  if (tensors.size() != 1) {
    throw std::runtime_error(
        "MPI process group does not support multi-GPU collectives");
  }
  checkSingleTensorHelper(tensors[0]);
}

void checkSameSizeAndType(
    const at::Tensor& t_in,
    const std::vector<at::Tensor>& tensors) {
  for (const auto& tensor : tensors) {
    if ((tensor.numel() != t_in.numel()) ||
        (tensor.scalar_type() != t_in.scalar_type())) {
      throw std::runtime_error("Tensors are not equal in size or data type");
    }
    checkSingleTensorHelper(tensor);
  }
}

} // namespace

<<<<<<< HEAD
c10::intrusive_ptr<c10::ivalue::Future> ProcessGroupMPI::WorkMPI::getFuture() {
  return future_;
}

void ProcessGroupMPI::WorkMPI::finishCompleteFuture(std::exception_ptr eptr) {
  if (eptr) {
    future_->setError(eptr);
    future_->markCompleted();
    finish(eptr);
  } else {
    future_->markCompleted(at::IValue(*outputTensors_));
    finish();
=======
std::vector<at::Tensor> ProcessGroupMPI::WorkMPI::result() {
  if (outputs_) {
    return *outputs_;
  } else {
    return std::vector<at::Tensor>();
>>>>>>> 9edcc427
  }
}

ProcessGroupMPI::AsyncWork::AsyncWork(
    MPI_Request request,
    const std::vector<at::Tensor>* outputs,
    const char* profilingTitle,
    const c10::optional<std::vector<at::Tensor>>& inputTensors)
    : ProcessGroup::Work(-1, OpType::UNKNOWN, profilingTitle, inputTensors),
      outputs_(outputs),
      request_(request) {
  memset(&status_, 0, sizeof(status_));
}

ProcessGroupMPI::AsyncWork::~AsyncWork() {
  if (request_ != MPI_REQUEST_NULL) {
    std::cerr
        << "Attempted destruction of AsyncWork before work has completed, "
        << "terminating the program." << std::endl;
    std::terminate();
  }
}

bool ProcessGroupMPI::AsyncWork::isCompleted() {
  if (request_ == MPI_REQUEST_NULL) {
    return true;
  }

  std::unique_lock<std::mutex> globalLock(pgGlobalMutex_);
  int flag = 0;
  MPI_CHECK(MPI_Test(&request_, &flag, &status_));
  if (request_ != MPI_REQUEST_NULL) {
    return false;
  }

  // request_ == MPI_REQUEST_NULL; the work has completed
  // Populate exception if request was not successful
  if (status_.MPI_ERROR != MPI_SUCCESS) {
    populateException();
  }

  return true;
}

bool ProcessGroupMPI::AsyncWork::isSuccess() const {
  if (request_ != MPI_REQUEST_NULL) {
    throw std::runtime_error(
        "Invalid call to AsyncWork::isSuccess before work has completed");
  }

  return status_.MPI_ERROR == MPI_SUCCESS;
}

int ProcessGroupMPI::AsyncWork::sourceRank() const {
  return status_.MPI_SOURCE;
}

bool ProcessGroupMPI::AsyncWork::wait(std::chrono::milliseconds /* unused */) {
  if (request_ == MPI_REQUEST_NULL) {
    // AsyncWork needs to manually call profiling end callbacks if they are set,
    // since it does not call ProcessGroup::finish().
    if (ProcessGroup::Work::recordFunctionEndCallback_) {
      ProcessGroup::Work::recordFunctionEndCallback_();
      ProcessGroup::Work::recordFunctionEndCallback_ = nullptr;
    }
    return true;
  }

  std::unique_lock<std::mutex> globalLock(pgGlobalMutex_);
  MPI_CHECK(MPI_Wait(&request_, &status_));
  auto ok = (status_.MPI_ERROR == MPI_SUCCESS);

  // AsyncWork needs to manually call profiling end callbacks if they are set,
  // since it does not call ProcessGroup::finish().
  if (ProcessGroup::Work::recordFunctionEndCallback_) {
    ProcessGroup::Work::recordFunctionEndCallback_();
    ProcessGroup::Work::recordFunctionEndCallback_ = nullptr;
  }

  if (!ok) {
    populateException();
    std::rethrow_exception(exception_);
  }
  // Always return true, because abort API is not implemented.
  return true;
}

void ProcessGroupMPI::AsyncWork::abort() {
  TORCH_CHECK(false, "ProcessGroupMPI::AsyncWork::abort not implemented.")
}

std::vector<at::Tensor> ProcessGroupMPI::AsyncWork::result() {
  if (outputs_) {
    return *outputs_;
  } else {
    return std::vector<at::Tensor>();
  }
}

void ProcessGroupMPI::AsyncWork::populateException() {
  std::array<char, MPI_MAX_ERROR_STRING> buf;
  int len = buf.size();
  MPI_CHECK(MPI_Error_string(status_.MPI_ERROR, buf.data(), &len));
  exception_ =
      std::make_exception_ptr(std::runtime_error(std::string(buf.data(), len)));
}

// Static global states
int ProcessGroupMPI::mpiThreadSupport_ = 0;
std::mutex ProcessGroupMPI::pgGlobalMutex_;
// We only want to initialize once
std::once_flag ProcessGroupMPI::onceFlagInitMPI;

void ProcessGroupMPI::mpiExit() {
  std::unique_lock<std::mutex> globalLock(pgGlobalMutex_);
  MPI_CHECK(MPI_Finalize());
}

void ProcessGroupMPI::initMPIOnce() {
  // Initialize MPI environment
  std::call_once(onceFlagInitMPI, []() {
    MPI_CHECK(MPI_Init_thread(
        nullptr, nullptr, MPI_THREAD_SERIALIZED, &mpiThreadSupport_));
    if (mpiThreadSupport_ < MPI_THREAD_SERIALIZED) {
      throw std::runtime_error(
          "Used MPI implementation doesn't have the "
          "minimum level of threading support: "
          "MPI_THREAD_SERIALIZED. This is required by "
          "c10d package");
    }
    if (std::atexit(ProcessGroupMPI::mpiExit)) {
      throw std::runtime_error("Fail to register the MPI exit handler");
    }
  });
}

c10::intrusive_ptr<ProcessGroupMPI> ProcessGroupMPI::createProcessGroupMPI(
    std::vector<int> ranks) {
  // Once initialization
  initMPIOnce();

  MPI_Comm groupComm = MPI_COMM_WORLD;
  int rank = -1;
  int size = -1;

  {
    std::lock_guard<std::mutex> globalLock(pgGlobalMutex_);

    // If no ranks are specified, assume we're creating the root group
    if (!ranks.empty()) {
      MPI_Group worldGroup;
      MPI_Group ranksGroup;
      MPI_CHECK(MPI_Comm_group(MPI_COMM_WORLD, &worldGroup));
      MPI_CHECK(
          MPI_Group_incl(worldGroup, ranks.size(), ranks.data(), &ranksGroup));
      // `MPI_Comm_create` can be flaky in certain cases.
      // See: https://github.com/pytorch/pytorch/issues/53899
      constexpr int kMaxNumRetries = 3;
      bool groupComm_updated = false;
      MPI_Barrier(MPI_COMM_WORLD);
      for (int i = 0; i < kMaxNumRetries; ++i) {
        if (MPI_Comm_create(MPI_COMM_WORLD, ranksGroup, &groupComm)) {
          groupComm_updated = true;
          break;
        }
      }
      MPI_CHECK(groupComm_updated);
      MPI_CHECK(MPI_Group_free(&worldGroup));
      MPI_CHECK(MPI_Group_free(&ranksGroup));
    }

    // Fetch rank and world size for this group (MPI_COMM_WORLD or new)
    if (groupComm != MPI_COMM_NULL) {
      MPI_CHECK(MPI_Comm_rank(groupComm, &rank));
      MPI_CHECK(MPI_Comm_size(groupComm, &size));

      if (rank < 0 || size < 0) {
        throw std::runtime_error("Failed to get the world_size / rank");
      }
    }
  }

  // If this process is not part of the group, we don't construct a
  // process group instance. This is in line with the semantics of the
  // other process group types.
  if (groupComm == MPI_COMM_NULL) {
    return c10::intrusive_ptr<ProcessGroupMPI>();
  }

  return c10::make_intrusive<ProcessGroupMPI>(rank, size, groupComm);
}

ProcessGroupMPI::ProcessGroupMPI(int rank, int size, MPI_Comm pgComm)
    : ProcessGroup(rank, size), stop_(false), pgComm_(pgComm) {
  if (pgComm_ == MPI_COMM_NULL) {
    throw std::runtime_error("pgComm_ must not be MPI_COMM_NULL");
  }

  // Start the worker thread accepting MPI calls
  workerThread_ = std::thread(&ProcessGroupMPI::runLoop, this);
}

ProcessGroupMPI::~ProcessGroupMPI() {
  destroy();
}

void ProcessGroupMPI::destroy() {
  std::unique_lock<std::mutex> lock(pgMutex_);
  queueConsumeCV_.wait(lock, [&] { return queue_.empty(); });

  // Queue is empty, signal stop
  stop_ = true;

  // Release lock to allow threads to terminate
  lock.unlock();
  queueProduceCV_.notify_all();

  // Join the single worker thread
  workerThread_.join();
}

void ProcessGroupMPI::abort() {
  destroy();
  MPI_Abort(pgComm_, EXIT_FAILURE);
}

void ProcessGroupMPI::runLoop() {
  std::unique_lock<std::mutex> lock(pgMutex_);

  while (!stop_) {
    if (queue_.empty()) {
      queueProduceCV_.wait(lock);
      continue;
    }

    auto workTuple = std::move(queue_.front());

    queue_.pop_front();

    auto& workEntry = std::get<0>(workTuple);
    auto& work = std::get<1>(workTuple);

    lock.unlock();
    queueConsumeCV_.notify_one();

    try {
      workEntry->run(workEntry);
      work->finishCompleteFuture();
    } catch (...) {
      work->finishCompleteFuture(std::current_exception());
    }

    lock.lock();
  }
}

c10::intrusive_ptr<ProcessGroup::Work> ProcessGroupMPI::enqueue(
    std::unique_ptr<WorkEntry> entry,
    const char* profilingTitle,
    const c10::optional<std::vector<at::Tensor>>& inputTensors) {
<<<<<<< HEAD
  auto work = c10::make_intrusive<WorkMPI>(profilingTitle, &(entry->dst), inputTensors);
=======
  auto work = c10::make_intrusive<WorkMPI>(entry->dst, profilingTitle, inputTensors);
>>>>>>> 9edcc427
  std::unique_lock<std::mutex> lock(pgMutex_);
  queue_.push_back(std::make_tuple(std::move(entry), work));
  lock.unlock();
  queueProduceCV_.notify_one();
  return work;
}

c10::intrusive_ptr<ProcessGroup::Work> ProcessGroupMPI::broadcast(
    std::vector<at::Tensor>& tensors,
    const BroadcastOptions& opts) {
  checkSingleTensor(tensors);
  std::function<void(std::unique_ptr<WorkEntry>&)> runFunc =
      [opts, this](std::unique_ptr<WorkEntry>& entry) {
        auto data = (entry->src)[0];
        c10::DeviceGuard guard(data.device());
        std::unique_lock<std::mutex> globalLock(pgGlobalMutex_);
        MPI_CHECK(MPI_Bcast(
            data.data_ptr(),
            data.numel(),
            mpiDatatype.at(data.scalar_type()),
            opts.rootRank,
            pgComm_));
      };
  auto entry = std::unique_ptr<WorkEntry>(
      new WorkEntry(&tensors, &tensors, std::move(runFunc)));
  return enqueue(
      std::move(entry),
      "mpi:broadcast",
      c10::optional<std::vector<at::Tensor>>(tensors));
}

c10::intrusive_ptr<ProcessGroup::Work> ProcessGroupMPI::allreduce(
    std::vector<at::Tensor>& tensors,
    const AllreduceOptions& opts) {
  checkSingleTensor(tensors);

  std::function<void(std::unique_ptr<WorkEntry>&)> runFunc =
      [opts, this](std::unique_ptr<WorkEntry>& entry) {
        auto data = (entry->src)[0];
        c10::DeviceGuard guard(data.device());
        std::unique_lock<std::mutex> globalLock(pgGlobalMutex_);
        MPI_CHECK(MPI_Allreduce(
            MPI_IN_PLACE,
            data.data_ptr(),
            data.numel(),
            mpiDatatype.at(data.scalar_type()),
            mpiOp.at(opts.reduceOp),
            pgComm_));
      };
  auto entry = std::unique_ptr<WorkEntry>(
      new WorkEntry(&tensors, &tensors, std::move(runFunc)));
  return enqueue(
      std::move(entry),
      "mpi:all_reduce",
      c10::optional<std::vector<at::Tensor>>(tensors));
}

c10::intrusive_ptr<ProcessGroup::Work> ProcessGroupMPI::allreduce_coalesced(
    std::vector<at::Tensor>& tensors,
    const AllreduceCoalescedOptions& opts) {
  throw std::runtime_error(
      "allreduce_coalesced is currently not supported with MPI");
}

c10::intrusive_ptr<ProcessGroup::Work> ProcessGroupMPI::reduce(
    std::vector<at::Tensor>& tensors,
    const ReduceOptions& opts) {
  checkSingleTensor(tensors);

  std::function<void(std::unique_ptr<WorkEntry>&)> runFunc =
      [opts, this](std::unique_ptr<WorkEntry>& entry) {
        auto data = (entry->src)[0];
        auto dataPtr = (entry->src)[0].data_ptr();
        void* sendbuf = (rank_ == opts.rootRank) ? MPI_IN_PLACE : dataPtr;
        void* recvbuf = (rank_ == opts.rootRank) ? dataPtr : nullptr;

        c10::DeviceGuard guard(data.device());
        std::unique_lock<std::mutex> globalLock(pgGlobalMutex_);
        MPI_CHECK(MPI_Reduce(
            sendbuf,
            recvbuf,
            data.numel(),
            mpiDatatype.at(data.scalar_type()),
            mpiOp.at(opts.reduceOp),
            opts.rootRank,
            pgComm_));
      };
  auto entry = std::unique_ptr<WorkEntry>(
      new WorkEntry(&tensors, &tensors, std::move(runFunc)));
  return enqueue(
      std::move(entry),
      "mpi:reduce",
      c10::optional<std::vector<at::Tensor>>(tensors));
}

c10::intrusive_ptr<ProcessGroup::Work> ProcessGroupMPI::allgather(
    std::vector<std::vector<at::Tensor>>& outputTensors,
    std::vector<at::Tensor>& inputTensors,
    const AllgatherOptions& opts) {
  checkSingleTensor(inputTensors);
  if (outputTensors.size() != 1) {
    throw std::runtime_error(
        "MPI process group only supports a single "
        "tensor op");
  }
  if (static_cast<size_t>(size_) != outputTensors[0].size()) {
    throw std::runtime_error(
        "All gather: number of output tensors should equal "
        "to the world size");
  }

  checkSameSizeAndType(inputTensors[0], outputTensors[0]);

  std::function<void(std::unique_ptr<WorkEntry>&)> runFunc =
      [this](std::unique_ptr<WorkEntry>& entry) {
        auto data = (entry->src)[0];
        std::vector<at::Tensor>& outputDataVec = *entry->dst;
        auto flatOutputTensor = newLikeFlat(outputDataVec);

        c10::DeviceGuard guard(data.device());
        std::unique_lock<std::mutex> globalLock(pgGlobalMutex_);
        MPI_CHECK(MPI_Allgather(
            data.data_ptr(),
            data.numel(),
            mpiDatatype.at(data.scalar_type()),
            flatOutputTensor.data_ptr(),
            data.numel(),
            mpiDatatype.at(data.scalar_type()),
            pgComm_));

        for (size_t i = 0; i < outputDataVec.size(); ++i) {
          outputDataVec[i].copy_(flatOutputTensor[i]);
        }
      };
  auto entry = std::unique_ptr<WorkEntry>(
      new WorkEntry(&inputTensors, &outputTensors[0], std::move(runFunc)));
  return enqueue(
      std::move(entry),
      "mpi:all_gather",
      c10::optional<std::vector<at::Tensor>>(inputTensors));
}

c10::intrusive_ptr<ProcessGroup::Work> ProcessGroupMPI::allgather_coalesced(
    std::vector<std::vector<at::Tensor>>& /* unused */,
    std::vector<at::Tensor>& /* unused */,
    const AllgatherOptions& /* unused */) {
  throw std::runtime_error(
      "ProcessGroupMPI does not support allgather_coalesced");
}

c10::intrusive_ptr<ProcessGroup::Work> ProcessGroupMPI::gather(
    std::vector<std::vector<at::Tensor>>& outputTensors,
    std::vector<at::Tensor>& inputTensors,
    const GatherOptions& opts) {
  checkSingleTensor(inputTensors);

  if (rank_ != opts.rootRank) {
    if (outputTensors.size() > 0) {
      throw std::runtime_error(
          "Gather: number of output tensors should be 0 "
          "for non-root");
    }
  } else {
    if (outputTensors.size() != 1) {
      throw std::runtime_error("Gather: multi-GPU collective is not supported");
    }
    if (static_cast<size_t>(size_) != outputTensors[0].size()) {
      throw std::runtime_error(
          "Gather: number of output tensors should equal "
          "to the world size");
    }
    checkSameSizeAndType(inputTensors[0], outputTensors[0]);
  }

  std::function<void(std::unique_ptr<WorkEntry>&)> runFunc =
      [opts, this](std::unique_ptr<WorkEntry>& entry) {
        auto data = (entry->src)[0];
        void* recvbuf = nullptr;
        at::Tensor flatOutputTensor;

        if (rank_ == opts.rootRank) {
          flatOutputTensor = newLikeFlat(*entry->dst);
          recvbuf = flatOutputTensor.data_ptr();
        }

        c10::DeviceGuard guard(data.device());
        std::unique_lock<std::mutex> globalLock(pgGlobalMutex_);
        MPI_CHECK(MPI_Gather(
            data.data_ptr(),
            data.numel(),
            mpiDatatype.at(data.scalar_type()),
            recvbuf,
            data.numel(),
            mpiDatatype.at(data.scalar_type()),
            opts.rootRank,
            pgComm_));

        if (rank_ == opts.rootRank) {
          std::vector<at::Tensor>& outputDataVec = *entry->dst;
          // copy the flattened output tensors to the outputs
          for (size_t i = 0; i < outputDataVec.size(); ++i) {
            outputDataVec.at(i).copy_(flatOutputTensor[i]);
          }
        }
      };

  if (rank_ == opts.rootRank) {
    auto entry = std::unique_ptr<WorkEntry>(
        new WorkEntry(&inputTensors, &outputTensors[0], std::move(runFunc)));
    return enqueue(
        std::move(entry),
        "mpi:gather",
        c10::optional<std::vector<at::Tensor>>(inputTensors));
  } else {
    auto entry = std::unique_ptr<WorkEntry>(
        new WorkEntry(&inputTensors, nullptr, std::move(runFunc)));
    return enqueue(
        std::move(entry),
        "mpi:gather",
        c10::optional<std::vector<at::Tensor>>(inputTensors));
  }
}

c10::intrusive_ptr<ProcessGroup::Work> ProcessGroupMPI::scatter(
    std::vector<at::Tensor>& outputTensors,
    std::vector<std::vector<at::Tensor>>& inputTensors,
    const ScatterOptions& opts) {
  checkSingleTensor(outputTensors);

  if (rank_ != opts.rootRank) {
    if (inputTensors.size() > 0) {
      throw std::runtime_error(
          "Scatter: number of input tensors should be 0 "
          "for non-root");
    }
  } else {
    if (inputTensors.size() != 1) {
      throw std::runtime_error(
          "Scatter: multi-GPU collective is not supported");
    }
    if (static_cast<size_t>(size_) != inputTensors[0].size()) {
      throw std::runtime_error(
          "Scatter: number of input tensors should equal "
          "to the world size");
    }
    checkSameSizeAndType(outputTensors[0], inputTensors[0]);
  }

  std::function<void(std::unique_ptr<WorkEntry>&)> runFunc =
      [opts, this](std::unique_ptr<WorkEntry>& entry) {
        auto data = (*entry->dst)[0];
        void* sendbuf = nullptr;
        at::Tensor flatInputTensor;

        if (rank_ == opts.rootRank) {
          std::vector<at::Tensor>& inputDataVec = entry->src;
          flatInputTensor = newLikeFlat(inputDataVec);
          sendbuf = flatInputTensor.data_ptr();

          // copy the input tensors to the flatten large send buffer
          for (size_t i = 0; i < inputDataVec.size(); ++i) {
            flatInputTensor[i].copy_(inputDataVec.at(i));
          }
        }

        c10::DeviceGuard guard(data.device());
        std::unique_lock<std::mutex> globalLock(pgGlobalMutex_);
        MPI_CHECK(MPI_Scatter(
            sendbuf,
            data.numel(),
            mpiDatatype.at(data.scalar_type()),
            data.data_ptr(),
            data.numel(),
            mpiDatatype.at(data.scalar_type()),
            opts.rootRank,
            pgComm_));
      };

  if (rank_ == opts.rootRank) {
    auto entry = std::unique_ptr<WorkEntry>(
        new WorkEntry(&inputTensors[0], &outputTensors, std::move(runFunc)));
    return enqueue(
        std::move(entry),
        "mpi:scatter",
        inputTensors.size() > 0
            ? c10::optional<std::vector<at::Tensor>>(inputTensors[0])
            : c10::nullopt);
  } else {
    auto entry = std::unique_ptr<WorkEntry>(
        new WorkEntry(nullptr, &outputTensors, std::move(runFunc)));
    return enqueue(
        std::move(entry),
        "mpi:scatter",
        inputTensors.size() > 0
            ? c10::optional<std::vector<at::Tensor>>(inputTensors[0])
            : c10::nullopt);
  }
}

c10::intrusive_ptr<ProcessGroup::Work> ProcessGroupMPI::reduce_scatter(
    std::vector<at::Tensor>& outputTensors,
    std::vector<std::vector<at::Tensor>>& inputTensors,
    const ReduceScatterOptions& opts) {
  throw std::runtime_error("ProcessGroupMPI does not support reduce_scatter");
}

c10::intrusive_ptr<ProcessGroup::Work> ProcessGroupMPI::alltoall_base(
    at::Tensor& outputTensor,
    at::Tensor& inputTensor,
    std::vector<int64_t>& outputSplitSizes,
    std::vector<int64_t>& inputSplitSizes,
    const AllToAllOptions& opts) {
  checkSingleTensorHelper(inputTensor);
  checkSingleTensorHelper(outputTensor);

  if (outputSplitSizes.size() == 0 && inputSplitSizes.size() == 0) {
    // We can use alltoall
    TORCH_CHECK(
        outputTensor.numel() == inputTensor.numel() &&
            outputTensor.type() == inputTensor.type(),
        "Tensors are not equal in size or data type");
    TORCH_CHECK(
        outputTensor.size(0) % size_ == 0,
        "Tensor's dim 0 does not divide equally across group size");

    std::function<void(std::unique_ptr<WorkEntry>&)> runFunc =
        [opts, this](std::unique_ptr<WorkEntry>& entry) {
          auto srcdata = (entry->src)[0];
          auto dstdata = (*entry->dst)[0];
          c10::DeviceGuard guard(srcdata.device());
          std::unique_lock<std::mutex> globalLock(pgGlobalMutex_);
          MPI_CHECK(MPI_Alltoall(
              srcdata.data_ptr(),
              srcdata.numel() / size_,
              mpiDatatype.at(srcdata.scalar_type()),
              dstdata.data_ptr(),
              dstdata.numel() / size_,
              mpiDatatype.at(dstdata.scalar_type()),
              pgComm_));
        };
    std::vector<at::Tensor> inputTensors = {inputTensor};
    std::vector<at::Tensor> outputTensors = {outputTensor};
    auto entry = std::unique_ptr<WorkEntry>(
        new WorkEntry(&inputTensors, &outputTensors, std::move(runFunc)));
    return enqueue(
        std::move(entry),
        "mpi:all_to_all",
        c10::optional<std::vector<at::Tensor>>(inputTensors));
  } else {
    // Need alltoallv
    c10d::checkSplitSizes(inputSplitSizes, inputTensor, size_);
    c10d::checkSplitSizes(outputSplitSizes, outputTensor, size_);
    std::function<void(std::unique_ptr<WorkEntry>&)> runFunc =
        [opts, this, inputSplitSizes, outputSplitSizes](
            std::unique_ptr<WorkEntry>& entry) {
          auto srcdata = (entry->src)[0];
          auto dstdata = (*entry->dst)[0];
          std::vector<int> send_lengths(size_);
          std::vector<int> recv_lengths(size_);
          std::vector<int> send_offsets(size_);
          std::vector<int> recv_offsets(size_);
          c10d::computeLengthsAndOffsets(
              inputSplitSizes, srcdata, &send_lengths, &send_offsets);
          c10d::computeLengthsAndOffsets(
              outputSplitSizes, dstdata, &recv_lengths, &recv_offsets);
          c10::DeviceGuard guard(srcdata.device());
          std::unique_lock<std::mutex> globalLock(pgGlobalMutex_);
          MPI_CHECK(MPI_Alltoallv(
              srcdata.data_ptr(),
              send_lengths.data(),
              send_offsets.data(),
              mpiDatatype.at(srcdata.scalar_type()),
              dstdata.data_ptr(),
              recv_lengths.data(),
              recv_offsets.data(),
              mpiDatatype.at(dstdata.scalar_type()),
              pgComm_));
        };
    std::vector<at::Tensor> inputTensors = {inputTensor};
    std::vector<at::Tensor> outputTensors = {outputTensor};
    auto entry = std::unique_ptr<WorkEntry>(
        new WorkEntry(&inputTensors, &outputTensors, std::move(runFunc)));
    return enqueue(
        std::move(entry),
        "mpi:all_to_all",
        c10::optional<std::vector<at::Tensor>>(inputTensors));
  }
}

c10::intrusive_ptr<ProcessGroup::Work> ProcessGroupMPI::alltoall(
    std::vector<at::Tensor>& outputTensors,
    std::vector<at::Tensor>& inputTensors,
    const AllToAllOptions& opts) {
  TORCH_CHECK(
      inputTensors.size() == size_,
      "Number of input tensors are not equal to group size");
  TORCH_CHECK(
      outputTensors.size() == size_,
      "Number of output tensors are not equal to group size");
  std::function<void(std::unique_ptr<WorkEntry>&)> runFunc =
      [opts, this](std::unique_ptr<WorkEntry>& entry) {
        std::vector<int> send_lengths(size_);
        std::vector<int> recv_lengths(size_);
        std::vector<int> send_offsets(size_);
        std::vector<int> recv_offsets(size_);
        auto srcdata = entry->src;
        auto dstdata = *entry->dst;
        int64_t src_len = c10d::computeLengthsAndOffsets(
            srcdata, &send_lengths, &send_offsets);
        int64_t dst_len = c10d::computeLengthsAndOffsets(
            dstdata, &recv_lengths, &recv_offsets);
        std::vector<int64_t> send_lengthsL(
            send_lengths.begin(), send_lengths.end());
        std::vector<int64_t> recv_lengthsL(
            recv_lengths.begin(), recv_lengths.end());
        at::Tensor srcFlatData = at::empty({src_len}, srcdata[0].options());
        at::Tensor dstFlatData = at::empty({dst_len}, dstdata[0].options());
        auto srcFlatDataSplits =
            srcFlatData.split_with_sizes(c10::IntArrayRef(send_lengthsL), 0);
        for (int i = 0; i < size_; i++) {
          srcFlatDataSplits[i].copy_(srcdata[i].view({-1}));
        }
        c10::DeviceGuard guard1(srcdata[0].device());
        std::unique_lock<std::mutex> globalLock(pgGlobalMutex_);
        MPI_CHECK(MPI_Alltoallv(
            srcFlatData.data_ptr(),
            send_lengths.data(),
            send_offsets.data(),
            mpiDatatype.at(srcdata[0].scalar_type()),
            dstFlatData.data_ptr(),
            recv_lengths.data(),
            recv_offsets.data(),
            mpiDatatype.at(dstdata[0].scalar_type()),
            pgComm_));

        auto dstFlatDataSplits =
            dstFlatData.split_with_sizes(c10::IntArrayRef(recv_lengthsL), 0);
        for (int i = 0; i < size_; i++) {
          dstdata[i].view({-1}).copy_(dstFlatDataSplits[i]);
        }
      };
  auto entry = std::unique_ptr<WorkEntry>(
      new WorkEntry(&inputTensors, &outputTensors, std::move(runFunc)));
  return enqueue(
      std::move(entry),
      "mpi:all_to_all",
      c10::optional<std::vector<at::Tensor>>(inputTensors));
}

c10::intrusive_ptr<ProcessGroup::Work> ProcessGroupMPI::send(
    std::vector<at::Tensor>& tensors,
    int dstRank,
    int tag) {
  checkSingleTensor(tensors);

  auto& tensor = tensors[0];
  MPI_Request request = MPI_REQUEST_NULL;

  {
    c10::DeviceGuard guard(tensor.device());
    std::unique_lock<std::mutex> globalLock(pgGlobalMutex_);
    MPI_CHECK(MPI_Isend(
        tensor.data_ptr(),
        tensor.numel(),
        mpiDatatype.at(tensor.scalar_type()),
        dstRank,
        tag,
        pgComm_,
        &request));
  }

  return c10::make_intrusive<AsyncWork>(
      request,
      nullptr,
      "mpi:send",
      c10::optional<std::vector<at::Tensor>>(tensors));
}

c10::intrusive_ptr<ProcessGroup::Work> ProcessGroupMPI::recv(
    std::vector<at::Tensor>& tensors,
    int srcRank,
    int tag) {
  checkSingleTensor(tensors);

  auto& tensor = tensors[0];
  MPI_Request request = MPI_REQUEST_NULL;

  {
    c10::DeviceGuard guard(tensor.device());
    std::unique_lock<std::mutex> globalLock(pgGlobalMutex_);
    MPI_CHECK(MPI_Irecv(
        tensor.data_ptr(),
        tensor.numel(),
        mpiDatatype.at(tensor.scalar_type()),
        srcRank,
        tag,
        pgComm_,
        &request));
  }

  return c10::make_intrusive<AsyncWork>(
      request,
      &tensors,
      "mpi:recv",
      c10::optional<std::vector<at::Tensor>>(tensors));
}

c10::intrusive_ptr<ProcessGroup::Work> ProcessGroupMPI::recvAnysource(
    std::vector<at::Tensor>& tensors,
    int tag) {
  checkSingleTensor(tensors);

  auto& tensor = tensors[0];
  MPI_Request request = MPI_REQUEST_NULL;

  {
    c10::DeviceGuard guard(tensor.device());
    std::unique_lock<std::mutex> globalLock(pgGlobalMutex_);
    MPI_CHECK(MPI_Irecv(
        tensor.data_ptr(),
        tensor.numel(),
        mpiDatatype.at(tensor.scalar_type()),
        MPI_ANY_SOURCE,
        tag,
        pgComm_,
        &request));
  }

  return c10::make_intrusive<AsyncWork>(
      request,
      &tensors,
      "mpi:recvAnySource",
      c10::optional<std::vector<at::Tensor>>(tensors));
}

c10::intrusive_ptr<ProcessGroup::Work> ProcessGroupMPI::barrier(
    const BarrierOptions& opts) {
  std::function<void(std::unique_ptr<WorkEntry>&)> runFunc =
      [this](std::unique_ptr<WorkEntry>& entry) {
        std::unique_lock<std::mutex> globalLock(pgGlobalMutex_);
        MPI_CHECK(MPI_Barrier(pgComm_));
      };
  auto entry = std::unique_ptr<WorkEntry>(
      new WorkEntry(nullptr, nullptr, std::move(runFunc)));
  return enqueue(std::move(entry), "mpi:barrier", c10::nullopt);
}

c10::intrusive_ptr<ProcessGroup::Work> ProcessGroupMPI::_allgather_base(
    at::Tensor& /*unused */,
    at::Tensor& /*unused */,
    const AllgatherOptions& /*unused */) {
  throw std::runtime_error(
      "no support for _allgather_base in MPI process group");
}

} // namespace c10d<|MERGE_RESOLUTION|>--- conflicted
+++ resolved
@@ -94,7 +94,14 @@
 
 } // namespace
 
-<<<<<<< HEAD
+std::vector<at::Tensor> ProcessGroupMPI::WorkMPI::result() {
+  if (outputs_) {
+    return *outputs_;
+  } else {
+    return std::vector<at::Tensor>();
+  }
+}
+
 c10::intrusive_ptr<c10::ivalue::Future> ProcessGroupMPI::WorkMPI::getFuture() {
   return future_;
 }
@@ -105,15 +112,12 @@
     future_->markCompleted();
     finish(eptr);
   } else {
-    future_->markCompleted(at::IValue(*outputTensors_));
+    if (outputs_.get()) {
+      future_->markCompleted(at::IValue(*outputs_));
+    } else {
+      future_->markCompleted();
+    }
     finish();
-=======
-std::vector<at::Tensor> ProcessGroupMPI::WorkMPI::result() {
-  if (outputs_) {
-    return *outputs_;
-  } else {
-    return std::vector<at::Tensor>();
->>>>>>> 9edcc427
   }
 }
 
@@ -374,11 +378,7 @@
     std::unique_ptr<WorkEntry> entry,
     const char* profilingTitle,
     const c10::optional<std::vector<at::Tensor>>& inputTensors) {
-<<<<<<< HEAD
-  auto work = c10::make_intrusive<WorkMPI>(profilingTitle, &(entry->dst), inputTensors);
-=======
   auto work = c10::make_intrusive<WorkMPI>(entry->dst, profilingTitle, inputTensors);
->>>>>>> 9edcc427
   std::unique_lock<std::mutex> lock(pgMutex_);
   queue_.push_back(std::make_tuple(std::move(entry), work));
   lock.unlock();
