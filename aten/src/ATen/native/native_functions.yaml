# See README.md in this directory for more guidance

# *********NB: _cast_* operators are DEPRECATED and will be removed
# eventually. These were previously used before TorchScript IR supported
# representing ScalarType's. They are now superseded by usage of
# `aten::to()`. The ops remain here for backward compatibility purposes.

# DEPRECATED. DO NOT USE
- func: _cast_Byte(Tensor self, bool non_blocking=False) -> Tensor
  variants: function

# DEPRECATED. DO NOT USE
- func: _cast_Char(Tensor self, bool non_blocking=False) -> Tensor
  variants: function

# DEPRECATED. DO NOT USE
- func: _cast_Double(Tensor self, bool non_blocking=False) -> Tensor
  variants: function

# DEPRECATED. DO NOT USE
- func: _cast_Float(Tensor self, bool non_blocking=False) -> Tensor
  variants: function

# DEPRECATED. DO NOT USE
- func: _cast_Int(Tensor self, bool non_blocking=False) -> Tensor
  variants: function

# DEPRECATED. DO NOT USE
- func: _cast_Long(Tensor self, bool non_blocking=False) -> Tensor
  variants: function

# DEPRECATED. DO NOT USE
- func: _cast_Short(Tensor self, bool non_blocking=False) -> Tensor
  variants: function

# DEPRECATED. DO NOT USE
- func: _cast_Half(Tensor self, bool non_blocking=False) -> Tensor
  variants: function

# Computes the gradient of current tensor w.r.t. graph leaves.
- func: _backward(Tensor self, Tensor[] inputs, Tensor? gradient=None, bool? retain_graph=None, bool create_graph=False) -> ()
  manual_cpp_binding: True
  variants: method

# DEPRECATED. Sets the tensor data held by this `Variable` to be the same as
# `new_data`.  It requires that `new_data` and `Variable` have compatible tensor
# type, by checking `_has_compatible_shallow_copy_type(this, new_data)`.
#
# This function is deprecated because it doesn't really make sense in a world
# where Variables *are* Tensors (as opposed to them containing tensors, which
# is what the previous interpretation was.)
- func: set_data(Tensor(a!) self, Tensor new_data) -> ()
  manual_cpp_binding: True
  variants: method

- func: data(Tensor self) -> Tensor
  manual_cpp_binding: True
  variants: method

# True if this `Variable` is a leaf and thus does not have a `grad_fn`.
- func: is_leaf(Tensor self) -> bool
  manual_cpp_binding: True
  variants: method

# Returns the output index of this variable from the forward operation that
# produced it.  Conversely, it returns the input index of the gradient `Node` to
# which this `Variable` is connected (because in the gradient computation,
# inputs and outputs switch meaning).  For example:
#
#   y0, y1, y2 = f(x)
#   assert y0.output_nr == 0
#   assert y1.output_nr == 1
#   assert y2.output_nr == 2
#
- func: output_nr(Tensor self) -> int
  manual_cpp_binding: True
  variants: method

- func: _version(Tensor self) -> int
  manual_cpp_binding: True
  variants: method

- func: requires_grad_(Tensor(a!) self, bool requires_grad=True) -> Tensor(a!)
  manual_cpp_binding: True
  variants: method

# Enables .grad attribute for non-leaf Tensors.
- func: retain_grad(Tensor(a!) self) -> ()
  manual_cpp_binding: True
  variants: method

- func: retains_grad(Tensor self) -> bool
  manual_cpp_binding: True
  variants: method

- func: _fw_primal(Tensor(a) self, int level) -> Tensor(a)
  variants: method
  dispatch:
    CompositeExplicitAutograd: _fw_primal

- func: _make_dual(Tensor(a) primal, Tensor tangent, int level) -> Tensor(a)
  variants: function

- func: _unpack_dual(Tensor(a) dual, int level) -> (Tensor(a) primal, Tensor tangent)
  variants: function

- func: rename_(Tensor(a!) self, Dimname[]? names) -> Tensor(a!)
  variants: method

- func: rename(Tensor(a) self, Dimname[]? names) -> Tensor(a)
  variants: method

- func: align_to(Tensor(a) self, Dimname[] names) -> Tensor(a)
  variants: method

- func: align_to.ellipsis_idx(Tensor(a) self, Dimname[] order, int ellipsis_idx) -> Tensor(a)
  variants: method

- func: align_as(Tensor self, Tensor other) -> Tensor
  variants: method

- func: align_tensors(Tensor[] tensors) -> Tensor[]

# Not assert because it's a keyword; not Assert because FX already
# took that syntax
# TODO: need to specify this is side-effectful somehow
- func: _assert_async(Tensor self) -> ()
  dispatch:
    CPU: _assert_async_cpu
    CUDA: _assert_async_cuda

- func: refine_names(Tensor(a) self, Dimname[] names) -> Tensor(a)
  variants: method

- func: _use_cudnn_ctc_loss(Tensor log_probs, Tensor targets, int[] input_lengths, int[] target_lengths, int blank) -> bool
  device_check: NoCheck  # Tensor arguments allowed to be on different devices, see also _cudnn_ctc_loss
  dispatch:
    CUDA: _use_cudnn_ctc_loss

- func: _cudnn_ctc_loss(Tensor log_probs, Tensor targets, int[] input_lengths, int[] target_lengths, int blank, bool deterministic, bool zero_infinity) -> (Tensor, Tensor)
  device_check: NoCheck  # log_probs is expected to be on CUDA while targets is expected to be on CPU
  dispatch:
    CUDA: _cudnn_ctc_loss

- func: _use_cudnn_rnn_flatten_weight() -> bool

- func: _cudnn_rnn_flatten_weight(Tensor[] weight_arr, int weight_stride0, int input_size, int mode, int hidden_size, int proj_size, int num_layers, bool batch_first, bool bidirectional) -> Tensor
  dispatch:
    CUDA: _cudnn_rnn_flatten_weight

- func: _cudnn_rnn(Tensor input, Tensor[] weight, int weight_stride0, Tensor? weight_buf, Tensor hx, Tensor? cx, int mode, int hidden_size, int proj_size, int num_layers, bool batch_first, float dropout, bool train, bool bidirectional, int[] batch_sizes, Tensor? dropout_state) -> (Tensor, Tensor, Tensor, Tensor, Tensor)
  # rnn_tanh may or may not redispatch to _cudnn_rnn based on algorithm and build. Thus it might hit dispatch or kernel device check.
  # Disable dispatch time device check for consistent behavior.
  device_check: NoCheck
  dispatch:
    CUDA: _cudnn_rnn

- func: _cudnn_rnn_backward(Tensor input, Tensor[] weight, int weight_stride0, Tensor weight_buf, Tensor hx, Tensor? cx, Tensor output, Tensor? grad_output, Tensor? grad_hy, Tensor? grad_cy, int mode, int hidden_size, int proj_size, int num_layers, bool batch_first, float dropout, bool train, bool bidirectional, int[] batch_sizes, Tensor? dropout_state, Tensor reserve, bool[4] output_mask) -> (Tensor, Tensor, Tensor, Tensor[])
  dispatch:
    CUDA: _cudnn_rnn_backward

- func: _cudnn_init_dropout_state(float dropout, bool train, int dropout_seed, *, ScalarType? dtype=None, Layout? layout=None, Device? device=None, bool? pin_memory=False) -> Tensor
  dispatch:
    CUDA: _cudnn_init_dropout_state

- func: _debug_has_internal_overlap(Tensor self) -> int
  variants: function

- func: _fused_dropout(Tensor self, float p, Generator? generator=None) -> (Tensor, Tensor)
  variants: function
  dispatch:
    CUDA: fused_dropout_cuda

- func: _masked_scale(Tensor self, Tensor mask, float scale) -> Tensor
  variants: function
  dispatch:
    CUDA: masked_scale_cuda

- func: _sobol_engine_draw(Tensor quasi, int n, Tensor sobolstate, int dimension, int num_generated, ScalarType? dtype) -> (Tensor, Tensor)

- func: _sobol_engine_ff_(Tensor(a!) self, int n, Tensor sobolstate, int dimension, int num_generated) -> Tensor(a!)

- func: _sobol_engine_scramble_(Tensor(a!) self, Tensor ltm, int dimension) -> Tensor(a!)

- func: _sobol_engine_initialize_state_(Tensor(a!) self, int dimension) -> Tensor(a!)

- func: _reshape_from_tensor(Tensor self, Tensor shape) -> Tensor

- func: _shape_as_tensor(Tensor self) -> Tensor

- func: dropout(Tensor input, float p, bool train) -> Tensor

- func: dropout_(Tensor(a!) self, float p, bool train) -> Tensor(a!)

- func: feature_dropout(Tensor input, float p, bool train) -> Tensor

- func: feature_dropout_(Tensor(a!) self, float p, bool train) -> Tensor(a!)

- func: alpha_dropout(Tensor input, float p, bool train) -> Tensor

- func: alpha_dropout_(Tensor(a!) self, float p, bool train) -> Tensor(a!)

- func: feature_alpha_dropout(Tensor input, float p, bool train) -> Tensor

- func: feature_alpha_dropout_(Tensor(a!) self, float p, bool train) -> Tensor(a!)

- func: abs(Tensor self) -> Tensor
  device_check: NoCheck   # TensorIterator
  variants: function, method
  dispatch:
    CompositeExplicitAutograd: abs

- func: abs_(Tensor(a!) self) -> Tensor(a!)
  device_check: NoCheck   # TensorIterator
  variants: function, method
  dispatch:
    CompositeExplicitAutograd: abs_

- func: abs.out(Tensor self, *, Tensor(a!) out) -> Tensor(a!)
  device_check: NoCheck   # TensorIterator
  dispatch:
    CPU, CUDA: abs_out

# Note [Adding an alias]
# To add an alias do the following:
#
# 1) Copy the original functions native_functions.yaml entry, but replace the
#      original function's name with their own and delete any dispatch
#      keys for the aliases. Specifying a dispatch key will prevent
#      autograd from recording the operations the alias performs, which
#      will stop it from "inheriting" the original operation's autograd behavior.
# 2) Implement the corresponding functions and have them redispatch to the
#      original function.
# 3) Add entries for the alias (and original function, if needed) to
#      aten/src/ATen/core/interned_strings.h
#      (This may require removing an entry from ATen/core/aten_interned_strings.h.)
# 4) Add docstrings to the new function that reference the original function,
#      and document the method as usual (if it exists.)
#    (See torch/_torch_docs.py and docs/source/torch.rst if adding a function,
#     torch/_tensor_docs.py and docs/source/tensors.rst if adding a method,
#     or module-specific doc bindings (like torch/linalg/__init__.py) if
#     adding an alias in a namespace.)
# 5) Update torch/overrides.py consistent with the original function.
# 6) Update the alias_map in torch/csrc/jit/passes/normalize_ops.cpp.
# 7) Add aliases argument to existing OpInfo/UnaryUfuncInfo or create new OpInfo/UnaryUfuncInfo entry
# in op_db list in torch/testing/_internal/common_methods_invocations.py
#
# See torch.absolute, an alias for torch.abs, as an example.

# Absolute, alias for abs
- func: absolute(Tensor self) -> Tensor
  device_check: NoCheck   # TensorIterator
  variants: function, method

- func: absolute_(Tensor(a!) self) -> Tensor(a!)
  device_check: NoCheck   # TensorIterator
  variants: method

- func: absolute.out(Tensor self, *, Tensor(a!) out) -> Tensor(a!)
  device_check: NoCheck   # TensorIterator

- func: angle(Tensor self) -> Tensor
  device_check: NoCheck   # TensorIterator
  variants: function, method
  dispatch:
    CPU, CUDA: angle

- func: angle.out(Tensor self, *, Tensor(a!) out) -> Tensor(a!)
  device_check: NoCheck   # TensorIterator
  dispatch:
    CPU, CUDA: angle_out

- func: view_as_real(Tensor(a) self) -> Tensor(a)
  variants: function
  dispatch:
    CPU, CUDA: view_as_real

- func: view_as_complex(Tensor(a) self) -> Tensor(a)
  variants: function
  dispatch:
    CPU, CUDA: view_as_complex

- func: sgn(Tensor self) -> Tensor
  variants: function, method
  structured_delegate: sgn.out

- func: sgn_(Tensor(a!) self) -> Tensor(a!)
  variants: method
  structured_delegate: sgn.out

- func: sgn.out(Tensor self, *, Tensor(a!) out) -> Tensor(a!)
  structured: True
  structured_inherits: TensorIteratorBase
  dispatch:
    CPU, CUDA: sgn_out

- func: real(Tensor(a) self) -> Tensor(a)
  device_check: NoCheck   # TensorIterator
  variants: function

- func: imag(Tensor(a) self) -> Tensor(a)
  device_check: NoCheck   # TensorIterator
  variants: function

- func: _conj(Tensor(a) self) -> Tensor(a)
  variants: function, method
  dispatch:
    CompositeExplicitAutograd: _conj

- func: conj(Tensor(a) self) -> Tensor(a)
  variants: function, method
  manual_cpp_binding: True

- func: _conj_physical(Tensor self) -> Tensor
  variants: function, method
  dispatch:
    CompositeExplicitAutograd: _conj_physical

- func: conj_physical(Tensor self) -> Tensor
  variants: function, method

- func: conj_physical.out(Tensor self, *, Tensor(a!) out) -> Tensor(a!)
  dispatch:
    CPU, CUDA: conj_physical_out
    SparseCPU, SparseCUDA: conj_physical_out_sparse

- func: conj_physical_(Tensor(a!) self) -> Tensor(a!)
  variants: function, method
  dispatch:
    CompositeExplicitAutograd: conj_physical_

- func: resolve_conj(Tensor(a) self) -> Tensor(a)
  variants: function, method

- func: resolve_neg(Tensor(a) self) -> Tensor(a)
  variants: function, method

- func: _neg_view(Tensor(a) self) -> Tensor(a)
  variants: function, method
  dispatch:
    CompositeExplicitAutograd: _neg_view

- func: acos(Tensor self) -> Tensor
  device_check: NoCheck   # TensorIterator
  variants: function, method
  structured_delegate: acos.out

- func: acos_(Tensor(a!) self) -> Tensor(a!)
  device_check: NoCheck   # TensorIterator
  variants: function, method
  structured_delegate: acos.out

- func: acos.out(Tensor self, *, Tensor(a!) out) -> Tensor(a!)
  device_check: NoCheck   # TensorIterator
  structured: True
  structured_inherits: TensorIteratorBase
  dispatch:
    CPU, CUDA: acos_out

# arccos, alias of acos
- func: arccos(Tensor self) -> Tensor
  variants: function, method

- func: arccos_(Tensor(a!) self) -> Tensor(a!)
  variants: function, method

- func: arccos.out(Tensor self, *, Tensor(a!) out) -> Tensor(a!)

- func: avg_pool1d(Tensor self, int[1] kernel_size, int[1] stride=[], int[1] padding=0, bool ceil_mode=False, bool count_include_pad=True) -> Tensor

- func: adaptive_avg_pool1d(Tensor self, int[1] output_size) -> Tensor

# Return: (Tensor output, Tensor indices)
- func: adaptive_max_pool1d(Tensor self, int[1] output_size) -> (Tensor, Tensor)

- func: add.Tensor(Tensor self, Tensor other, *, Scalar alpha=1) -> Tensor
  device_check: NoCheck   # TensorIterator
  structured_delegate: add.out
  variants: function, method
  dispatch:
    SparseCPU, SparseCUDA: add_sparse
    SparseCsrCPU, SparseCsrCUDA: add_sparse_csr
    MkldnnCPU: mkldnn_add

- func: add_.Tensor(Tensor(a!) self, Tensor other, *, Scalar alpha=1) -> Tensor(a!)
  device_check: NoCheck   # TensorIterator
  variants: method
  structured_delegate: add.out
  dispatch:
    SparseCPU, SparseCUDA: add_sparse_
    SparseCsrCPU, SparseCsrCUDA: add_sparse_csr_
    MkldnnCPU: mkldnn_add_

- func: add.out(Tensor self, Tensor other, *, Scalar alpha=1, Tensor(a!) out) -> Tensor(a!)
  device_check: NoCheck   # TensorIterator
  structured: True
  structured_inherits: TensorIteratorBase
  dispatch:
    CPU, CUDA: add_out
    SparseCPU: add_out_sparse_cpu
    SparseCUDA: add_out_sparse_cuda
    SparseCsrCPU: add_out_sparse_csr_cpu
    SparseCsrCUDA: add_out_sparse_csr_cuda
    MkldnnCPU: mkldnn_add_out

- func: _add_relu.Tensor(Tensor self, Tensor other, *, Scalar alpha=1) -> Tensor
  variants: function
  dispatch:
    CPU: add_relu

- func: _add_relu_.Tensor(Tensor(a!) self, Tensor other, *, Scalar alpha=1) -> Tensor(a!)
  variants: function
  dispatch:
    CPU: add_relu_

- func: _add_relu.out(Tensor self, Tensor other, *, Scalar alpha=1, Tensor(a!) out) -> Tensor(a!)
  variants: function
  dispatch:
    CPU: add_relu_out

- func: _add_relu.Scalar(Tensor self, Scalar other, Scalar alpha=1) -> Tensor
  variants: function
  dispatch:
    CPU: add_relu

- func: _add_relu_.Scalar(Tensor(a!) self, Scalar other, Scalar alpha=1) -> Tensor(a!)
  variants: function
  dispatch:
    CPU: add_relu_

# For C++ only, until we have conversion from C++ numbers to Tensor
- func: add.Scalar(Tensor self, Scalar other, Scalar alpha=1) -> Tensor
  device_check: NoCheck   # TensorIterator
  variants: function, method
  dispatch:
    CompositeExplicitAutograd: add

- func: add_.Scalar(Tensor(a!) self, Scalar other, Scalar alpha=1) -> Tensor(a!)
  device_check: NoCheck   # TensorIterator
  variants: method
  dispatch:
    CompositeExplicitAutograd: add_

- func: addmv(Tensor self, Tensor mat, Tensor vec, *, Scalar beta=1, Scalar alpha=1) -> Tensor
  structured_delegate: addmv.out
  variants: function, method

- func: addmv_(Tensor(a!) self, Tensor mat, Tensor vec, *, Scalar beta=1, Scalar alpha=1) -> Tensor(a!)
  structured_delegate: addmv.out
  variants: function, method

- func: addmv.out(Tensor self, Tensor mat, Tensor vec, *, Scalar beta=1, Scalar alpha=1, Tensor(a!) out) -> Tensor(a!)
  structured: True
  dispatch:
    CPU: addmv_out_cpu
    CUDA: addmv_out_cuda
    SparseCsrCPU: addmv_out_sparse_csr
    SparseCsrCUDA: addmv_out_sparse_csr_cuda

- func: addr(Tensor self, Tensor vec1, Tensor vec2, *, Scalar beta=1, Scalar alpha=1) -> Tensor
  variants: function, method
  dispatch:
    CPU, CUDA: addr
    CompositeImplicitAutograd: math_addr

- func: addr_(Tensor(a!) self, Tensor vec1, Tensor vec2, *, Scalar beta=1, Scalar alpha=1) -> Tensor(a!)
  variants: method
  dispatch:
    CompositeExplicitAutograd: addr_

- func: addr.out(Tensor self, Tensor vec1, Tensor vec2, *, Scalar beta=1, Scalar alpha=1, Tensor(a!) out) -> Tensor(a!)
  dispatch:
    CPU, CUDA: addr_out
    CompositeImplicitAutograd: math_addr_out

- func: affine_grid_generator(Tensor theta, int[] size, bool align_corners) -> Tensor
  variants: function
  dispatch:
    CompositeExplicitAutograd: affine_grid_generator

- func: affine_grid_generator_backward(Tensor grad, int[] size, bool align_corners) -> Tensor
  variants: function

- func: all.dim(Tensor self, int dim, bool keepdim=False) -> Tensor
  device_check: NoCheck   # TensorIterator
  structured_delegate: all.out
  variants: function, method

- func: all.out(Tensor self, int dim, bool keepdim=False, *, Tensor(a!) out) -> Tensor(a!)
  device_check: NoCheck   # TensorIterator
  structured: True
  precomputed:
  - dim -> int dim
  dispatch:
    CPU, CUDA: all_out

- func: all.dimname(Tensor self, Dimname dim, bool keepdim=False) -> Tensor
  device_check: NoCheck   # TensorIterator
  variants: function, method

- func: all.dimname_out(Tensor self, Dimname dim, bool keepdim=False, *, Tensor(a!) out) -> Tensor(a!)
  device_check: NoCheck   # TensorIterator

- func: allclose(Tensor self, Tensor other, float rtol=1e-05, float atol=1e-08, bool equal_nan=False) -> bool
  variants: function, method

- func: any.dim(Tensor self, int dim, bool keepdim=False) -> Tensor
  device_check: NoCheck   # TensorIterator
  structured_delegate: any.out
  variants: function, method

- func: any.out(Tensor self, int dim, bool keepdim=False, *, Tensor(a!) out) -> Tensor(a!)
  device_check: NoCheck   # TensorIterator
  structured: True
  precomputed:
  - dim -> int dim
  dispatch:
    CPU, CUDA: any_out

- func: any.dimname(Tensor self, Dimname dim, bool keepdim=False) -> Tensor
  device_check: NoCheck   # TensorIterator
  variants: function, method

- func: any.dimname_out(Tensor self, Dimname dim, bool keepdim=False, *, Tensor(a!) out) -> Tensor(a!)
  device_check: NoCheck   # TensorIterator

- func: arange(Scalar end, *, ScalarType? dtype=None, Layout? layout=None, Device? device=None, bool? pin_memory=None) -> Tensor

- func: arange.start(Scalar start, Scalar end, *, ScalarType? dtype=None, Layout? layout=None, Device? device=None, bool? pin_memory=None) -> Tensor

- func: arange.start_step(Scalar start, Scalar end, Scalar step, *, ScalarType? dtype=None, Layout? layout=None, Device? device=None, bool? pin_memory=None) -> Tensor

- func: arange.out(Scalar end, *, Tensor(a!) out) -> Tensor(a!)

- func: arange.start_out(Scalar start, Scalar end, Scalar step=1, *, Tensor(a!) out) -> Tensor(a!)
  dispatch:
    CPU, Meta: arange_out
    CUDA: arange_cuda_out

# This function is a temporary hack to allow tracing of arange like constructs with dynamic
# bounds on arange.  Normal arange is not traceable because it does not take any tensor inputs;
# if the range you need is based on another tensor, calling this function directly will
# preserve tracing.  Get rid of this when arange can directly take tensors for bounds
# (so that it can be traced directly).
- func: _dim_arange(Tensor like, int dim) -> Tensor

- func: argmax(Tensor self, int? dim=None, bool keepdim=False) -> Tensor
  structured_delegate: argmax.out
  device_check: NoCheck   # TensorIterator
  variants: function, method

- func: argmax.out(Tensor self, int? dim=None, bool keepdim=False, *, Tensor(a!) out) -> Tensor(a!)
  structured: True
  dispatch:
    CPU, CUDA: argmax_out

- func: argmin(Tensor self, int? dim=None, bool keepdim=False) -> Tensor
  structured_delegate: argmin.out
  device_check: NoCheck   # TensorIterator
  variants: function, method

- func: argmin.out(Tensor self, int? dim=None, bool keepdim=False, *, Tensor(a!) out) -> Tensor(a!)
  structured: True
  dispatch:
    CPU, CUDA: argmin_out

- func: acosh(Tensor self) -> Tensor
  variants: function, method
  structured_delegate: acosh.out

- func: acosh_(Tensor(a!) self) -> Tensor(a!)
  variants: function, method
  structured_delegate: acosh.out

- func: acosh.out(Tensor self, *, Tensor(a!) out) -> Tensor(a!)
  structured: True
  structured_inherits: TensorIteratorBase
  dispatch:
    CPU, CUDA: acosh_out

# arccosh, alias for acosh
- func: arccosh(Tensor self) -> Tensor
  variants: function, method

- func: arccosh_(Tensor(a!) self) -> Tensor(a!)
  variants: function, method

- func: arccosh.out(Tensor self, *, Tensor(a!) out) -> Tensor(a!)

- func: asinh(Tensor self) -> Tensor
  variants: function, method
  structured_delegate: asinh.out

- func: asinh_(Tensor(a!) self) -> Tensor(a!)
  variants: function, method
  structured_delegate: asinh.out

- func: asinh.out(Tensor self, *, Tensor(a!) out) -> Tensor(a!)
  structured: True
  structured_inherits: TensorIteratorBase
  dispatch:
    CPU, CUDA: asinh_out

# arcsinh, alias for asinh
- func: arcsinh(Tensor self) -> Tensor
  variants: function, method

- func: arcsinh_(Tensor(a!) self) -> Tensor(a!)
  variants: function, method

- func: arcsinh.out(Tensor self, *, Tensor(a!) out) -> Tensor(a!)

- func: atanh(Tensor self) -> Tensor
  structured_delegate: atanh.out
  variants: function, method

- func: atanh_(Tensor(a!) self) -> Tensor(a!)
  structured_delegate: atanh.out
  variants: function, method

- func: atanh.out(Tensor self, *, Tensor(a!) out) -> Tensor(a!)
  structured: True
  structured_inherits: TensorIteratorBase
  dispatch:
    CPU, CUDA: atanh_out

# arctanh, alias for atanh
- func: arctanh(Tensor self) -> Tensor
  variants: function, method

- func: arctanh_(Tensor(a!) self) -> Tensor(a!)
  variants: function, method

- func: arctanh.out(Tensor self, *, Tensor(a!) out) -> Tensor(a!)

- func: as_strided(Tensor(a) self, int[] size, int[] stride, int? storage_offset=None) -> Tensor(a)
  variants: function, method
  dispatch:
    CPU, CUDA, Meta: as_strided_tensorimpl
    QuantizedCPU, QuantizedCUDA: as_strided_qtensorimpl
  device_check: NoCheck
  device_guard: False

- func: as_strided_(Tensor(a!) self, int[] size, int[] stride, int? storage_offset=None) -> Tensor(a!)
  use_const_ref_for_mutable_tensors: True
  variants: function, method
  device_check: NoCheck
  device_guard: False
  tags: inplace_view
  dispatch:
    CompositeExplicitAutograd: as_strided_

- func: asin(Tensor self) -> Tensor
  device_check: NoCheck   # TensorIterator
  variants: function, method
  structured_delegate: asin.out
  dispatch:
    SparseCPU, SparseCUDA: asin_sparse

- func: asin_(Tensor(a!) self) -> Tensor(a!)
  device_check: NoCheck   # TensorIterator
  variants: function, method
  structured_delegate: asin.out
  dispatch:
    SparseCPU, SparseCUDA: asin_sparse_

- func: asin.out(Tensor self, *, Tensor(a!) out) -> Tensor(a!)
  device_check: NoCheck   # TensorIterator
  structured: True
  structured_inherits: TensorIteratorBase
  dispatch:
    CPU, CUDA: asin_out
    SparseCPU, SparseCUDA: asin_out_sparse

# arcsin, alias of asin
- func: arcsin(Tensor self) -> Tensor
  variants: function, method

- func: arcsin_(Tensor(a!) self) -> Tensor(a!)
  variants: function, method

- func: arcsin.out(Tensor self, *, Tensor(a!) out) -> Tensor(a!)

- func: atan(Tensor self) -> Tensor
  device_check: NoCheck   # TensorIterator
  structured_delegate: atan.out
  variants: function, method

- func: atan_(Tensor(a!) self) -> Tensor(a!)
  device_check: NoCheck   # TensorIterator
  structured_delegate: atan.out
  variants: function, method

- func: atan.out(Tensor self, *, Tensor(a!) out) -> Tensor(a!)
  device_check: NoCheck   # TensorIterator
  structured: True
  structured_inherits: TensorIteratorBase
  dispatch:
    CPU, CUDA: atan_out

# arctan, alias of atan
- func: arctan(Tensor self) -> Tensor
  variants: function, method

- func: arctan_(Tensor(a!) self) -> Tensor(a!)
  variants: function, method

- func: arctan.out(Tensor self, *, Tensor(a!) out) -> Tensor(a!)

- func: atleast_1d(Tensor self) -> Tensor
  variants: function

- func: atleast_1d.Sequence(Tensor[] tensors) -> Tensor[]

- func: atleast_2d(Tensor self) -> Tensor
  variants: function

- func: atleast_2d.Sequence(Tensor[] tensors) -> Tensor[]
  variants: function

- func: atleast_3d(Tensor self) -> Tensor
  variants: function

- func: atleast_3d.Sequence(Tensor[] tensors) -> Tensor[]
  variants: function

- func: baddbmm(Tensor self, Tensor batch1, Tensor batch2, *, Scalar beta=1, Scalar alpha=1) -> Tensor
  variants: function, method
  structured_delegate: baddbmm.out

- func: baddbmm_(Tensor(a!) self, Tensor batch1, Tensor batch2, *, Scalar beta=1, Scalar alpha=1) -> Tensor(a!)
  variants: method
  structured_delegate: baddbmm.out

- func: baddbmm.out(Tensor self, Tensor batch1, Tensor batch2, *, Scalar beta=1, Scalar alpha=1, Tensor(a!) out) -> Tensor(a!)
  structured: True
  variants: function
  dispatch:
    CPU: baddbmm_out_cpu
    CUDA: baddbmm_out_cuda

- func: bartlett_window(int window_length, *, ScalarType? dtype=None, Layout? layout=None, Device? device=None, bool? pin_memory=None) -> Tensor

- func: bartlett_window.periodic(int window_length, bool periodic, *, ScalarType? dtype=None, Layout? layout=None, Device? device=None, bool? pin_memory=None) -> Tensor

- func: batch_norm(Tensor input, Tensor? weight, Tensor? bias, Tensor? running_mean, Tensor? running_var, bool training, float momentum, float eps, bool cudnn_enabled) -> Tensor

- func: quantized_batch_norm(Tensor input, Tensor? weight, Tensor? bias, Tensor mean, Tensor var, float eps, float output_scale, int output_zero_point) -> Tensor
  dispatch:
    QuantizedCPU: quantized_batch_norm

- func: _batch_norm_impl_index(Tensor input, Tensor? weight, Tensor? bias, Tensor? running_mean, Tensor? running_var, bool training, float momentum, float eps, bool cudnn_enabled) -> (Tensor, Tensor, Tensor, Tensor, int)

- func: _batch_norm_impl_index_backward(int impl_index, Tensor input, Tensor grad_output, Tensor? weight, Tensor? running_mean, Tensor? running_var, Tensor? save_mean, Tensor? save_var_transform, bool train, float eps, bool[3] output_mask, Tensor reservedSpace) -> (Tensor, Tensor, Tensor)

# Sample bernoulli with values in `self` as probability.
- func: bernoulli(Tensor self, *, Generator? generator=None) -> Tensor
  device_check: NoCheck   # TensorIterator
  variants: function, method
  dispatch:
    CompositeExplicitAutograd: bernoulli

- func: bernoulli.out(Tensor self, *, Generator? generator=None, Tensor(a!) out) -> Tensor(a!)
  device_check: NoCheck   # TensorIterator
  variants: function
  dispatch:
    CPU, CUDA: bernoulli_out

- func: bernoulli_.Tensor(Tensor(a!) self, Tensor p, *, Generator? generator=None) -> Tensor(a!)
  device_check: NoCheck   # TensorIterator
  variants: method
  dispatch:
    CPU, CUDA: bernoulli_

- func: bernoulli_.float(Tensor(a!) self, float p=0.5, *, Generator? generator=None) -> Tensor(a!)
  device_check: NoCheck   # TensorIterator
  variants: method
  dispatch:
    CPU, CUDA: bernoulli_

# This out-of-place version isn't used explicitly, but needed by jit.
# There is no default valid on `p` here because it would introduce ambiguity
# with `bernoulli(Tensor self, *, Generator? generator=None)` declaration.
- func: bernoulli.p(Tensor self, float p, *, Generator? generator=None) -> Tensor
  device_check: NoCheck   # TensorIterator
  variants: function, method

- func: bilinear(Tensor input1, Tensor input2, Tensor weight, Tensor? bias) -> Tensor

- func: binary_cross_entropy(Tensor self, Tensor target, Tensor? weight=None, int reduction=Mean) -> Tensor
  device_check: NoCheck   # TensorIterator
  python_module: nn
  variants: function
  dispatch:
    CPU: binary_cross_entropy_cpu
    CUDA: binary_cross_entropy_cuda

- func: binary_cross_entropy.out(Tensor self, Tensor target, Tensor? weight=None, int reduction=Mean, *, Tensor(a!) out) -> Tensor(a!)
  device_check: NoCheck   # TensorIterator
  python_module: nn
  variants: function
  dispatch:
    CPU: binary_cross_entropy_out_cpu
    CUDA: binary_cross_entropy_out_cuda

- func: binary_cross_entropy_backward(Tensor grad_output, Tensor self, Tensor target, Tensor? weight=None, int reduction=Mean) -> Tensor
  python_module: nn
  variants: function
  dispatch:
    CPU: binary_cross_entropy_backward_cpu
    CUDA: binary_cross_entropy_backward_cuda

- func: binary_cross_entropy_backward.grad_input(Tensor grad_output, Tensor self, Tensor target, Tensor? weight=None, int reduction=Mean, *, Tensor(a!) grad_input) -> Tensor(a!)
  python_module: nn
  variants: function
  dispatch:
    CPU: binary_cross_entropy_backward_out_cpu
    CUDA: binary_cross_entropy_backward_out_cuda

- func: binary_cross_entropy_with_logits(Tensor self, Tensor target, Tensor? weight=None, Tensor? pos_weight=None, int reduction=Mean) -> Tensor
  device_check: NoCheck   # TensorIterator
  variants: function
  dispatch:
    CompositeExplicitAutograd: binary_cross_entropy_with_logits

- func: binary_cross_entropy_with_logits_backward(Tensor grad_output, Tensor self, Tensor target, Tensor? weight=None, Tensor? pos_weight=None, int reduction=Mean) -> Tensor
  variants: function

- func: bincount(Tensor self, Tensor? weights=None, int minlength=0) -> Tensor
  variants: function, method
  dispatch:
    CPU: _bincount_cpu
    CUDA: _bincount_cuda

- func: bitwise_not(Tensor self) -> Tensor
  device_check: NoCheck   # TensorIterator
  structured_delegate: bitwise_not.out
  variants: function, method

- func: bitwise_not_(Tensor(a!) self) -> Tensor(a!)
  device_check: NoCheck   # TensorIterator
  structured_delegate: bitwise_not.out
  variants: method

- func: bitwise_not.out(Tensor self, *, Tensor(a!) out) -> Tensor(a!)
  device_check: NoCheck   # TensorIterator
  structured: True
  structured_inherits: TensorIteratorBase
  dispatch:
    CPU, CUDA: bitwise_not_out

- func: copysign.out(Tensor self, Tensor other, *, Tensor(a!) out) -> Tensor(a!)
  device_check: NoCheck   # TensorIterator
  structured: True
  structured_inherits: TensorIteratorBase
  dispatch:
    CPU, CUDA: copysign_out

- func: copysign.Tensor(Tensor self, Tensor other) -> Tensor
  device_check: NoCheck   # TensorIterator
  variants: function, method
  structured_delegate: copysign.out

- func: copysign_.Tensor(Tensor(a!) self, Tensor other) -> Tensor(a!)
  device_check: NoCheck   # TensorIterator
  variants: method
  structured_delegate: copysign.out

- func: copysign.Scalar(Tensor self, Scalar other) -> Tensor
  variants: function, method
  dispatch:
    CompositeExplicitAutograd: copysign

- func: copysign_.Scalar(Tensor(a!) self, Scalar other) -> Tensor(a!)
  variants: method
  dispatch:
    CompositeExplicitAutograd: copysign_

- func: copysign.Scalar_out(Tensor self, Scalar other, *, Tensor(a!) out) -> Tensor(a!)
  dispatch:
    CompositeExplicitAutograd: copysign_out

- func: logical_not(Tensor self) -> Tensor
  device_check: NoCheck   # TensorIterator
  variants: function, method

- func: logical_not_(Tensor(a!) self) -> Tensor(a!)
  device_check: NoCheck   # TensorIterator
  variants: method

- func: logical_not.out(Tensor self, *, Tensor(a!) out) -> Tensor(a!)
  device_check: NoCheck   # TensorIterator
  dispatch:
    CPU, CUDA: logical_not_out

- func: logical_xor(Tensor self, Tensor other) -> Tensor
  device_check: NoCheck   # TensorIterator
  variants: function, method

- func: logical_xor_(Tensor(a!) self, Tensor other) -> Tensor(a!)
  device_check: NoCheck   # TensorIterator
  variants: method

- func: logical_xor.out(Tensor self, Tensor other, *, Tensor(a!) out) -> Tensor(a!)
  device_check: NoCheck   # TensorIterator
  dispatch:
    CPU, CUDA: logical_xor_out

- func: logical_and(Tensor self, Tensor other) -> Tensor
  device_check: NoCheck   # TensorIterator
  variants: function, method

- func: logical_and_(Tensor(a!) self, Tensor other) -> Tensor(a!)
  device_check: NoCheck   # TensorIterator
  variants: method

- func: logical_and.out(Tensor self, Tensor other, *, Tensor(a!) out) -> Tensor(a!)
  device_check: NoCheck   # TensorIterator
  dispatch:
    CPU, CUDA: logical_and_out

- func: logical_or(Tensor self, Tensor other) -> Tensor
  device_check: NoCheck   # TensorIterator
  variants: function, method

- func: logical_or_(Tensor(a!) self, Tensor other) -> Tensor(a!)
  device_check: NoCheck   # TensorIterator
  variants: method

- func: logical_or.out(Tensor self, Tensor other, *, Tensor(a!) out) -> Tensor(a!)
  device_check: NoCheck   # TensorIterator
  dispatch:
    CPU, CUDA: logical_or_out

- func: blackman_window(int window_length, *, ScalarType? dtype=None, Layout? layout=None, Device? device=None, bool? pin_memory=None) -> Tensor

- func: blackman_window.periodic(int window_length, bool periodic, *, ScalarType? dtype=None, Layout? layout=None, Device? device=None, bool? pin_memory=None) -> Tensor

- func: bmm(Tensor self, Tensor mat2) -> Tensor
  structured_delegate: bmm.out
  variants: function, method
  dispatch:
    SparseCPU: bmm_sparse_cpu
    SparseCUDA: bmm_sparse_cuda

- func: bmm.out(Tensor self, Tensor mat2, *, Tensor(a!) out) -> Tensor(a!)
  structured: True
  variants: function
  dispatch:
    CPU: bmm_out_cpu
    CUDA: bmm_out_cuda
    SparseCPU: bmm_out_sparse_cpu
    SparseCUDA: bmm_out_sparse_cuda

- func: broadcast_tensors(Tensor[] tensors) -> Tensor[]
  device_check: NoCheck
  device_guard: False

- func: broadcast_to(Tensor(a) self, int[] size) -> Tensor(a)
  variants: function, method

- func: cat(Tensor[] tensors, int dim=0) -> Tensor
  dispatch:
    CompositeExplicitAutograd: cat

- func: cat.out(Tensor[] tensors, int dim=0, *, Tensor(a!) out) -> Tensor(a!)
  dispatch:
    CompositeExplicitAutograd: cat_out

- func: cat.names(Tensor[] tensors, Dimname dim) -> Tensor

- func: cat.names_out(Tensor[] tensors, Dimname dim, *, Tensor(a!) out) -> Tensor(a!)

# alias for torch.cat
- func: concat(Tensor[] tensors, int dim=0) -> Tensor

- func: concat.out(Tensor[] tensors, int dim=0, *, Tensor(a!) out) -> Tensor(a!)

- func: concat.names(Tensor[] tensors, Dimname dim) -> Tensor

- func: concat.names_out(Tensor[] tensors, Dimname dim, *, Tensor(a!) out) -> Tensor(a!)

- func: block_diag(Tensor[] tensors) -> Tensor
  variants: function

- func: ceil(Tensor self) -> Tensor
  device_check: NoCheck   # TensorIterator
  structured_delegate: ceil.out
  variants: function, method
  dispatch:
    CompositeExplicitAutograd: ceil

- func: ceil_(Tensor(a!) self) -> Tensor(a!)
  device_check: NoCheck   # TensorIterator
  structured_delegate: ceil.out
  variants: function, method
  dispatch:
    CompositeExplicitAutograd: ceil_

- func: ceil.out(Tensor self, *, Tensor(a!) out) -> Tensor(a!)
  device_check: NoCheck   # TensorIterator
  structured: True
  structured_inherits: TensorIteratorBase
  dispatch:
    CPU, CUDA: ceil_out

# alias for torch.linalg.multi_dot
- func: chain_matmul(Tensor[] matrices) -> Tensor
  variants: function

# alias for torch.linalg.multi_dot
- func: chain_matmul.out(Tensor[] matrices, *, Tensor(a!) out) -> Tensor(a!)

- func: unsafe_chunk(Tensor self, int chunks, int dim=0) -> Tensor[]
  variants: function, method
  device_check: NoCheck
  device_guard: False

- func: chunk(Tensor(a -> *) self, int chunks, int dim=0) -> Tensor(a)[]
  variants: function, method
  device_check: NoCheck
  device_guard: False

- func: tensor_split.sections(Tensor(a -> *) self, int sections, int dim=0) -> Tensor(a)[]
  variants: function, method

- func: tensor_split.indices(Tensor(a -> *) self, int[] indices, int dim=0) -> Tensor(a)[]
  variants: function, method

- func: tensor_split.tensor_indices_or_sections(Tensor(a -> *) self, Tensor tensor_indices_or_sections, int dim=0) -> Tensor(a)[]
  variants: function, method

- func: clamp(Tensor self, Scalar? min=None, Scalar? max=None) -> Tensor
  device_check: NoCheck   # TensorIterator
  variants: function, method
  cpp_no_default_args: ['min']
  structured_delegate: clamp.out
  dispatch:
    QuantizedCPU: clamp_quantized_cpu

- func: clamp.Tensor(Tensor self, Tensor? min=None, Tensor? max=None) -> Tensor
  variants: function, method
  dispatch:
    CPU, CUDA: clamp

- func: clamp_(Tensor(a!) self, Scalar? min=None, Scalar? max=None) -> Tensor(a!)
  device_check: NoCheck   # TensorIterator
  variants: function, method
  cpp_no_default_args: ['min']
  structured_delegate: clamp.out
  dispatch:
    CompositeExplicitAutograd: clamp_

- func: clamp_.Tensor(Tensor(a!) self, Tensor? min=None, Tensor? max=None) -> Tensor(a!)
  variants: function, method
  dispatch:
    CompositeExplicitAutograd: clamp_

- func: clamp.out(Tensor self, Scalar? min=None, Scalar? max=None, *, Tensor(a!) out) -> Tensor(a!)
  device_check: NoCheck   # TensorIterator
  cpp_no_default_args: ['min']
  structured: True
  structured_inherits: TensorIteratorBase
  dispatch:
    CPU, CUDA: clamp_out

- func: clamp.Tensor_out(Tensor self, Tensor? min=None, Tensor? max=None, *, Tensor(a!) out) -> Tensor(a!)
  device_check: NoCheck   # TensorIterator
  dispatch:
    CPU, CUDA: clamp_out

- func: clamp_max(Tensor self, Scalar max) -> Tensor
  device_check: NoCheck   # TensorIterator
  variants: function, method
  dispatch:
    CompositeExplicitAutograd: clamp_max

- func: clamp_max.Tensor(Tensor self, Tensor max) -> Tensor
  variants: function, method
  dispatch:
    CompositeExplicitAutograd: clamp_max

- func: clamp_max_(Tensor(a!) self, Scalar max) -> Tensor(a!)
  device_check: NoCheck   # TensorIterator
  variants: function, method
  dispatch:
    CompositeExplicitAutograd: clamp_max_

- func: clamp_max_.Tensor(Tensor(a!) self, Tensor max) -> Tensor(a!)
  variants: function, method
  dispatch:
    CompositeExplicitAutograd: clamp_max_

- func: clamp_max.out(Tensor self, Scalar max, *, Tensor(a!) out) -> Tensor(a!)
  device_check: NoCheck   # TensorIterator
  dispatch:
    CPU, CUDA: clamp_max_out

- func: clamp_max.Tensor_out(Tensor self, Tensor max, *, Tensor(a!) out) -> Tensor(a!)
  dispatch:
    CPU, CUDA: clamp_max_out

- func: clamp_min(Tensor self, Scalar min) -> Tensor
  device_check: NoCheck   # TensorIterator
  variants: function, method
  dispatch:
    CompositeExplicitAutograd: clamp_min

- func: clamp_min.Tensor(Tensor self, Tensor min) -> Tensor
  variants: function, method
  dispatch:
    CompositeExplicitAutograd: clamp_min

- func: clamp_min_(Tensor(a!) self, Scalar min) -> Tensor(a!)
  device_check: NoCheck   # TensorIterator
  variants: function, method
  dispatch:
    CompositeExplicitAutograd: clamp_min_

- func: clamp_min_.Tensor(Tensor(a!) self, Tensor min) -> Tensor(a!)
  variants: function, method
  dispatch:
    CompositeExplicitAutograd: clamp_min_

- func: clamp_min.out(Tensor self, Scalar min, *, Tensor(a!) out) -> Tensor(a!)
  device_check: NoCheck   # TensorIterator
  dispatch:
    CPU, CUDA: clamp_min_out

- func: clamp_min.Tensor_out(Tensor self, Tensor min, *, Tensor(a!) out) -> Tensor(a!)
  dispatch:
    CPU, CUDA: clamp_min_out

# clip is an alias for clamp
- func: clip(Tensor self, Scalar? min=None, Scalar? max=None) -> Tensor
  cpp_no_default_args: ['min']
  variants: function, method

- func: clip.Tensor(Tensor self, Tensor? min=None, Tensor? max=None) -> Tensor
  variants: function, method

- func: clip_(Tensor(a!) self, Scalar? min=None, Scalar? max=None) -> Tensor(a!)
  cpp_no_default_args: ['min']
  variants: function, method

- func: clip_.Tensor(Tensor(a!) self, Tensor? min=None, Tensor? max=None) -> Tensor(a!)
  variants: function, method

- func: clip.out(Tensor self, Scalar? min=None, Scalar? max=None, *, Tensor(a!) out) -> Tensor(a!)
  cpp_no_default_args: ['min']

- func: clip.Tensor_out(Tensor self, Tensor? min=None, Tensor? max=None, *, Tensor(a!) out) -> Tensor(a!)

- func: cudnn_is_acceptable(Tensor self) -> bool
  device_check: NoCheck
  device_guard: False

- func: complex(Tensor real, Tensor imag) -> Tensor
  variants: function
  dispatch:
    CompositeExplicitAutograd: complex

- func: complex.out(Tensor real, Tensor imag, *, Tensor(a!) out) -> Tensor(a!)
  dispatch:
    CPU, CUDA: complex_out

- func: polar(Tensor abs, Tensor angle) -> Tensor
  variants: function
  dispatch:
    CompositeExplicitAutograd: polar

- func: polar.out(Tensor abs, Tensor angle, *, Tensor(a!) out) -> Tensor(a!)
  dispatch:
    CPU, CUDA: polar_out

- func: constant_pad_nd(Tensor self, int[] pad, Scalar value=0) -> Tensor
  variants: function
  dispatch:
    CompositeExplicitAutograd: constant_pad_nd

- func: contiguous(Tensor(a) self, *, MemoryFormat memory_format=contiguous_format) -> Tensor(a)
  variants: method
  manual_cpp_binding: True

- func: convolution(Tensor input, Tensor weight, Tensor? bias, int[] stride, int[] padding, int[] dilation, bool transposed, int[] output_padding, int groups) -> Tensor

- func: convolution_overrideable(Tensor input, Tensor weight, Tensor? bias, int[] stride, int[] padding, int[] dilation, bool transposed, int[] output_padding, int groups) -> Tensor
  dispatch:
    CompositeExplicitAutograd: convolution_overrideable

- func: convolution_backward_overrideable(Tensor grad_output, Tensor input, Tensor weight, int[] stride, int[] padding, int[] dilation, bool transposed, int[] output_padding, int groups, bool[3] output_mask) -> (Tensor grad_input, Tensor grad_weight, Tensor grad_bias)
  dispatch:
    CompositeExplicitAutograd: convolution_backward_overrideable

- func: _convolution(Tensor input, Tensor weight, Tensor? bias, int[] stride, int[] padding, int[] dilation, bool transposed, int[] output_padding, int groups, bool benchmark, bool deterministic, bool cudnn_enabled, bool allow_tf32) -> Tensor

- func: _convolution.deprecated(Tensor input, Tensor weight, Tensor? bias, int[] stride, int[] padding, int[] dilation, bool transposed, int[] output_padding, int groups, bool benchmark, bool deterministic, bool cudnn_enabled) -> Tensor

- func: _convolution_mode(Tensor input, Tensor weight, Tensor? bias, int[] stride, str padding, int[] dilation, int groups) -> Tensor

- func: _convolution_nogroup(Tensor input, Tensor weight, Tensor? bias, int[] stride, int[] padding, int[] dilation, bool transposed, int[] output_padding) -> Tensor

- func: _convolution_double_backward(Tensor? ggI, Tensor? ggW, Tensor? ggb, Tensor gO, Tensor weight, Tensor self, int[] stride, int[] padding, int[] dilation, bool transposed, int[] output_padding, int groups, bool benchmark, bool deterministic, bool cudnn_enabled, bool allow_tf32, bool[3] output_mask) -> (Tensor, Tensor, Tensor)

- func: conv1d(Tensor input, Tensor weight, Tensor? bias=None, int[1] stride=1, int[1] padding=0, int[1] dilation=1, int groups=1) -> Tensor

- func: conv2d(Tensor input, Tensor weight, Tensor? bias=None, int[2] stride=1, int[2] padding=0, int[2] dilation=1, int groups=1) -> Tensor

- func: conv3d(Tensor input, Tensor weight, Tensor? bias=None, int[3] stride=1, int[3] padding=0, int[3] dilation=1, int groups=1) -> Tensor

- func: conv1d.padding(Tensor input, Tensor weight, Tensor? bias=None, int[1] stride=1, str padding="valid", int[1] dilation=1, int groups=1) -> Tensor
  cpp_no_default_args: ['bias', 'stride', 'padding']

- func: conv2d.padding(Tensor input, Tensor weight, Tensor? bias=None, int[2] stride=1, str padding="valid", int[2] dilation=1, int groups=1) -> Tensor
  cpp_no_default_args: ['bias', 'stride', 'padding']

- func: conv3d.padding(Tensor input, Tensor weight, Tensor? bias=None, int[3] stride=1, str padding="valid", int[3] dilation=1, int groups=1) -> Tensor
  cpp_no_default_args: ['bias', 'stride', 'padding']

- func: conv_tbc(Tensor self, Tensor weight, Tensor bias, int pad=0) -> Tensor
  dispatch:
    CompositeExplicitAutograd: conv_tbc

- func: conv_tbc_backward(Tensor self, Tensor input, Tensor weight, Tensor bias, int pad) -> (Tensor, Tensor, Tensor)

# NB: we inherit the goofy argument order from PyTorch torch.nn.functional
- func: conv_transpose1d(Tensor input, Tensor weight, Tensor? bias=None, int[1] stride=1, int[1] padding=0, int[1] output_padding=0, int groups=1, int[1] dilation=1) -> Tensor

- func: conv_transpose2d.input(Tensor input, Tensor weight, Tensor? bias=None, int[2] stride=1, int[2] padding=0, int[2] output_padding=0, int groups=1, int[2] dilation=1) -> Tensor

- func: conv_transpose3d.input(Tensor input, Tensor weight, Tensor? bias=None, int[3] stride=1, int[3] padding=0, int[3] output_padding=0, int groups=1, int[3] dilation=1) -> Tensor

- func: copy_(Tensor(a!) self, Tensor src, bool non_blocking=False) -> Tensor(a!)
  variants: method
  device_check: NoCheck
  device_guard: False
  dispatch:
    MkldnnCPU: copy_mkldnn_
    SparseCPU, SparseCUDA, SparseHIP, SparseXPU: copy_sparse_wrapper_
    CompositeExplicitAutograd: copy_
    SparseCsrCPU, SparseCsrCUDA: copy_sparse_csr_

- func: _copy_from(Tensor self, Tensor dst, bool non_blocking=False) -> Tensor
  dispatch: {}

# We need this to be able to properly copy from a CPU to an XLA tensor with different sizes.
# See https://github.com/pytorch/xla/issues/2881
- func: _copy_from_and_resize(Tensor self, Tensor dst) -> Tensor
  dispatch: {}

- func: cos(Tensor self) -> Tensor
  device_check: NoCheck   # TensorIterator
  variants: function, method
  structured_delegate: cos.out

- func: cos_(Tensor(a!) self) -> Tensor(a!)
  device_check: NoCheck   # TensorIterator
  variants: function, method
  structured_delegate: cos.out

- func: cos.out(Tensor self, *, Tensor(a!) out) -> Tensor(a!)
  device_check: NoCheck   # TensorIterator
  structured: True
  structured_inherits: TensorIteratorBase
  dispatch:
    CPU, CUDA: cos_out

- func: cosh(Tensor self) -> Tensor
  device_check: NoCheck   # TensorIterator
  variants: function, method
  structured_delegate: cosh.out

- func: cosh_(Tensor(a!) self) -> Tensor(a!)
  device_check: NoCheck   # TensorIterator
  variants: function, method
  structured_delegate: cosh.out

- func: cosh.out(Tensor self, *, Tensor(a!) out) -> Tensor(a!)
  device_check: NoCheck   # TensorIterator
  structured: True
  structured_inherits: TensorIteratorBase
  dispatch:
    CPU, CUDA: cosh_out

- func: cosine_embedding_loss(Tensor input1, Tensor input2, Tensor target, float margin=0.0, int reduction=Mean) -> Tensor

- func: count_nonzero.dim_IntList(Tensor self, int[] dim) -> Tensor
  variants: function, method
  dispatch:
    CPU: count_nonzero_cpu
    CUDA: count_nonzero_cuda

- func: count_nonzero(Tensor self, int? dim=None) -> Tensor
  variants: function, method
  dispatch:
    CompositeExplicitAutograd: count_nonzero

- func: cov(Tensor self, *, int correction=1, Tensor? fweights=None, Tensor? aweights=None) -> Tensor
  variants: function, method

- func: corrcoef(Tensor self) -> Tensor
  variants: function, method

- func: cudnn_affine_grid_generator(Tensor theta, int N, int C, int H, int W) -> Tensor grid
  dispatch:
    CUDA: cudnn_affine_grid_generator_forward

# TODO: Why do I have to call this grad?!
- func: cudnn_affine_grid_generator_backward(Tensor grad, int N, int C, int H, int W) -> Tensor grad_theta
  dispatch:
    CUDA: cudnn_affine_grid_generator_backward

- func: cudnn_batch_norm(Tensor input, Tensor weight, Tensor? bias, Tensor? running_mean, Tensor? running_var, bool training, float exponential_average_factor, float epsilon) -> (Tensor, Tensor, Tensor, Tensor)
  dispatch:
    CUDA: cudnn_batch_norm

# NB: You can only use this if you used cudnn_batch_norm training=True
- func: cudnn_batch_norm_backward(Tensor input, Tensor grad_output, Tensor weight, Tensor? running_mean, Tensor? running_var, Tensor? save_mean, Tensor? save_var, float epsilon, Tensor reserveSpace) -> (Tensor, Tensor, Tensor)
  dispatch:
    CUDA: cudnn_batch_norm_backward

- func: cudnn_convolution.deprecated(Tensor self, Tensor weight, Tensor? bias, int[] padding, int[] stride, int[] dilation, int groups, bool benchmark, bool deterministic) -> Tensor
  dispatch:
    CUDA: cudnn_convolution_deprecated

- func: cudnn_convolution.deprecated2(Tensor self, Tensor weight, int[] padding, int[] stride, int[] dilation, int groups, bool benchmark, bool deterministic) -> Tensor
  dispatch:
    CUDA: cudnn_convolution_deprecated2

- func: cudnn_convolution(Tensor self, Tensor weight, int[] padding, int[] stride, int[] dilation, int groups, bool benchmark, bool deterministic, bool allow_tf32) -> Tensor
  dispatch:
    CUDA: cudnn_convolution

- func: cudnn_convolution_backward_input(int[] self_size, Tensor grad_output, Tensor weight, int[] padding, int[] stride, int[] dilation, int groups, bool benchmark, bool deterministic, bool allow_tf32) -> Tensor
  dispatch:
    CUDA: cudnn_convolution_backward_input

- func: cudnn_convolution_backward(Tensor self, Tensor grad_output, Tensor weight, int[] padding, int[] stride, int[] dilation, int groups, bool benchmark, bool deterministic, bool allow_tf32, bool[2] output_mask) -> (Tensor, Tensor)
  dispatch:
    CUDA: cudnn_convolution_backward

- func: cudnn_convolution_backward_weight(int[] weight_size, Tensor grad_output, Tensor self, int[] padding, int[] stride, int[] dilation, int groups, bool benchmark, bool deterministic, bool allow_tf32) -> Tensor
  dispatch:
    CUDA: cudnn_convolution_backward_weight

- func: cudnn_convolution_transpose.deprecated(Tensor self, Tensor weight, Tensor? bias, int[] padding, int[] output_padding, int[] stride, int[] dilation, int groups, bool benchmark, bool deterministic) -> Tensor
  dispatch:
    CUDA: cudnn_convolution_transpose_deprecated

- func: cudnn_convolution_transpose.deprecated2(Tensor self, Tensor weight, int[] padding, int[] output_padding, int[] stride, int[] dilation, int groups, bool benchmark, bool deterministic) -> Tensor
  dispatch:
    CUDA: cudnn_convolution_transpose_deprecated2

- func: cudnn_convolution_transpose(Tensor self, Tensor weight, int[] padding, int[] output_padding, int[] stride, int[] dilation, int groups, bool benchmark, bool deterministic, bool allow_tf32) -> Tensor
  dispatch:
    CUDA: cudnn_convolution_transpose

# NB: output_padding not strictly needed here, but it's helpful for the float
# backwards
- func: cudnn_convolution_transpose_backward(Tensor self, Tensor grad_output, Tensor weight, int[] padding, int[] output_padding, int[] stride, int[] dilation, int groups, bool benchmark, bool deterministic, bool allow_tf32, bool[2] output_mask) -> (Tensor, Tensor)
  dispatch:
    CUDA: cudnn_convolution_transpose_backward

- func: cudnn_convolution_transpose_backward_input(Tensor grad_output, Tensor weight, int[] padding, int[] stride, int[] dilation, int groups, bool benchmark, bool deterministic, bool allow_tf32) -> Tensor
  dispatch:
    CUDA: cudnn_convolution_transpose_backward_input

- func: cudnn_convolution_transpose_backward_weight(int[] weight_size, Tensor grad_output, Tensor self, int[] padding, int[] stride, int[] dilation, int groups, bool benchmark, bool deterministic, bool allow_tf32) -> Tensor
  dispatch:
    CUDA: cudnn_convolution_transpose_backward_weight

- func: cudnn_convolution_relu(Tensor self, Tensor weight, Tensor? bias, int[] stride, int[] padding, int[] dilation, int groups) -> Tensor
  dispatch:
    CUDA: cudnn_convolution_relu

- func: cudnn_convolution_add_relu(Tensor self, Tensor weight, Tensor z, Scalar? alpha, Tensor? bias, int[] stride, int[] padding, int[] dilation, int groups) -> Tensor
  dispatch:
    CUDA: cudnn_convolution_add_relu

# NB: input is special cased in a way I don't quite understand
- func: cudnn_grid_sampler(Tensor self, Tensor grid) -> Tensor output
  dispatch:
    CUDA: cudnn_grid_sampler_forward

- func: cudnn_grid_sampler_backward(Tensor self, Tensor grid, Tensor grad_output) -> (Tensor grad_self, Tensor grad_grid)
  dispatch:
    CUDA: cudnn_grid_sampler_backward

- func: cummax(Tensor self, int dim) -> (Tensor values, Tensor indices)
  device_check: NoCheck   # TensorIterator
  variants: function, method
  dispatch:
    CompositeExplicitAutograd: cummax

- func: cummax.out(Tensor self, int dim, *, Tensor(a!) values, Tensor(b!) indices) -> (Tensor(a!) values, Tensor(b!) indices)
  device_check: NoCheck   # TensorIterator
  dispatch:
    CompositeExplicitAutograd: cummax_out

- func: cummax.dimname(Tensor self, Dimname dim) -> (Tensor values, Tensor indices)
  device_check: NoCheck   # TensorIterator
  variants: function, method

- func: cummax.dimname_out(Tensor self, Dimname dim, *, Tensor(a!) values, Tensor(b!) indices) -> (Tensor(a!) values, Tensor(b!) indices)
  device_check: NoCheck   # TensorIterator

- func: _cummax_helper(Tensor self, Tensor(a!) values, Tensor(b!) indices, int dim) -> ()
  variants: function
  dispatch:
    CPU: cummax_helper_cpu
    CUDA: cummax_helper_cuda

- func: cummin(Tensor self, int dim) -> (Tensor values, Tensor indices)
  device_check: NoCheck   # TensorIterator
  variants: function, method
  dispatch:
    CompositeExplicitAutograd: cummin

- func: cummin.out(Tensor self, int dim, *, Tensor(a!) values, Tensor(b!) indices) -> (Tensor(a!) values, Tensor(b!) indices)
  device_check: NoCheck   # TensorIterator
  dispatch:
    CompositeExplicitAutograd: cummin_out

- func: cummin.dimname(Tensor self, Dimname dim) -> (Tensor values, Tensor indices)
  device_check: NoCheck   # TensorIterator
  variants: function, method

- func: cummin.dimname_out(Tensor self, Dimname dim, *, Tensor(a!) values, Tensor(b!) indices) -> (Tensor(a!) values, Tensor(b!) indices)
  device_check: NoCheck   # TensorIterator

- func: _cummin_helper(Tensor self, Tensor(a!) values, Tensor(b!) indices, int dim) -> ()
  variants: function
  dispatch:
    CPU: cummin_helper_cpu
    CUDA: cummin_helper_cuda

- func: cummaxmin_backward(Tensor grad, Tensor input, Tensor indices, int dim) -> Tensor
  variants: function
  device_check: NoCheck
  device_guard: False

- func: cumprod(Tensor self, int dim, *, ScalarType? dtype=None) -> Tensor
  structured_delegate: cumprod.out
  device_check: NoCheck   # TensorIterator
  variants: function, method

- func: cumprod_(Tensor(a!) self, int dim, *, ScalarType? dtype=None) -> Tensor(a!)
  structured_delegate: cumprod.out
  variants: method

- func: cumprod.out(Tensor self, int dim, *, ScalarType? dtype=None, Tensor(a!) out) -> Tensor(a!)
  structured: True
  device_check: NoCheck   # TensorIterator
  dispatch:
    CPU, CUDA: cumprod_out

- func: cumprod.dimname(Tensor self, Dimname dim, *, ScalarType? dtype=None) -> Tensor
  device_check: NoCheck   # TensorIterator
  variants: function, method

- func: cumprod_.dimname(Tensor(a!) self, Dimname dim, *, ScalarType? dtype=None) -> Tensor(a!)
  variants: method

- func: cumprod.dimname_out(Tensor self, Dimname dim, *, ScalarType? dtype=None, Tensor(a!) out) -> Tensor(a!)
  device_check: NoCheck   # TensorIterator

- func: cumprod_backward(Tensor grad, Tensor input, int dim, Tensor output) -> Tensor
  variants: function
  device_check: NoCheck
  device_guard: False

- func: cumsum(Tensor self, int dim, *, ScalarType? dtype=None) -> Tensor
  structured_delegate: cumsum.out
  device_check: NoCheck   # TensorIterator
  variants: function, method

- func: cumsum_(Tensor(a!) self, int dim, *, ScalarType? dtype=None) -> Tensor(a!)
  structured_delegate: cumsum.out
  variants: method

- func: cumsum.out(Tensor self, int dim, *, ScalarType? dtype=None, Tensor(a!) out) -> Tensor(a!)
  structured: True
  device_check: NoCheck   # TensorIterator
  dispatch:
    CPU, CUDA: cumsum_out

- func: cumsum.dimname(Tensor self, Dimname dim, *, ScalarType? dtype=None) -> Tensor
  device_check: NoCheck   # TensorIterator
  variants: function, method

- func: cumsum_.dimname(Tensor(a!) self, Dimname dim, *, ScalarType? dtype=None) -> Tensor(a!)
  variants: method

- func: cumsum.dimname_out(Tensor self, Dimname dim, *, ScalarType? dtype=None, Tensor(a!) out) -> Tensor(a!)
  device_check: NoCheck   # TensorIterator

- func: cumulative_trapezoid.x(Tensor y, Tensor x, *, int dim=-1) -> Tensor

- func: cumulative_trapezoid.dx(Tensor y, *, Scalar dx=1, int dim=-1) -> Tensor

- func: ctc_loss.IntList(Tensor log_probs, Tensor targets, int[] input_lengths, int[] target_lengths, int blank=0, int reduction=Mean, bool zero_infinity=False) -> Tensor

# convenience function that converts to intlists for you
- func: ctc_loss.Tensor(Tensor log_probs, Tensor targets, Tensor input_lengths, Tensor target_lengths, int blank=0, int reduction=Mean, bool zero_infinity=False) -> Tensor

- func: _ctc_loss(Tensor log_probs, Tensor targets, int[] input_lengths, int[] target_lengths, int blank=0, bool zero_infinity=False) -> (Tensor, Tensor)
  dispatch:
    CPU: ctc_loss_cpu
    CUDA: ctc_loss_gpu

- func: _ctc_loss_backward(Tensor grad, Tensor log_probs, Tensor targets, int[] input_lengths, int[] target_lengths, Tensor neg_log_likelihood, Tensor log_alpha, int blank, bool zero_infinity=False) -> Tensor
  dispatch:
    CPU: ctc_loss_backward_cpu
    CUDA: ctc_loss_backward_gpu

- func: diag_embed(Tensor self, int offset=0, int dim1=-2, int dim2=-1) -> Tensor
  variants: function, method

- func: diagflat(Tensor self, int offset=0) -> Tensor
  variants: function, method

- func: diagonal(Tensor(a) self, int offset=0, int dim1=0, int dim2=1) -> Tensor(a)
  variants: function, method
  dispatch:
    CompositeExplicitAutograd: diagonal

- func: diagonal.Dimname(Tensor(a) self, *, Dimname outdim, Dimname dim1, Dimname dim2, int offset=0) -> Tensor(a)
  variants: function, method

- func: diagonal_backward(Tensor grad_output, int[] input_sizes, int offset, int dim1, int dim2) -> Tensor
  variants: function
  device_check: NoCheck
  device_guard: False
  dispatch:
    CompositeExplicitAutograd: diagonal_backward

- func: fill_diagonal_(Tensor(a!) self, Scalar fill_value, bool wrap=False) -> Tensor(a!)
  variants: method

- func: diff(Tensor self, int n=1, int dim=-1, Tensor? prepend=None, Tensor? append=None) -> Tensor
  variants: function, method

- func: diff.out(Tensor self, int n=1, int dim=-1, Tensor? prepend=None, Tensor? append=None, *, Tensor(a!) out) -> Tensor(a!)
  variants: function

- func: gradient.scalarint(Tensor self, *, Scalar? spacing=None, int? dim=None, int edge_order=1) -> Tensor[]
  variants: function

- func: gradient.scalararray(Tensor self, *, Scalar spacing, int[] dim, int edge_order=1) -> Tensor[]
  variants: function

- func: gradient.array(Tensor self, *, int[] dim, int edge_order=1) -> Tensor[]
  variants: function

- func: gradient.scalarrayint(Tensor self, *, Scalar[] spacing, int? dim=None, int edge_order=1) -> Tensor[]
  variants: function

- func: gradient.scalarrayarray(Tensor self, *, Scalar[] spacing, int[] dim, int edge_order=1) -> Tensor[]
  variants: function

- func: gradient.tensorarrayint(Tensor self, *, Tensor[] spacing, int? dim=None, int edge_order=1) -> Tensor[]
  variants: function

- func: gradient.tensorarray(Tensor self, *, Tensor[] spacing, int[] dim, int edge_order=1) -> Tensor[]
  variants: function

- func: div.Tensor(Tensor self, Tensor other) -> Tensor
  device_check: NoCheck   # TensorIterator
  variants: function, method
  structured_delegate: div.out
  dispatch:
    SparseCPU, SparseCUDA: div_sparse

- func: div_.Tensor(Tensor(a!) self, Tensor other) -> Tensor(a!)
  device_check: NoCheck   # TensorIterator
  variants: method
  structured_delegate: div.out
  dispatch:
    SparseCPU, SparseCUDA: div_sparse_

- func: div.out(Tensor self, Tensor other, *, Tensor(a!) out) -> Tensor(a!)
  device_check: NoCheck   # TensorIterator
  structured: True
  structured_inherits: TensorIteratorBase
  dispatch:
    CPU, CUDA: div_out
    SparseCPU, SparseCUDA: div_out_sparse_zerodim

- func: div.Tensor_mode(Tensor self, Tensor other, *, str? rounding_mode) -> Tensor
  device_check: NoCheck   # TensorIterator
  variants: function, method
  structured_delegate: div.out_mode
  dispatch:
    SparseCPU, SparseCUDA: div_sparse

- func: div_.Tensor_mode(Tensor(a!) self, Tensor other, *, str? rounding_mode) -> Tensor(a!)
  device_check: NoCheck   # TensorIterator
  variants: method
  structured_delegate: div.out_mode
  dispatch:
    SparseCPU, SparseCUDA: div_sparse_

- func: div.out_mode(Tensor self, Tensor other, *, str? rounding_mode, Tensor(a!) out) -> Tensor(a!)
  device_check: NoCheck   # TensorIterator
  structured: True
  structured_inherits: TensorIteratorBase
  dispatch:
    CPU, CUDA: div_out_mode
    SparseCPU, SparseCUDA: div_out_sparse_zerodim

# For C++ only, until we have conversion from C++ numbers to Tensor
- func: div.Scalar(Tensor self, Scalar other) -> Tensor
  device_check: NoCheck   # TensorIterator
  variants: function, method
  dispatch:
    CompositeExplicitAutograd: div

- func: div_.Scalar(Tensor(a!) self, Scalar other) -> Tensor(a!)
  device_check: NoCheck   # TensorIterator
  variants: method
  dispatch:
    CompositeExplicitAutograd: div_

- func: div.Scalar_mode(Tensor self, Scalar other, *, str? rounding_mode) -> Tensor
  variants: function, method
  dispatch:
    CompositeExplicitAutograd: div

- func: div_.Scalar_mode(Tensor(a!) self, Scalar other, *, str? rounding_mode) -> Tensor(a!)
  variants: method
  dispatch:
    CompositeExplicitAutograd: div_

# divide, alias for div
- func: divide.Tensor(Tensor self, Tensor other) -> Tensor
  variants: function, method

- func: divide_.Tensor(Tensor(a!) self, Tensor other) -> Tensor(a!)
  variants: method

- func: divide.out(Tensor self, Tensor other, *, Tensor(a!) out) -> Tensor(a!)

- func: divide.Scalar(Tensor self, Scalar other) -> Tensor
  variants: function, method

- func: divide_.Scalar(Tensor(a!) self, Scalar other) -> Tensor(a!)
  variants: method

- func: divide.Tensor_mode(Tensor self, Tensor other, *, str? rounding_mode) -> Tensor
  variants: function, method

- func: divide_.Tensor_mode(Tensor(a!) self, Tensor other, *, str? rounding_mode) -> Tensor(a!)
  variants: method

- func: divide.out_mode(Tensor self, Tensor other, *, str? rounding_mode, Tensor(a!) out) -> Tensor(a!)

- func: divide.Scalar_mode(Tensor self, Scalar other, *, str? rounding_mode) -> Tensor
  variants: function, method

- func: divide_.Scalar_mode(Tensor(a!) self, Scalar other, *, str? rounding_mode) -> Tensor(a!)
  variants: method

  # true_divide, an alias for div
- func: true_divide.Tensor(Tensor self, Tensor other) -> Tensor
  device_check: NoCheck   # TensorIterator
  variants: function, method

- func: true_divide_.Tensor(Tensor(a!) self, Tensor other) -> Tensor(a!)
  device_check: NoCheck   # TensorIterator
  variants: method

- func: true_divide.out(Tensor self, Tensor other, *, Tensor(a!) out) -> Tensor(a!)
  device_check: NoCheck   # TensorIterator

- func: true_divide.Scalar(Tensor self, Scalar other) -> Tensor
  device_check: NoCheck   # TensorIterator
  variants: function, method

- func: true_divide_.Scalar(Tensor(a!) self, Scalar other) -> Tensor(a!)
  device_check: NoCheck   # TensorIterator
  variants: method

- func: dot(Tensor self, Tensor tensor) -> Tensor
  variants: function, method
  dispatch:
    CPU: dot
    CUDA: dot_cuda

- func: dot.out(Tensor self, Tensor tensor, *, Tensor(a!) out) -> Tensor(a!)
  dispatch:
    CompositeExplicitAutograd: dot_out

- func: vdot(Tensor self, Tensor other) -> Tensor
  variants: function, method
  dispatch:
    CPU: vdot
    CUDA: vdot_cuda

- func: vdot.out(Tensor self, Tensor other, *, Tensor(a!) out) -> Tensor(a!)
  dispatch:
    CompositeExplicitAutograd: vdot_out

- func: einsum(str equation, Tensor[] tensors) -> Tensor

- func: embedding(Tensor weight, Tensor indices, int padding_idx=-1, bool scale_grad_by_freq=False, bool sparse=False) -> Tensor
  dispatch:
    CompositeExplicitAutograd: embedding

- func: embedding_backward(Tensor grad, Tensor indices, int num_weights, int padding_idx, bool scale_grad_by_freq, bool sparse) -> Tensor

- func: embedding_dense_backward(Tensor grad_output, Tensor indices, int num_weights, int padding_idx, bool scale_grad_by_freq) -> Tensor
  dispatch:
    CPU: embedding_dense_backward_cpu
    CUDA: embedding_dense_backward_cuda

- func: embedding_renorm_(Tensor(a!) self, Tensor indices, float max_norm, float norm_type) -> Tensor(a!)
  dispatch:
    CPU: embedding_renorm_cpu_
    CUDA: embedding_renorm_cuda_

- func: embedding_sparse_backward(Tensor grad, Tensor indices, int num_weights, int padding_idx, bool scale_grad_by_freq) -> Tensor

# NOTE [ embedding_bag Native Functions ]
# The `_embedding_bag.*` variants assume that input tensors except for `weight`,
# e.g. `indices` and `offsets` (and `offset2bag`), are contiguous.
# We really only need to enforce this for `_embedding_bag` (the forward) because
# the backward inputs are the same as forward ones.
# The above `embedding_bag` wrapper is created to achieve this, e.g.,
# applying indices = indices.contiguous().
# The backward functions apply a check that these input tensors are contiguous.


- func: _embedding_bag_forward_only(Tensor weight, Tensor indices, Tensor offsets, bool scale_grad_by_freq=False, int mode=0, bool sparse=False, Tensor? per_sample_weights=None, bool include_last_offset=False, int padding_idx=-1) -> (Tensor, Tensor, Tensor, Tensor)
  dispatch:
    CPU: _embedding_bag_forward_only_cpu
    CUDA: _embedding_bag_forward_only_cuda

- func: _rowwise_prune(Tensor weight, Tensor mask, ScalarType compressed_indices_dtype) -> (Tensor, Tensor)

# row_stack is the alias of vstack
- func: row_stack(Tensor[] tensors) -> Tensor

- func: row_stack.out(Tensor[] tensors, *, Tensor(a!) out) -> Tensor(a!)

- func: embedding_bag(Tensor weight, Tensor indices, Tensor offsets, bool scale_grad_by_freq=False, int mode=0, bool sparse=False, Tensor? per_sample_weights=None, bool include_last_offset=False) -> (Tensor, Tensor, Tensor, Tensor)

# To keep backward and forward compatibility, and to avoid ambiguity with the
# original signature above, scale_grad_by_freq, mode, sparse,
# per_sample_weights, and include_last_offset parameters do not have default
# values. Once the original signature is removed, default values can be added.
- func: embedding_bag.padding_idx(Tensor weight, Tensor indices, Tensor offsets, bool scale_grad_by_freq, int mode, bool sparse, Tensor? per_sample_weights, bool include_last_offset, int? padding_idx) -> (Tensor, Tensor, Tensor, Tensor)

- func: _embedding_bag(Tensor weight, Tensor indices, Tensor offsets, bool scale_grad_by_freq=False, int mode=0, bool sparse=False, Tensor? per_sample_weights=None, bool include_last_offset=False, int padding_idx=-1) -> (Tensor, Tensor, Tensor, Tensor)
  dispatch:
    CPU: _embedding_bag_cpu
    CUDA: _embedding_bag_cuda

- func: _embedding_bag_backward(Tensor grad, Tensor indices, Tensor offsets, Tensor offset2bag, Tensor bag_size, Tensor maximum_indices, int num_weights, bool scale_grad_by_freq, int mode, bool sparse, Tensor? per_sample_weights, int padding_idx=-1) -> Tensor

- func: _embedding_bag_sparse_backward(Tensor grad, Tensor indices, Tensor offsets, Tensor offset2bag, Tensor bag_size, int num_weights, bool scale_grad_by_freq, int mode, Tensor? per_sample_weights, int padding_idx=-1) -> Tensor

- func: _embedding_bag_dense_backward(Tensor grad, Tensor indices, Tensor offset2bag, Tensor bag_size, Tensor maximum_indices, int num_weights, bool scale_grad_by_freq, int mode, Tensor? per_sample_weights, int padding_idx=-1) -> Tensor
  dispatch:
    CPU: _embedding_bag_dense_backward_cpu
    CUDA: _embedding_bag_dense_backward_cuda

- func: _embedding_bag_per_sample_weights_backward(Tensor grad, Tensor weight, Tensor indices, Tensor offsets, Tensor offset2bag, int mode, int padding_idx=-1) -> Tensor
  dispatch:
    CPU: _embedding_bag_per_sample_weights_backward_cpu
    CUDA: _embedding_bag_per_sample_weights_backward_cuda

- func: empty.names(int[] size, *, Dimname[]? names, ScalarType? dtype=None, Layout? layout=None, Device? device=None, bool? pin_memory=None, MemoryFormat? memory_format=None) -> Tensor
  device_check: NoCheck
  device_guard: False

- func: empty.memory_format(int[] size, *, ScalarType? dtype=None, Layout? layout=None, Device? device=None, bool? pin_memory=None, MemoryFormat? memory_format=None) -> Tensor
  dispatch:
    CPU: empty_cpu
    CUDA: empty_cuda
    Meta: empty_meta
    MkldnnCPU: empty_mkldnn
    SparseCPU, SparseCUDA: empty_sparse
    SparseCsrCPU, SparseCsrCUDA: empty_sparse_csr

# We do not make new_empty a composite that calls into new_empty_strided, as the strided version
# is significantly more difficult to implement by different backends
- func: new_empty(Tensor self, int[] size, *, ScalarType? dtype=None, Layout? layout=None, Device? device=None, bool? pin_memory=None) -> Tensor
  variants: method
  dispatch:
    CompositeExplicitAutograd: new_empty

- func: new_empty_strided(Tensor self, int[] size, int[] stride, *, ScalarType? dtype=None, Layout? layout=None, Device? device=None, bool? pin_memory=None) -> Tensor
  variants: method
  dispatch:
    CompositeExplicitAutograd: new_empty_strided

- func: new_full(Tensor self, int[] size, Scalar fill_value, *, ScalarType? dtype=None, Layout? layout=None, Device? device=None, bool? pin_memory=None) -> Tensor
  variants: method

- func: new_zeros(Tensor self, int[] size, *, ScalarType? dtype=None, Layout? layout=None, Device? device=None, bool? pin_memory=None) -> Tensor
  variants: method

- func: new_ones(Tensor self, int[] size, *, ScalarType? dtype=None, Layout? layout=None, Device? device=None, bool? pin_memory=None) -> Tensor
  variants: method

# other overrides are to provide a more helpful error message that dtype is required
- func: _empty_affine_quantized(int[] size, *, ScalarType? dtype=None, Layout? layout=None, Device? device=None, bool? pin_memory=None, float scale=1, int zero_point=0, MemoryFormat? memory_format=contiguous_format) -> Tensor
  dispatch:
    CPU: empty_affine_quantized_other_backends_stub
    QuantizedCPU, QuantizedCUDA: empty_affine_quantized

# it's a factory function receiving a tensor argument, thus overriding explicitly
# other overrides are to provide a more helpful error message that dtype is required
- func: _empty_per_channel_affine_quantized(int[] size, *, Tensor scales, Tensor zero_points, int axis, ScalarType? dtype=None, Layout? layout=None, Device? device=None, bool? pin_memory=None, MemoryFormat? memory_format=contiguous_format) -> Tensor
  category_override: factory
  dispatch:
    CPU: empty_per_channel_affine_quantized_other_backends_stub
    QuantizedCPU, QuantizedCUDA: empty_per_channel_affine_quantized

- func: resize_(Tensor(a!) self, int[] size, *, MemoryFormat? memory_format=None) -> Tensor(a!)
  use_const_ref_for_mutable_tensors: True
  variants: method
  device_check: NoCheck
  device_guard: False
  dispatch:
    CPU, Meta: resize_
    CUDA: resize_cuda_
    QuantizedCPU: quantized_resize_cpu_
    SparseCsrCPU, SparseCsrCUDA: resize_sparse_csr_

- func: empty_quantized(int[] size, Tensor qtensor, *, ScalarType? dtype=None, Layout? layout=None, Device? device=None, bool? pin_memory=None, MemoryFormat? memory_format=None) -> Tensor
  category_override: factory
  variants: function
  dispatch:
    QuantizedCPU, QuantizedCUDA: empty_quantized

- func: empty.out(int[] size, *, MemoryFormat? memory_format=None, Tensor(a!) out) -> Tensor(a!)
  device_check: NoCheck
  device_guard: False

- func: empty_like(Tensor self, *, ScalarType? dtype=None, Layout? layout=None, Device? device=None, bool? pin_memory=None, MemoryFormat? memory_format=None) -> Tensor
  device_check: NoCheck
  device_guard: False
  dispatch:
    CompositeExplicitAutograd: empty_like

- func: empty_strided(int[] size, int[] stride, *, ScalarType? dtype=None, Layout? layout=None, Device? device=None, bool? pin_memory=None) -> Tensor
  dispatch:
    CPU: empty_strided_cpu
    CUDA: empty_strided_cuda
    Meta: empty_strided_meta

- func: erf(Tensor self) -> Tensor
  device_check: NoCheck   # TensorIterator
  structured_delegate: erf.out
  variants: function, method

- func: erf_(Tensor(a!) self) -> Tensor(a!)
  device_check: NoCheck   # TensorIterator
  structured_delegate: erf.out
  variants: function, method

- func: erf.out(Tensor self, *, Tensor(a!) out) -> Tensor(a!)
  device_check: NoCheck   # TensorIterator
  structured: True
  structured_inherits: TensorIteratorBase
  dispatch:
    CPU, CUDA: erf_out

- func: erfc(Tensor self) -> Tensor
  device_check: NoCheck   # TensorIterator
  structured_delegate: erfc.out
  variants: function, method

- func: erfc_(Tensor(a!) self) -> Tensor(a!)
  device_check: NoCheck   # TensorIterator
  structured_delegate: erfc.out
  variants: function, method

- func: erfc.out(Tensor self, *, Tensor(a!) out) -> Tensor(a!)
  device_check: NoCheck   # TensorIterator
  structured: True
  structured_inherits: TensorIteratorBase
  dispatch:
    CPU, CUDA: erfc_out

- func: exp(Tensor self) -> Tensor
  device_check: NoCheck   # TensorIterator
  structured_delegate: exp.out
  variants: function, method

- func: exp_(Tensor(a!) self) -> Tensor(a!)
  device_check: NoCheck   # TensorIterator
  structured_delegate: exp.out
  variants: function, method

- func: exp.out(Tensor self, *, Tensor(a!) out) -> Tensor(a!)
  device_check: NoCheck   # TensorIterator
  structured: True
  structured_inherits: TensorIteratorBase
  dispatch:
    CPU, CUDA: exp_out

- func: exp2(Tensor self) -> Tensor
  structured_delegate: exp2.out
  variants: function, method

- func: exp2_(Tensor(a!) self) -> Tensor(a!)
  structured_delegate: exp2.out
  variants: function, method

- func: exp2.out(Tensor self, *, Tensor(a!) out) -> Tensor(a!)
  structured: True
  structured_inherits: TensorIteratorBase
  dispatch:
    CPU, CUDA: exp2_out

- func: expm1(Tensor self) -> Tensor
  device_check: NoCheck   # TensorIterator
  structured_delegate: expm1.out
  variants: function, method

- func: expm1_(Tensor(a!) self) -> Tensor(a!)
  device_check: NoCheck   # TensorIterator
  structured_delegate: expm1.out
  variants: function, method

- func: expm1.out(Tensor self, *, Tensor(a!) out) -> Tensor(a!)
  device_check: NoCheck   # TensorIterator
  structured: True
  structured_inherits: TensorIteratorBase
  dispatch:
    CPU, CUDA: expm1_out

- func: expand(Tensor(a) self, int[] size, *, bool implicit=False) -> Tensor(a)
  variants: method  # This is method-only to match the previous tensor API. In the future we could make this a function too.
  device_check: NoCheck
  device_guard: False
  dispatch:
    CompositeExplicitAutograd: expand

- func: expand_as(Tensor(a) self, Tensor other) -> Tensor(a)
  variants: method  # This is method-only to match the previous tensor API. In the future we could make this a function too.
  device_check: NoCheck
  device_guard: False

- func: eye(int n, *, ScalarType? dtype=None, Layout? layout=None, Device? device=None, bool? pin_memory=None) -> Tensor

- func: eye.m(int n, int m, *, ScalarType? dtype=None, Layout? layout=None, Device? device=None, bool? pin_memory=None) -> Tensor

- func: eye.out(int n, *, Tensor(a!) out) -> Tensor(a!)
  dispatch:
    CPU: eye_out_cpu
    CUDA: eye_out_cuda

- func: eye.m_out(int n, int m, *, Tensor(a!) out) -> Tensor(a!)
  dispatch:
    CPU: eye_out_cpu
    CUDA: eye_out_cuda

- func: flatten.using_ints(Tensor(a) self, int start_dim=0, int end_dim=-1) -> Tensor(a)
  variants: function, method

- func: flatten.named_out_dim(Tensor(a) self, int start_dim, int end_dim, Dimname out_dim) -> Tensor(a)
  variants: function, method

- func: flatten.using_names(Tensor(a) self, Dimname start_dim, Dimname end_dim, Dimname out_dim) -> Tensor(a)
  variants: function, method

- func: flatten.DimnameList(Tensor(a) self, Dimname[] dims, Dimname out_dim) -> Tensor(a)
  variants: function, method

- func: unflatten.int(Tensor(a) self, int dim, int[] sizes, Dimname[]? names=None) -> Tensor(a)
  variants: method

- func: unflatten.Dimname(Tensor(a) self, Dimname dim, int[] sizes, Dimname[] names) -> Tensor(a)
  variants: method

- func: fill_.Scalar(Tensor(a!) self, Scalar value) -> Tensor(a!)
  device_check: NoCheck   # TensorIterator
  variants: function, method
  dispatch:
    CPU, CUDA, QuantizedCPU, QuantizedCUDA: fill_
    Meta: fill_meta_

- func: fill_.Tensor(Tensor(a!) self, Tensor value) -> Tensor(a!)
  device_check: NoCheck   # TensorIterator
  variants: function, method
  dispatch:
    CPU, CUDA, QuantizedCPU, QuantizedCUDA: fill_
    Meta: fill_meta_

- func: floor(Tensor self) -> Tensor
  device_check: NoCheck   # TensorIterator
  structured_delegate: floor.out
  variants: function, method
  dispatch:
    CompositeExplicitAutograd: floor

- func: floor_(Tensor(a!) self) -> Tensor(a!)
  device_check: NoCheck   # TensorIterator
  structured_delegate: floor.out
  variants: function, method
  dispatch:
    CompositeExplicitAutograd: floor_

- func: floor.out(Tensor self, *, Tensor(a!) out) -> Tensor(a!)
  device_check: NoCheck   # TensorIterator
  structured: True
  structured_inherits: TensorIteratorBase
  dispatch:
    CPU, CUDA: floor_out

- func: floor_divide(Tensor self, Tensor other) -> Tensor
  device_check: NoCheck   # TensorIterator
  variants: function, method
  dispatch:
    CPU, CUDA: floor_divide
    SparseCPU, SparseCUDA: floor_divide_sparse

- func: floor_divide_.Tensor(Tensor(a!) self, Tensor other) -> Tensor(a!)
  device_check: NoCheck   # TensorIterator
  variants: method
  dispatch:
    CPU, CUDA: floor_divide_
    SparseCPU, SparseCUDA: floor_divide_sparse_

- func: floor_divide.out(Tensor self, Tensor other, *, Tensor(a!) out) -> Tensor(a!)
  device_check: NoCheck   # TensorIterator
  dispatch:
    CPU, CUDA: floor_divide_out
    SparseCPU, SparseCUDA: floor_divide_out_sparse_zerodim

- func: floor_divide.Scalar(Tensor self, Scalar other) -> Tensor
  device_check: NoCheck   # TensorIterator
  variants: function, method

- func: floor_divide_.Scalar(Tensor(a!) self, Scalar other) -> Tensor(a!)
  device_check: NoCheck   # TensorIterator
  variants: method

- func: frac(Tensor self) -> Tensor
  device_check: NoCheck   # TensorIterator
  structured_delegate: frac.out
  variants: function, method

- func: frac_(Tensor(a!) self) -> Tensor(a!)
  device_check: NoCheck   # TensorIterator
  structured_delegate: frac.out
  variants: function, method

- func: frac.out(Tensor self, *, Tensor(a!) out) -> Tensor(a!)
  device_check: NoCheck   # TensorIterator
  structured: True
  structured_inherits: TensorIteratorBase
  dispatch:
    CPU, CUDA: frac_out

- func: full.names(int[] size, Scalar fill_value, *, Dimname[]? names, ScalarType? dtype=None, Layout? layout=None, Device? device=None, bool? pin_memory=None) -> Tensor
  device_check: NoCheck
  device_guard: False

- func: full(int[] size, Scalar fill_value, *, ScalarType? dtype=None, Layout? layout=None, Device? device=None, bool? pin_memory=None) -> Tensor

- func: full.out(int[] size, Scalar fill_value, *, Tensor(a!) out) -> Tensor(a!)

- func: full_like(Tensor self, Scalar fill_value, *, ScalarType? dtype=None, Layout? layout=None, Device? device=None, bool? pin_memory=None, MemoryFormat? memory_format=None) -> Tensor

- func: from_file(str filename, bool? shared=None, int? size=0, *, ScalarType? dtype=None, Layout? layout=None, Device? device=None, bool? pin_memory=None) -> Tensor
  dispatch:
    CPU: from_file

- func: gcd.out(Tensor self, Tensor other, *, Tensor(a!) out) -> Tensor(a!)
  structured: True
  structured_inherits: TensorIteratorBase
  dispatch:
    CPU, CUDA: gcd_out

- func: gcd(Tensor self, Tensor other) -> Tensor
  structured_delegate: gcd.out
  variants: function, method

- func: gcd_(Tensor(a!) self, Tensor other) -> Tensor(a!)
  structured_delegate: gcd.out
  variants: function, method

- func: lcm.out(Tensor self, Tensor other, *, Tensor(a!) out) -> Tensor(a!)
  structured: True
  structured_inherits: TensorIteratorBase
  dispatch:
    CPU, CUDA: lcm_out

- func: lcm(Tensor self, Tensor other) -> Tensor
  structured_delegate: lcm.out
  variants: function, method

- func: lcm_(Tensor(a!) self, Tensor other) -> Tensor(a!)
  structured_delegate: lcm.out
  variants: function, method

# NOTE [ grid_sampler Native Functions ]
# `grid_sampler` does all the shape checking and then dispatches to one of
# `cudnn_grid_sampler`, `grid_sampler_2d`, or `grid_sampler_3d`, each of which
# has the corresponding backward defined as native functions as well. Therefore,
# in these functions and their backwards, no more shape checking is done.
#
# There is also _grid_sampler_2d_backward_cpu_fallback which is an
# implementation detail of grid_sampler_2d and is only exposed here for testing
# purposes.
#
# Additionally, arguments `padding_mode` and `interpolation_mode` are cast to
# enums defined in `native/GridSampler.h`. `cudnn_grid_sampler` doesn't take in
# `interpolation_mode` because it only supports Bilinear interpolation mode.
# Nor does it take in `align_corners` because it only supports the mode
# `align_corners = True`.
- func: grid_sampler(Tensor input, Tensor grid, int interpolation_mode, int padding_mode, bool align_corners) -> Tensor

- func: grid_sampler_2d(Tensor input, Tensor grid, int interpolation_mode, int padding_mode, bool align_corners) -> Tensor
  dispatch:
    CPU, QuantizedCPU: grid_sampler_2d_cpu
    CUDA: grid_sampler_2d_cuda

# `grid_sampler_2d_backward` takes in `output_mask` to optimize performance for
# the case where `input` doesn't require gradient. Gradient for `grid` is always
# computed (only `output_mask[0]` is checked by the implementations).
- func: grid_sampler_2d_backward(Tensor grad_output, Tensor input, Tensor grid, int interpolation_mode, int padding_mode, bool align_corners, bool[2] output_mask) -> (Tensor, Tensor)
  dispatch:
    CPU: grid_sampler_2d_backward_cpu
    CUDA: grid_sampler_2d_backward_cuda

# See NOTE [ grid_sample CPU fallback ]
- func: _grid_sampler_2d_cpu_fallback(Tensor input, Tensor grid, int interpolation_mode, int padding_mode, bool align_corners) -> Tensor
  dispatch:
    CompositeExplicitAutograd: _grid_sampler_2d_cpu_fallback

- func: _grid_sampler_2d_cpu_fallback_backward(Tensor grad_output, Tensor input, Tensor grid, int interpolation_mode, int padding_mode, bool align_corners) -> (Tensor, Tensor)

- func: grid_sampler_3d(Tensor input, Tensor grid, int interpolation_mode, int padding_mode, bool align_corners) -> Tensor
  dispatch:
    CPU: grid_sampler_3d_cpu
    CUDA: grid_sampler_3d_cuda

- func: grid_sampler_3d_backward(Tensor grad_output, Tensor input, Tensor grid, int interpolation_mode, int padding_mode, bool align_corners) -> (Tensor, Tensor)
  dispatch:
    CPU: grid_sampler_3d_backward_cpu
    CUDA: grid_sampler_3d_backward_cuda

- func: hann_window(int window_length, *, ScalarType? dtype=None, Layout? layout=None, Device? device=None, bool? pin_memory=None) -> Tensor

- func: hann_window.periodic(int window_length, bool periodic, *, ScalarType? dtype=None, Layout? layout=None, Device? device=None, bool? pin_memory=None) -> Tensor

- func: hamming_window(int window_length, *, ScalarType? dtype=None, Layout? layout=None, Device? device=None, bool? pin_memory=None) -> Tensor

- func: hamming_window.periodic(int window_length, bool periodic, *, ScalarType? dtype=None, Layout? layout=None, Device? device=None, bool? pin_memory=None) -> Tensor

- func: hamming_window.periodic_alpha(int window_length, bool periodic, float alpha, *, ScalarType? dtype=None, Layout? layout=None, Device? device=None, bool? pin_memory=None) -> Tensor

- func: hamming_window.periodic_alpha_beta(int window_length, bool periodic, float alpha, float beta, *, ScalarType? dtype=None, Layout? layout=None, Device? device=None, bool? pin_memory=None) -> Tensor

- func: kaiser_window(int window_length, *, ScalarType? dtype=None, Layout? layout=None, Device? device=None, bool? pin_memory=None) -> Tensor

- func: kaiser_window.periodic(int window_length, bool periodic, *, ScalarType? dtype=None, Layout? layout=None, Device? device=None, bool? pin_memory=None) -> Tensor

- func: kaiser_window.beta(int window_length, bool periodic, float beta, *, ScalarType? dtype=None, Layout? layout=None, Device? device=None, bool? pin_memory=None) -> Tensor

- func: hinge_embedding_loss(Tensor self, Tensor target, float margin=1.0, int reduction=Mean) -> Tensor

- func: group_norm(Tensor input, int num_groups, Tensor? weight=None, Tensor? bias=None, float eps=1e-05, bool cudnn_enabled=True) -> Tensor

- func: native_group_norm(Tensor input, Tensor? weight, Tensor? bias, int N, int C, int HxW, int group, float eps) -> (Tensor, Tensor, Tensor)
  dispatch:
    CPU, CUDA: native_group_norm
    CompositeImplicitAutograd: math_group_norm

- func: native_group_norm_backward(Tensor grad_out, Tensor input, Tensor mean, Tensor rstd, Tensor? weight, int N, int C, int HxW, int group, bool[3] output_mask) -> (Tensor, Tensor, Tensor)
  dispatch:
    CPU, CUDA: native_group_norm_backward

# Real to complex forward FFT
- func: _fft_r2c(Tensor self, int[] dim, int normalization, bool onesided) -> Tensor
  variants: function
  dispatch:
    CPU: _fft_r2c_mkl
    CUDA: _fft_r2c_cufft

- func: _fft_r2c.out(Tensor self, int[] dim, int normalization, bool onesided, *, Tensor(a!) out) -> Tensor(a!)
  variants: function
  dispatch:
    CPU: _fft_r2c_mkl_out
    CUDA: _fft_r2c_cufft_out

# Complex to real inverse FFT
- func: _fft_c2r(Tensor self, int[] dim, int normalization, int last_dim_size) -> Tensor
  variants: function
  dispatch:
    CPU: _fft_c2r_mkl
    CUDA: _fft_c2r_cufft

- func: _fft_c2r.out(Tensor self, int[] dim, int normalization, int last_dim_size, *, Tensor(a!) out) -> Tensor(a!)
  variants: function
  dispatch:
    CPU: _fft_c2r_mkl_out
    CUDA: _fft_c2r_cufft_out

# Standard complex to complex FFT (forward or backward)
- func: _fft_c2c(Tensor self, int[] dim, int normalization, bool forward) -> Tensor
  variants: function
  dispatch:
    CPU: _fft_c2c_mkl
    CUDA: _fft_c2c_cufft

- func: _fft_c2c.out(Tensor self, int[] dim, int normalization, bool forward, *, Tensor(a!) out) -> Tensor(a!)
  variants: function
  dispatch:
    CPU: _fft_c2c_mkl_out
    CUDA: _fft_c2c_cufft_out

- func: _cufft_get_plan_cache_size(int device_index) -> int

- func: _cufft_get_plan_cache_max_size(int device_index) -> int

- func: _cufft_set_plan_cache_max_size(int device_index, int max_size) -> ()

- func: _cufft_clear_plan_cache(int device_index) -> ()

- func: index.Tensor(Tensor self, Tensor?[] indices) -> Tensor
  device_check: NoCheck   # TensorIterator
  variants: function, method
  dispatch:
    CPU, CUDA: index
    QuantizedCPU: quantized_index
  # NB: This function is special-cased in tools/autograd/gen_variable_type.py
  # NB: The following functions are declared in aten/src/ATen/templates/TensorBody.h and defined in aten/src/ATen/TensorIndexing.cpp:
  # - Tensor Tensor::index(ArrayRef<TensorIndex> indices)
  # - Tensor Tensor::index(std::initializer_list<TensorIndex> indices)

- func: index_copy_(Tensor(a!) self, int dim, Tensor index, Tensor source) -> Tensor(a!)
  variants: method
  dispatch:
    CompositeExplicitAutograd: index_copy_

- func: index_copy(Tensor self, int dim, Tensor index, Tensor source) -> Tensor
  variants: function, method

- func: index_copy_.dimname(Tensor(a!) self, Dimname dim, Tensor index, Tensor source) -> Tensor(a!)
  variants: method

- func: index_copy.dimname(Tensor self, Dimname dim, Tensor index, Tensor source) -> Tensor
  variants: function, method

- func: index_put_(Tensor(a!) self, Tensor?[] indices, Tensor values, bool accumulate=False) -> Tensor(a!)
  device_check: NoCheck   # delegate to _index_put_impl_, which leverages TensorIterator
  variants: function, method
  dispatch:
    CompositeExplicitAutograd: index_put_
  # NB: The following functions are declared in aten/src/ATen/templates/TensorBody.h and defined in aten/src/ATen/TensorIndexing.cpp:
  # - Tensor & Tensor::index_put_(ArrayRef<TensorIndex> indices, Tensor const & rhs)
  # - Tensor & Tensor::index_put_(ArrayRef<TensorIndex> indices, Scalar v)
  # - Tensor & Tensor::index_put_(std::initializer_list<TensorIndex> indices, Tensor const & rhs)
  # - Tensor & Tensor::index_put_(std::initializer_list<TensorIndex> indices, Scalar v)

- func: index_put(Tensor self, Tensor?[] indices, Tensor values, bool accumulate=False) -> Tensor
  device_check: NoCheck   # delegate to _index_put_impl_ after clone, which leverages TensorIterator
  variants: function, method

- func: _index_put_impl_(Tensor(a!) self, Tensor?[] indices, Tensor values, bool accumulate=False, bool unsafe=False) -> Tensor(a!)
  device_check: NoCheck   # TensorIterator
  variants: function
  dispatch:
    CPU, CUDA: _index_put_impl_

- func: instance_norm(Tensor input, Tensor? weight, Tensor? bias, Tensor? running_mean, Tensor? running_var, bool use_input_stats, float momentum, float eps, bool cudnn_enabled) -> Tensor
  variants: function

- func: inverse(Tensor self) -> Tensor
  variants: function, method
  dispatch:
    CompositeExplicitAutograd: inverse

- func: inverse.out(Tensor self, *, Tensor(a!) out) -> Tensor(a!)
  dispatch:
    CompositeExplicitAutograd: inverse_out

- func: _inverse_helper(Tensor self) -> Tensor
  variants: function
  dispatch:
    CPU: _inverse_helper_cpu
    CUDA: _inverse_helper_cuda

- func: isclose(Tensor self, Tensor other, float rtol=1e-05, float atol=1e-08, bool equal_nan=False) -> Tensor
  variants: function, method

- func: isin.Tensor_Tensor_out(Tensor elements, Tensor test_elements, *, bool assume_unique=False, bool invert=False, Tensor(a!) out) -> Tensor(a!)
  variants: function
  structured: True
  dispatch:
    CPU, CUDA: isin_Tensor_Tensor_out

- func: isin.Tensor_Tensor(Tensor elements, Tensor test_elements, *, bool assume_unique=False, bool invert=False) -> Tensor
  variants: function
  structured_delegate: isin.Tensor_Tensor_out

- func: isin.Tensor_Scalar_out(Tensor elements, Scalar test_element, *, bool assume_unique=False, bool invert=False, Tensor(a!) out) -> Tensor(a!)
  variants: function
  structured: True
  dispatch:
    CPU, CUDA: isin_Tensor_Scalar_out

- func: isin.Tensor_Scalar(Tensor elements, Scalar test_element, *, bool assume_unique=False, bool invert=False) -> Tensor
  variants: function
  structured_delegate: isin.Tensor_Scalar_out

- func: isin.Scalar_Tensor_out(Scalar element, Tensor test_elements, *, bool assume_unique=False, bool invert=False, Tensor(a!) out) -> Tensor(a!)
  variants: function
  structured: True
  dispatch:
    CPU, CUDA: isin_Scalar_Tensor_out

- func: isin.Scalar_Tensor(Scalar element, Tensor test_elements, *, bool assume_unique=False, bool invert=False) -> Tensor
  variants: function
  structured_delegate: isin.Scalar_Tensor_out

- func: isnan(Tensor self) -> Tensor
  variants: function, method
  device_check: NoCheck
  device_guard: False
  dispatch:
    CPU, CUDA: isnan
    SparseCPU, SparseCUDA: isnan_sparse

- func: is_distributed(Tensor self) -> bool
  variants: function, method
  device_check: NoCheck
  device_guard: False

- func: is_floating_point(Tensor self) -> bool
  variants: function, method
  device_check: NoCheck
  device_guard: False
  manual_cpp_binding: True

- func: is_complex(Tensor self) -> bool
  variants: function, method
  device_check: NoCheck
  device_guard: False
  manual_cpp_binding: True

- func: is_conj(Tensor self) -> bool
  variants: function, method
  device_guard: False
  manual_cpp_binding: True

- func: is_neg(Tensor self) -> bool
  variants: function, method
  device_guard: False
  manual_cpp_binding: True

- func: isreal(Tensor self) -> Tensor
  variants: function, method

- func: is_nonzero(Tensor self) -> bool
  variants: function, method
  device_check: NoCheck
  device_guard: False

- func: is_same_size(Tensor self, Tensor other) -> bool
  variants: function, method
  device_check: NoCheck
  device_guard: False

- func: is_signed(Tensor self) -> bool
  variants: function, method
  device_check: NoCheck
  device_guard: False
  manual_cpp_binding: True

- func: is_inference(Tensor self) -> bool
  variants: function, method
  device_check: NoCheck
  device_guard: False
  manual_cpp_binding: True

- func: kl_div(Tensor self, Tensor target, int reduction=Mean, *, bool log_target=False) -> Tensor
  dispatch:
    CompositeExplicitAutograd: kl_div

- func: kl_div_backward(Tensor grad_output, Tensor self, Tensor target, int reduction=Mean, *, bool log_target=False) -> Tensor
  dispatch:
    CPU: kl_div_backward_cpu
    CUDA: kl_div_backward_cuda

- func: kron(Tensor self, Tensor other) -> Tensor
  variants: function, method

- func: kron.out(Tensor self, Tensor other, *, Tensor(a!) out) -> Tensor(a!)

- func: kthvalue(Tensor self, int k, int dim=-1, bool keepdim=False) -> (Tensor values, Tensor indices)
  variants: function, method
  dispatch:
    CompositeExplicitAutograd: kthvalue

- func: kthvalue.values(Tensor self, int k, int dim=-1, bool keepdim=False, *, Tensor(a!) values, Tensor(b!) indices) -> (Tensor(a!) values, Tensor(b!) indices)
  dispatch:
    CPU: kthvalue_out_cpu
    CUDA: kthvalue_out_cuda

- func: kthvalue.dimname(Tensor self, int k, Dimname dim, bool keepdim=False) -> (Tensor values, Tensor indices)
  variants: function, method

- func: kthvalue.dimname_out(Tensor self, int k, Dimname dim, bool keepdim=False, *, Tensor(a!) values, Tensor(b!) indices) -> (Tensor(a!) values, Tensor(b!) indices)

- func: layer_norm(Tensor input, int[] normalized_shape, Tensor? weight=None, Tensor? bias=None, float eps=1e-05, bool cudnn_enable=True) -> Tensor

- func: native_layer_norm(Tensor input, int[] normalized_shape, Tensor? weight, Tensor? bias, float eps) -> (Tensor, Tensor, Tensor)
  dispatch:
    CPU: layer_norm_cpu
    CUDA: layer_norm_cuda
    CompositeImplicitAutograd: math_native_layer_norm

- func: native_layer_norm_backward(Tensor grad_out, Tensor input, int[] normalized_shape, Tensor mean, Tensor rstd, Tensor? weight, Tensor? bias, bool[3] output_mask) -> (Tensor, Tensor, Tensor)
  dispatch:
    CPU: layer_norm_backward_cpu
    CUDA: layer_norm_backward_cuda

- func: nan_to_num(Tensor self, float? nan=None, float? posinf=None, float? neginf=None) -> Tensor
  variants: function, method
  dispatch:
    CompositeExplicitAutograd: nan_to_num

- func: nan_to_num_(Tensor(a!) self, float? nan=None, float? posinf=None, float? neginf=None) -> Tensor(a!)
  variants: function, method
  dispatch:
    CompositeExplicitAutograd: nan_to_num_

- func: nan_to_num.out(Tensor self, float? nan=None, float? posinf=None, float? neginf=None, *, Tensor(a!) out) -> Tensor(a!)
  dispatch:
    CPU, CUDA: nan_to_num_out

- func: linear(Tensor input, Tensor weight, Tensor? bias=None) -> Tensor
  python_module: nn

- func: linear.out(Tensor input, Tensor weight, Tensor? bias=None, *, Tensor(a!) out) -> Tensor(a!)
  python_module: nn

- func: mkldnn_linear(Tensor self, Tensor weight, Tensor? bias=None) -> Tensor
  python_module: nn
  dispatch:
    MkldnnCPU: mkldnn_linear

- func: mkldnn_linear_backward_input(int[] input_size, Tensor grad_output, Tensor weight) -> Tensor
  dispatch:
    MkldnnCPU: mkldnn_linear_backward_input

- func: mkldnn_linear_backward_weights(Tensor grad_output, Tensor input, Tensor weight, bool bias_defined) -> (Tensor, Tensor)
  dispatch:
    MkldnnCPU: mkldnn_linear_backward_weights

- func: mkldnn_linear_backward(Tensor self, Tensor grad_output, Tensor weight, bool[3] output_mask) -> (Tensor, Tensor, Tensor)
  dispatch:
    MkldnnCPU: mkldnn_linear_backward

- func: fbgemm_linear_int8_weight_fp32_activation(Tensor input, Tensor weight, Tensor packed, Tensor col_offsets, Scalar weight_scale, Scalar weight_zero_point, Tensor bias) -> Tensor

- func: fbgemm_linear_int8_weight(Tensor input, Tensor weight, Tensor packed, Tensor col_offsets, Scalar weight_scale, Scalar weight_zero_point, Tensor bias) -> Tensor

- func: fbgemm_linear_quantize_weight(Tensor input) -> (Tensor, Tensor, float, int)

- func: fbgemm_pack_gemm_matrix_fp16(Tensor input) -> Tensor

- func: fbgemm_linear_fp16_weight_fp32_activation(Tensor input, Tensor packed_weight, Tensor bias) -> Tensor

- func: fbgemm_linear_fp16_weight(Tensor input, Tensor packed_weight, Tensor bias) -> Tensor

- func: fbgemm_pack_quantized_matrix(Tensor input) -> Tensor

- func: fbgemm_pack_quantized_matrix.KN(Tensor input, int K, int N) -> Tensor

- func: ldexp.Tensor(Tensor self, Tensor other) -> Tensor
  variants: function, method

- func: ldexp_(Tensor(a!) self, Tensor other) -> Tensor(a!)
  variants: function, method

- func: ldexp.out(Tensor self, Tensor other, *, Tensor(a!) out) -> Tensor(a!)

- func: linspace(Scalar start, Scalar end, int? steps=None, *, ScalarType? dtype=None, Layout? layout=None, Device? device=None, bool? pin_memory=None) -> Tensor

- func: linspace.out(Scalar start, Scalar end, int? steps=None, *, Tensor(a!) out) -> Tensor(a!)
  dispatch:
    CPU, Meta: linspace_out
    CUDA: linspace_cuda_out

- func: log(Tensor self) -> Tensor
  device_check: NoCheck   # TensorIterator
  structured_delegate: log.out
  variants: function, method

- func: log_(Tensor(a!) self) -> Tensor(a!)
  device_check: NoCheck   # TensorIterator
  structured_delegate: log.out
  variants: function, method

- func: log.out(Tensor self, *, Tensor(a!) out) -> Tensor(a!)
  device_check: NoCheck   # TensorIterator
  structured: True
  structured_inherits: TensorIteratorBase
  dispatch:
    CPU, CUDA: log_out

- func: log10(Tensor self) -> Tensor
  device_check: NoCheck   # TensorIterator
  structured_delegate: log10.out
  variants: function, method

- func: log10_(Tensor(a!) self) -> Tensor(a!)
  device_check: NoCheck   # TensorIterator
  structured_delegate: log10.out
  variants: function, method

- func: log10.out(Tensor self, *, Tensor(a!) out) -> Tensor(a!)
  device_check: NoCheck   # TensorIterator
  structured: True
  structured_inherits: TensorIteratorBase
  dispatch:
    CPU, CUDA: log10_out

- func: log1p(Tensor self) -> Tensor
  device_check: NoCheck   # TensorIterator
  structured_delegate: log1p.out
  variants: function, method
  dispatch:
    SparseCPU, SparseCUDA: log1p_sparse

- func: log1p_(Tensor(a!) self) -> Tensor(a!)
  device_check: NoCheck   # TensorIterator
  structured_delegate: log1p.out
  variants: function, method
  dispatch:
    SparseCPU, SparseCUDA: log1p_sparse_

- func: log1p.out(Tensor self, *, Tensor(a!) out) -> Tensor(a!)
  device_check: NoCheck   # TensorIterator
  structured: True
  structured_inherits: TensorIteratorBase
  dispatch:
    CPU, CUDA: log1p_out
    SparseCPU, SparseCUDA: log1p_out_sparse

- func: log2(Tensor self) -> Tensor
  device_check: NoCheck   # TensorIterator
  structured_delegate: log2.out
  variants: function, method

- func: log2_(Tensor(a!) self) -> Tensor(a!)
  device_check: NoCheck   # TensorIterator
  structured_delegate: log2.out
  variants: function, method

- func: log2.out(Tensor self, *, Tensor(a!) out) -> Tensor(a!)
  device_check: NoCheck   # TensorIterator
  structured: True
  structured_inherits: TensorIteratorBase
  dispatch:
    CPU, CUDA: log2_out

- func: logaddexp.out(Tensor self, Tensor other, *, Tensor(a!) out) -> Tensor(a!)
  structured: True
  structured_inherits: TensorIteratorBase
  dispatch:
    CPU, CUDA: logaddexp_out

- func: logaddexp(Tensor self, Tensor other) -> Tensor
  variants: method, function
  structured_delegate: logaddexp.out
  dispatch:
    CompositeExplicitAutograd: logaddexp

- func: logaddexp2.out(Tensor self, Tensor other, *, Tensor(a!) out) -> Tensor(a!)
  structured: True
  structured_inherits: TensorIteratorBase
  dispatch:
    CPU, CUDA: logaddexp2_out

- func: logaddexp2(Tensor self, Tensor other) -> Tensor
  variants: method, function
  structured_delegate: logaddexp2.out
  dispatch:
    CompositeExplicitAutograd: logaddexp2

- func: xlogy.Tensor(Tensor self, Tensor other) -> Tensor
  device_check: NoCheck   # TensorIterator
  structured_delegate: xlogy.OutTensor
  variants: function, method

- func: xlogy.Scalar_Self(Scalar self, Tensor other) -> Tensor
  device_check: NoCheck   # TensorIterator
  variants: function
  dispatch:
    CompositeExplicitAutograd: xlogy

- func: xlogy.Scalar_Other(Tensor self, Scalar other) -> Tensor
  device_check: NoCheck   # TensorIterator
  variants: function, method
  dispatch:
    CompositeExplicitAutograd: xlogy

# xlogy: inplace variant
- func: xlogy_.Tensor(Tensor(a!) self, Tensor other) -> Tensor(a!)
  device_check: NoCheck   # TensorIterator
  variants: function, method
  structured_delegate: xlogy.OutTensor

- func: xlogy_.Scalar_Other(Tensor(a!) self, Scalar other) -> Tensor(a!)
  device_check: NoCheck   # TensorIterator
  variants: function, method
  dispatch:
    CompositeExplicitAutograd: xlogy_

# xlogy: out variant
- func: xlogy.OutTensor(Tensor self, Tensor other, *, Tensor(a!) out) -> Tensor(a!)
  device_check: NoCheck   # TensorIterator
  structured: True
  structured_inherits: TensorIteratorBase
  variants: function
  dispatch:
    CPU, CUDA: xlogy_out

- func: xlogy.OutScalar_Self(Scalar self, Tensor other, *, Tensor(a!) out) -> Tensor(a!)
  device_check: NoCheck   # TensorIterator
  variants: function
  dispatch:
    CompositeExplicitAutograd: xlogy_out

- func: xlogy.OutScalar_Other(Tensor self, Scalar other, *, Tensor(a!) out) -> Tensor(a!)
  device_check: NoCheck   # TensorIterator
  variants: function
  dispatch:
    CompositeExplicitAutograd: xlogy_out

- func: logdet(Tensor self) -> Tensor
  variants: function, method
  dispatch:
    CompositeExplicitAutograd: logdet

- func: logspace(Scalar start, Scalar end, int? steps=None, float base=10.0, *, ScalarType? dtype=None, Layout? layout=None, Device? device=None, bool? pin_memory=None) -> Tensor

- func: logspace.out(Scalar start, Scalar end, int? steps=None, float base=10.0, *, Tensor(a!) out) -> Tensor(a!)
  dispatch:
    CPU, Meta: logspace_out
    CUDA: logspace_cuda_out

# log_softmax allows positional dtype, unlike most operators, because kwonly is BC-breaking when loading jit models.
- func: log_softmax.int(Tensor self, int dim, ScalarType? dtype=None) -> Tensor
  variants: function, method

- func: log_softmax.Dimname(Tensor self, Dimname dim, *, ScalarType? dtype=None) -> Tensor
  variants: function, method

- func: _log_softmax(Tensor self, int dim, bool half_to_float) -> Tensor
  structured_delegate: _log_softmax.out

- func: _log_softmax.out(Tensor self, int dim, bool half_to_float, *, Tensor(a!) out) -> Tensor(a!)
  structured: True
  dispatch:
    CPU: log_softmax_cpu_out
    CUDA: log_softmax_cuda_out

- func: _log_softmax_backward_data(Tensor grad_output, Tensor output, int dim, ScalarType input_dtype) -> Tensor
  structured_delegate: _log_softmax_backward_data.out

- func: _log_softmax_backward_data.out(Tensor grad_output, Tensor output, int dim, ScalarType input_dtype, *, Tensor(a!) out) -> Tensor(a!)
  structured: True
  dispatch:
    CPU: log_softmax_backward_cpu_out
    CUDA: log_softmax_backward_cuda_out

- func: _logcumsumexp(Tensor self, int dim) -> Tensor
  dispatch:
    CPU: _logcumsumexp_cpu
    CUDA: _logcumsumexp_cuda

- func: _logcumsumexp.out(Tensor self, int dim, *, Tensor(a!) out) -> Tensor(a!)
  dispatch:
    CPU: _logcumsumexp_out_cpu
    CUDA: _logcumsumexp_out_cuda

- func: logcumsumexp(Tensor self, int dim) -> Tensor
  variants: function, method
  dispatch:
    CompositeExplicitAutograd: logcumsumexp

- func: logcumsumexp.out(Tensor self, int dim, *, Tensor(a!) out) -> Tensor(a!)
  dispatch:
    CompositeExplicitAutograd: logcumsumexp_out

- func: logcumsumexp.dimname(Tensor self, Dimname dim) -> Tensor
  variants: function, method

- func: logcumsumexp.dimname_out(Tensor self, Dimname dim, *, Tensor(a!) out) -> Tensor(a!)

- func: logsumexp(Tensor self, int[1] dim, bool keepdim=False) -> Tensor
  device_check: NoCheck   # TensorIterator
  variants: function, method
  dispatch:
    CompositeExplicitAutograd: logsumexp

- func: logsumexp.out(Tensor self, int[1] dim, bool keepdim=False, *, Tensor(a!) out) -> Tensor(a!)
  device_check: NoCheck   # TensorIterator
  dispatch:
    CompositeExplicitAutograd: logsumexp_out

- func: logsumexp.names(Tensor self, Dimname[1] dim, bool keepdim=False) -> Tensor
  device_check: NoCheck   # TensorIterator
  variants: function, method

- func: logsumexp.names_out(Tensor self, Dimname[1] dim, bool keepdim=False, *, Tensor(a!) out) -> Tensor(a!)
  device_check: NoCheck   # TensorIterator

- func: margin_ranking_loss(Tensor input1, Tensor input2, Tensor target, float margin=0.0, int reduction=Mean) -> Tensor

- func: matmul(Tensor self, Tensor other) -> Tensor
  variants: function, method

- func: matmul.out(Tensor self, Tensor other, *, Tensor(a!) out) -> Tensor(a!)

- func: matrix_rank.tol(Tensor self, float tol, bool symmetric=False) -> Tensor

- func: matrix_rank(Tensor self, bool symmetric=False) -> Tensor

# Alias to linalg.matrix_power
- func: matrix_power(Tensor self, int n) -> Tensor
  variants: function, method

# Alias to linalg.matrix_power
- func: matrix_power.out(Tensor self, int n, *, Tensor(a!) out) -> Tensor(a!)

# Alias to linalg.matrix_exp
- func: matrix_exp(Tensor self) -> Tensor
  variants: function, method

# This function should be deprecated in favor of differential_analytic_matrix_function in FunctionsManual.cpp
- func: matrix_exp_backward(Tensor self, Tensor grad) -> Tensor

# DEPRECATED: Use torch.aminmax instead
- func: _aminmax(Tensor self) -> (Tensor, Tensor)
  dispatch:
    CPU, CUDA: _aminmax_all

# DEPRECATED: Use torch.aminmax instead
- func: _aminmax.dim(Tensor self, int dim, bool keepdim=False) -> (Tensor, Tensor)
  dispatch:
    CPU, CUDA: _aminmax

- func: aminmax(Tensor self, *, int? dim=None, bool keepdim=False) -> (Tensor min, Tensor max)
  device_check: NoCheck   # TensorIterator
  structured_delegate: aminmax.out
  variants: function, method

- func: aminmax.out(Tensor self, *, int? dim=None, bool keepdim=False, Tensor(a!) min, Tensor(b!) max) -> (Tensor(a!) min, Tensor(b!) max)
  device_check: NoCheck   # TensorIterator
  structured: True
  dispatch:
    CPU, CUDA: aminmax_out

- func: _compute_linear_combination(Tensor input, Tensor coefficients) -> Tensor
  dispatch:
    CPU, CUDA: _compute_linear_combination

- func: _compute_linear_combination.out(Tensor input, Tensor coefficients, *, Tensor(a!) out) -> Tensor(a!)
  dispatch:
    CPU, CUDA: _compute_linear_combination_out

- func: max.dim(Tensor self, int dim, bool keepdim=False) -> (Tensor values, Tensor indices)
  device_check: NoCheck   # TensorIterator
  structured_delegate: max.dim_max
  variants: function, method
  dispatch:
    QuantizedCPU, QuantizedCUDA: qmax

- func: max.dim_max(Tensor self, int dim, bool keepdim=False, *, Tensor(a!) max, Tensor(b!) max_values) -> (Tensor(a!) values, Tensor(b!) indices)
  device_check: NoCheck   # TensorIterator
  structured: True
  precomputed:
  - dim -> int dim
  dispatch:
    CPU, CUDA: max_out

- func: max.names_dim(Tensor self, Dimname dim, bool keepdim=False) -> (Tensor values, Tensor indices)
  device_check: NoCheck   # TensorIterator
  variants: function, method

- func: max.names_dim_max(Tensor self, Dimname dim, bool keepdim=False, *, Tensor(a!) max, Tensor(b!) max_values) -> (Tensor(a!) values, Tensor(b!) indices)
  device_check: NoCheck   # TensorIterator

- func: value_selecting_reduction_backward(Tensor grad, int dim, Tensor indices, int[] sizes, bool keepdim) -> Tensor
  variants: function
  device_check: NoCheck
  device_guard: False

- func: amax(Tensor self, int[1] dim=[], bool keepdim=False) -> Tensor
  variants: function, method
  dispatch:
    CompositeExplicitAutograd: amax

- func: amax.out(Tensor self, int[1] dim=[], bool keepdim=False, *, Tensor(a!) out) -> Tensor(a!)
  dispatch:
    CPU, CUDA: amax_out

# Return: (Tensor output, Tensor indices)
- func: max_pool1d_with_indices(Tensor self, int[1] kernel_size, int[1] stride=[], int[1] padding=0, int[1] dilation=1, bool ceil_mode=False) -> (Tensor, Tensor)

- func: max_pool1d(Tensor self, int[1] kernel_size, int[1] stride=[], int[1] padding=0, int[1] dilation=1, bool ceil_mode=False) -> Tensor

- func: max_pool2d(Tensor self, int[2] kernel_size, int[2] stride=[], int[2] padding=0, int[2] dilation=1, bool ceil_mode=False) -> Tensor

- func: mkldnn_max_pool2d(Tensor self, int[2] kernel_size, int[2] stride=[], int[2] padding=0, int[2] dilation=1, bool ceil_mode=False) -> Tensor
  dispatch:
    MkldnnCPU: mkldnn_max_pool2d

- func: mkldnn_max_pool2d_backward(Tensor grad_output, Tensor output, Tensor input, int[2] kernel_size, int[2] stride=[], int[2] padding=0, int[2] dilation=1, bool ceil_mode=False) -> Tensor
  dispatch:
    MkldnnCPU: mkldnn_max_pool2d_backward

- func: mkldnn_max_pool3d(Tensor self, int[3] kernel_size, int[3] stride=[], int[3] padding=0, int[3] dilation=1, bool ceil_mode=False) -> Tensor
  dispatch:
    MkldnnCPU: mkldnn_max_pool3d

- func: mkldnn_max_pool3d_backward(Tensor grad_output, Tensor output, Tensor input, int[3] kernel_size, int[3] stride=[], int[3] padding=0, int[3] dilation=1, bool ceil_mode=False) -> Tensor
  dispatch:
    MkldnnCPU: mkldnn_max_pool3d_backward

- func: quantized_max_pool1d(Tensor self, int[1] kernel_size, int[1] stride=[], int[1] padding=0, int[1] dilation=1, bool ceil_mode=False) -> Tensor
  dispatch:
    QuantizedCPU: quantized_max_pool1d

- func: quantized_max_pool2d(Tensor self, int[2] kernel_size, int[2] stride=[], int[2] padding=0, int[2] dilation=1, bool ceil_mode=False) -> Tensor
  dispatch:
    QuantizedCPU: quantized_max_pool2d

- func: max_pool3d(Tensor self, int[3] kernel_size, int[3] stride=[], int[3] padding=0, int[3] dilation=1, bool ceil_mode=False) -> Tensor

# The CPU and GPU dispatch variants are named weirdly here because otherwise there
# are namespacing issues in C++
- func: mean(Tensor self, *, ScalarType? dtype=None) -> Tensor
  device_check: NoCheck   # TensorIterator
  variants: function, method
  dispatch:
    CompositeExplicitAutograd: mean

- func: mean.dim(Tensor self, int[1] dim, bool keepdim=False, *, ScalarType? dtype=None) -> Tensor
  structured_delegate: mean.out
  device_check: NoCheck   # TensorIterator
  variants: function, method
  dispatch:
    QuantizedCPU: mean_quantized_cpu

- func: mean.out(Tensor self, int[1] dim, bool keepdim=False, *, ScalarType? dtype=None, Tensor(a!) out) -> Tensor(a!)
  structured: True
  device_check: NoCheck   # TensorIterator
  dispatch:
    CPU, CUDA: mean_out
    QuantizedCPU: mean_out_quantized_cpu

- func: mean.names_dim(Tensor self, Dimname[1] dim, bool keepdim=False, *, ScalarType? dtype=None) -> Tensor
  device_check: NoCheck   # TensorIterator
  variants: function, method

- func: mean.names_out(Tensor self, Dimname[1] dim, bool keepdim=False, *, ScalarType? dtype=None, Tensor(a!) out) -> Tensor(a!)
  device_check: NoCheck   # TensorIterator

- func: nanmean(Tensor self, int[1] dim=[], bool keepdim=False, *, ScalarType? dtype=None) -> Tensor
  device_check: NoCheck   # Composite
  variants: function, method

- func: nanmean.out(Tensor self, int[1] dim=[], bool keepdim=False, *, ScalarType? dtype=None, Tensor(a!) out) -> Tensor(a!)
  device_check: NoCheck   # Composite

- func: median(Tensor self) -> Tensor
  variants: function, method
  dispatch:
    CPU: median_cpu
    CUDA: median_cuda

- func: median.dim(Tensor self, int dim, bool keepdim=False) -> (Tensor values, Tensor indices)
  variants: function, method
  dispatch:
    CompositeExplicitAutograd: median

- func: median.dim_values(Tensor self, int dim, bool keepdim=False, *, Tensor(a!) values, Tensor(b!) indices) -> (Tensor(a!) values, Tensor(b!) indices)
  dispatch:
    CPU: median_out_cpu
    CUDA: median_out_cuda

- func: median.names_dim(Tensor self, Dimname dim, bool keepdim=False) -> (Tensor values, Tensor indices)
  variants: function, method

- func: median.names_dim_values(Tensor self, Dimname dim, bool keepdim=False, *, Tensor(a!) values, Tensor(b!) indices) -> (Tensor(a!) values, Tensor(b!) indices)

- func: nanmedian(Tensor self) -> Tensor
  variants: function, method
  dispatch:
    CPU: nanmedian_cpu
    CUDA: nanmedian_cuda

- func: nanmedian.dim(Tensor self, int dim, bool keepdim=False) -> (Tensor values, Tensor indices)
  variants: function, method
  dispatch:
    CompositeExplicitAutograd: nanmedian

- func: nanmedian.dim_values(Tensor self, int dim, bool keepdim=False, *, Tensor(a!) values, Tensor(b!) indices) -> (Tensor(a!) values, Tensor(b!) indices)
  dispatch:
    CPU: nanmedian_out_cpu
    CUDA: nanmedian_out_cuda

- func: nanmedian.names_dim(Tensor self, Dimname dim, bool keepdim=False) -> (Tensor values, Tensor indices)
  variants: function, method

- func: nanmedian.names_dim_values(Tensor self, Dimname dim, bool keepdim=False, *, Tensor(a!) values, Tensor(b!) indices) -> (Tensor(a!) values, Tensor(b!) indices)

- func: min.dim(Tensor self, int dim, bool keepdim=False) -> (Tensor values, Tensor indices)
  device_check: NoCheck   # TensorIterator
  structured_delegate: min.dim_min
  variants: function, method
  dispatch:
    QuantizedCPU, QuantizedCUDA: qmin

- func: min.dim_min(Tensor self, int dim, bool keepdim=False, *, Tensor(a!) min, Tensor(b!) min_indices) -> (Tensor(a!) values, Tensor(b!) indices)
  device_check: NoCheck   # TensorIterator
  structured: True
  precomputed:
  - dim -> int dim
  dispatch:
    CPU, CUDA: min_out

- func: min.names_dim(Tensor self, Dimname dim, bool keepdim=False) -> (Tensor values, Tensor indices)
  device_check: NoCheck   # TensorIterator
  variants: function, method

- func: min.names_dim_min(Tensor self, Dimname dim, bool keepdim=False, *, Tensor(a!) min, Tensor(b!) min_indices) -> (Tensor(a!) values, Tensor(b!) indices)
  device_check: NoCheck   # TensorIterator

- func: amin(Tensor self, int[1] dim=[], bool keepdim=False) -> Tensor
  variants: function, method
  dispatch:
    CompositeExplicitAutograd: amin

- func: amin.out(Tensor self, int[1] dim=[], bool keepdim=False, *, Tensor(a!) out) -> Tensor(a!)
  dispatch:
    CPU, CUDA: amin_out

- func: mkldnn_convolution(Tensor self, Tensor weight, Tensor? bias, int[] padding, int[] stride, int[] dilation, int groups) -> Tensor
  dispatch:
    CompositeExplicitAutograd: mkldnn_convolution

- func: mkldnn_convolution_backward_input(int[] self_size, Tensor grad_output, Tensor weight, int[] padding, int[] stride, int[] dilation, int groups, bool bias_defined) -> Tensor

- func: mkldnn_convolution_backward_weights(int[] weight_size, Tensor grad_output, Tensor self, int[] padding, int[] stride, int[] dilation, int groups, bool bias_defined) -> (Tensor, Tensor)

- func: mkldnn_convolution_backward(Tensor self, Tensor grad_output, Tensor weight, int[] padding, int[] stride, int[] dilation, int groups, bool[3] output_mask) -> (Tensor, Tensor, Tensor)
  dispatch:
    CompositeExplicitAutograd: mkldnn_convolution_backward

- func: miopen_batch_norm(Tensor input, Tensor weight, Tensor? bias, Tensor? running_mean, Tensor? running_var, bool training, float exponential_average_factor, float epsilon) -> (Tensor, Tensor, Tensor)
  dispatch:
    CUDA: miopen_batch_norm

- func: miopen_batch_norm_backward(Tensor input, Tensor grad_output, Tensor weight, Tensor? running_mean, Tensor? running_var, Tensor? save_mean, Tensor? save_var, float epsilon) -> (Tensor, Tensor, Tensor)
  dispatch:
    CUDA: miopen_batch_norm_backward

- func: miopen_convolution(Tensor self, Tensor weight, Tensor? bias, int[] padding, int[] stride, int[] dilation, int groups, bool benchmark, bool deterministic) -> Tensor
  dispatch:
    CUDA: miopen_convolution

- func: miopen_convolution_backward_input(int[] self_size, Tensor grad_output, Tensor weight, int[] padding, int[] stride, int[] dilation, int groups, bool benchmark, bool deterministic) -> Tensor
  dispatch:
    CUDA: miopen_convolution_backward_input

- func: miopen_convolution_backward(Tensor self, Tensor grad_output, Tensor weight, int[] padding, int[] stride, int[] dilation, int groups, bool benchmark, bool deterministic, bool[3] output_mask) -> (Tensor, Tensor, Tensor)
  dispatch:
    CUDA: miopen_convolution_backward

- func: miopen_convolution_backward_bias(Tensor grad_output) -> Tensor
  dispatch:
    CUDA: miopen_convolution_backward_bias

- func: miopen_convolution_backward_weight(int[] weight_size, Tensor grad_output, Tensor self, int[] padding, int[] stride, int[] dilation, int groups, bool benchmark, bool deterministic) -> Tensor
  dispatch:
    CUDA: miopen_convolution_backward_weight

- func: miopen_convolution_transpose(Tensor self, Tensor weight, Tensor? bias, int[] padding, int[] output_padding, int[] stride, int[] dilation, int groups, bool benchmark, bool deterministic) -> Tensor
  dispatch:
    CUDA: miopen_convolution_transpose

# NB: output_padding not strictly needed here, but it's helpful for the float
# backwards
- func: miopen_convolution_transpose_backward(Tensor self, Tensor grad_output, Tensor weight, int[] padding, int[] output_padding, int[] stride, int[] dilation, int groups, bool benchmark, bool deterministic, bool[3] output_mask) -> (Tensor, Tensor, Tensor)
  dispatch:
    CUDA: miopen_convolution_transpose_backward

- func: miopen_convolution_transpose_backward_input(Tensor grad_output, Tensor weight, int[] padding, int[] stride, int[] dilation, int groups, bool benchmark, bool deterministic) -> Tensor
  dispatch:
    CUDA: miopen_convolution_transpose_backward_input

- func: miopen_convolution_transpose_backward_weight(int[] weight_size, Tensor grad_output, Tensor self, int[] padding, int[] stride, int[] dilation, int groups, bool benchmark, bool deterministic) -> Tensor
  dispatch:
    CUDA: miopen_convolution_transpose_backward_weight

- func: miopen_depthwise_convolution(Tensor self, Tensor weight, Tensor? bias, int[] padding, int[] stride, int[] dilation, int groups, bool benchmark, bool deterministic) -> Tensor
  dispatch:
    CUDA: miopen_depthwise_convolution

- func: miopen_depthwise_convolution_backward_input(int[] self_size, Tensor grad_output, Tensor weight, int[] padding, int[] stride, int[] dilation, int groups, bool benchmark, bool deterministic) -> Tensor
  dispatch:
    CUDA: miopen_depthwise_convolution_backward_input

- func: miopen_depthwise_convolution_backward(Tensor self, Tensor grad_output, Tensor weight, int[] padding, int[] stride, int[] dilation, int groups, bool benchmark, bool deterministic, bool[3] output_mask) -> (Tensor, Tensor, Tensor)
  dispatch:
    CUDA: miopen_depthwise_convolution_backward

- func: miopen_depthwise_convolution_backward_weight(int[] weight_size, Tensor grad_output, Tensor self, int[] padding, int[] stride, int[] dilation, int groups, bool benchmark, bool deterministic) -> Tensor
  dispatch:
    CUDA: miopen_depthwise_convolution_backward_weight

- func: miopen_rnn(Tensor input, Tensor[] weight, int weight_stride0, Tensor hx, Tensor? cx, int mode, int hidden_size, int num_layers, bool batch_first, float dropout, bool train, bool bidirectional, int[] batch_sizes, Tensor? dropout_state) -> (Tensor, Tensor, Tensor, Tensor, Tensor)
  dispatch:
    CUDA: miopen_rnn

- func: miopen_rnn_backward(Tensor input, Tensor[] weight, int weight_stride0, Tensor weight_buf, Tensor hx, Tensor? cx, Tensor output, Tensor? grad_output, Tensor? grad_hy, Tensor? grad_cy, int mode, int hidden_size, int num_layers, bool batch_first, float dropout, bool train, bool bidirectional, int[] batch_sizes, Tensor? dropout_state, Tensor reserve, bool[4] output_mask) -> (Tensor, Tensor, Tensor, Tensor[])
  dispatch:
    CUDA: miopen_rnn_backward

- func: mm(Tensor self, Tensor mat2) -> Tensor
  structured_delegate: mm.out
  variants: function, method
  dispatch:
    SparseCPU, SparseCUDA: _sparse_mm
    SparseCsrCPU, SparseCsrCUDA: _sparse_csr_mm

- func: mm.out(Tensor self, Tensor mat2, *, Tensor(a!) out) -> Tensor(a!)
  structured: True
  dispatch:
    CPU: mm_out_cpu
    CUDA: mm_out_cuda
    SparseCPU, SparseCUDA: _sparse_mm_out
    SparseCsrCPU, SparseCsrCUDA: _sparse_csr_mm_out

- func: _sparse_mm(Tensor sparse, Tensor dense) -> Tensor

- func: _sparse_sparse_matmul(Tensor self, Tensor other) -> Tensor
  dispatch:
    SparseCPU: sparse_sparse_matmul_cpu
    SparseCUDA: sparse_sparse_matmul_cuda

- func: _sparse_mask_helper(Tensor t, Tensor mask_indices) -> Tensor
  dispatch:
    SparseCPU: sparse_mask_helper_cpu
    SparseCUDA: sparse_mask_helper_cuda

- func: mode(Tensor self, int dim=-1, bool keepdim=False) -> (Tensor values, Tensor indices)
  variants: function, method
  dispatch:
    CPU, CUDA: mode

- func: mode.values(Tensor self, int dim=-1, bool keepdim=False, *, Tensor(a!) values, Tensor(b!) indices) -> (Tensor(a!) values, Tensor(b!) indices)
  dispatch:
    CompositeExplicitAutograd: mode_out

- func: mode.dimname(Tensor self, Dimname dim, bool keepdim=False) -> (Tensor values, Tensor indices)
  variants: function, method

- func: mode.dimname_out(Tensor self, Dimname dim, bool keepdim=False, *, Tensor(a!) values, Tensor(b!) indices) -> (Tensor(a!) values, Tensor(b!) indices)

- func: mul.Tensor(Tensor self, Tensor other) -> Tensor
  device_check: NoCheck   # TensorIterator
  structured_delegate: mul.out
  variants: function, method
  dispatch:
    SparseCPU, SparseCUDA: mul_sparse
    MkldnnCPU: mkldnn_mul

- func: mul_.Tensor(Tensor(a!) self, Tensor other) -> Tensor(a!)
  device_check: NoCheck   # TensorIterator
  structured_delegate: mul.out
  variants: method
  dispatch:
    SparseCPU, SparseCUDA: mul_sparse_
    MkldnnCPU: mkldnn_mul_

- func: mul.out(Tensor self, Tensor other, *, Tensor(a!) out) -> Tensor(a!)
  device_check: NoCheck   # TensorIterator
  structured: True
  structured_inherits: TensorIteratorBase
  dispatch:
    CPU, CUDA: mul_out
    SparseCPU: mul_out_sparse_cpu
    SparseCUDA: mul_out_sparse_cuda
    MkldnnCPU: mkldnn_mul_out

  # For C++ only, until we have conversion from C++ numbers to Tensor
- func: mul.Scalar(Tensor self, Scalar other) -> Tensor
  device_check: NoCheck   # TensorIterator
  variants: function, method
  dispatch:
    CompositeExplicitAutograd: mul

- func: mul_.Scalar(Tensor(a!) self, Scalar other) -> Tensor(a!)
  device_check: NoCheck   # TensorIterator
  variants: method
  dispatch:
    CompositeExplicitAutograd: mul_

# multiply, alias for mul
- func: multiply.Tensor(Tensor self, Tensor other) -> Tensor
  variants: function, method

- func: multiply_.Tensor(Tensor(a!) self, Tensor other) -> Tensor(a!)
  variants: method

- func: multiply.out(Tensor self, Tensor other, *, Tensor(a!) out) -> Tensor(a!)

- func: multiply.Scalar(Tensor self, Scalar other) -> Tensor
  variants: function, method

- func: multiply_.Scalar(Tensor(a!) self, Scalar other) -> Tensor(a!)
  variants: method

- func: mv(Tensor self, Tensor vec) -> Tensor
  variants: function, method
  dispatch:
    CompositeExplicitAutograd: mv
    SparseCPU, SparseCUDA: mv_sparse

- func: mv.out(Tensor self, Tensor vec, *, Tensor(a!) out) -> Tensor(a!)
  dispatch:
    CompositeExplicitAutograd: mv_out

- func: mvlgamma.out(Tensor self, int p, *, Tensor(a!) out) -> Tensor(a!)
  dispatch:
    CPU, CUDA: mvlgamma_out

- func: mvlgamma(Tensor self, int p) -> Tensor
  device_check: NoCheck   # TensorIterator
  variants: function, method
  dispatch:
    CompositeExplicitAutograd: mvlgamma

- func: mvlgamma_(Tensor(a!) self, int p) -> Tensor(a!)
  device_check: NoCheck   # TensorIterator
  variants: method
  dispatch:
    CompositeExplicitAutograd: mvlgamma_

- func: narrow_copy(Tensor self, int dim, int start, int length) -> Tensor
  variants: function, method
  dispatch:
    CPU: narrow_copy_dense_cpu
    SparseCPU, SparseCUDA: narrow_copy_sparse
    CompositeExplicitAutograd: narrow_copy_dense

- func: narrow_copy.out(Tensor self, int dim, int start, int length, *, Tensor(a!) out) -> Tensor(a!)
  dispatch:
    CPU: narrow_copy_dense_cpu_out

- func: narrow(Tensor(a) self, int dim, int start, int length) -> Tensor(a)
  variants: function, method
  device_check: NoCheck
  device_guard: False

- func: narrow.Tensor(Tensor(a) self, int dim, Tensor start, int length) -> Tensor(a)
  variants: function, method
  device_check: NoCheck
  device_guard: False

- func: native_batch_norm(Tensor input, Tensor? weight, Tensor? bias, Tensor? running_mean, Tensor? running_var, bool training, float momentum, float eps) -> (Tensor, Tensor, Tensor)
  dispatch:
    CPU: batch_norm_cpu
    CUDA: batch_norm_cuda
    MkldnnCPU: mkldnn_batch_norm

- func: native_batch_norm.out(Tensor input, Tensor? weight, Tensor? bias, Tensor? running_mean, Tensor? running_var, bool training, float momentum, float eps, *, Tensor(a!) out, Tensor(b!) save_mean, Tensor(c!) save_invstd) -> (Tensor(a!), Tensor(b!), Tensor(c!))
  dispatch:
    CUDA: batch_norm_cuda_out

- func: batch_norm_stats(Tensor input, float eps) -> (Tensor, Tensor)
  dispatch:
    CUDA: batch_norm_stats_cuda

- func: batch_norm_elemt(Tensor input, Tensor? weight, Tensor? bias, Tensor mean, Tensor invstd, float eps) -> Tensor
  dispatch:
    CUDA: batch_norm_elemt_cuda

- func: batch_norm_elemt.out(Tensor input, Tensor? weight, Tensor? bias, Tensor mean, Tensor invstd, float eps, *, Tensor(a!) out) -> Tensor(a!)
  dispatch:
    CUDA: batch_norm_elemt_cuda_out

# for backward compatibility
- func: batch_norm_gather_stats(Tensor input, Tensor mean, Tensor invstd, Tensor? running_mean, Tensor? running_var, float momentum, float eps, int count) -> (Tensor, Tensor)
  dispatch:
    CUDA: batch_norm_gather_stats_cuda

- func: batch_norm_gather_stats_with_counts(Tensor input, Tensor mean, Tensor invstd, Tensor? running_mean, Tensor? running_var, float momentum, float eps, Tensor counts) -> (Tensor, Tensor)
  dispatch:
    CUDA: batch_norm_gather_stats_with_counts_cuda

- func: native_batch_norm_backward(Tensor grad_out, Tensor input, Tensor? weight, Tensor? running_mean, Tensor? running_var, Tensor? save_mean, Tensor? save_invstd, bool train, float eps, bool[3] output_mask) -> (Tensor, Tensor, Tensor)
  dispatch:
    CPU: batch_norm_backward_cpu
    CUDA: batch_norm_backward_cuda
    MkldnnCPU: mkldnn_batch_norm_backward

- func: batch_norm_backward_reduce(Tensor grad_out, Tensor input, Tensor mean, Tensor invstd, Tensor? weight, bool input_g, bool weight_g, bool bias_g) -> (Tensor, Tensor, Tensor, Tensor)
  dispatch:
    CUDA: batch_norm_backward_reduce_cuda

- func: batch_norm_backward_elemt(Tensor grad_out, Tensor input, Tensor mean, Tensor invstd, Tensor? weight, Tensor mean_dy, Tensor mean_dy_xmu, Tensor count) -> Tensor
  dispatch:
    CUDA: batch_norm_backward_elemt_cuda

- func: batch_norm_update_stats(Tensor input, Tensor? running_mean, Tensor? running_var, float momentum) -> (Tensor, Tensor)
  dispatch:
    CPU: batch_norm_update_stats_cpu
    CUDA: batch_norm_update_stats_cuda

- func: is_vulkan_available() -> bool

- func: _nnpack_available() -> bool

- func: _nnpack_spatial_convolution(Tensor input, Tensor weight, Tensor? bias, int[2] padding, int[2] stride=1) -> Tensor
  variants: function
  dispatch:
    CompositeExplicitAutograd: _nnpack_spatial_convolution

- func: _nnpack_spatial_convolution_backward(Tensor input, Tensor grad_output, Tensor weight, int[2] padding, bool[3] output_mask) -> (Tensor, Tensor, Tensor)
  variants: function

- func: _nnpack_spatial_convolution_backward_input(Tensor input, Tensor grad_output, Tensor weight, int[2] padding) -> Tensor
  variants: function

- func: _nnpack_spatial_convolution_backward_weight(Tensor input, int[] weightsize, Tensor grad_output, int[2] padding) -> Tensor
  variants: function

- func: ones.names(int[] size, *, Dimname[]? names, ScalarType? dtype=None, Layout? layout=None, Device? device=None, bool? pin_memory=None) -> Tensor
  device_check: NoCheck
  device_guard: False

- func: ones(int[] size, *, ScalarType? dtype=None, Layout? layout=None, Device? device=None, bool? pin_memory=None) -> Tensor

- func: ones.out(int[] size, *, Tensor(a!) out) -> Tensor(a!)

- func: ones_like(Tensor self, *, ScalarType? dtype=None, Layout? layout=None, Device? device=None, bool? pin_memory=None, MemoryFormat? memory_format=None) -> Tensor

- func: pairwise_distance(Tensor x1, Tensor x2, float p=2, float eps=1e-06, bool keepdim=False) -> Tensor

- func: cdist(Tensor x1, Tensor x2, float p=2, int? compute_mode=None) -> Tensor

- func: _euclidean_dist(Tensor x1, Tensor x2) -> Tensor
  dispatch:
    CompositeExplicitAutograd: _euclidean_dist

- func: _cdist_forward(Tensor x1, Tensor x2, float p, int? compute_mode) -> Tensor
  dispatch:
    CPU, CUDA: _cdist_forward

- func: _cdist_backward(Tensor grad, Tensor x1, Tensor x2, float p, Tensor cdist) -> Tensor
  dispatch:
    CPU, CUDA: _cdist_backward

- func: pdist(Tensor self, float p=2) -> Tensor

- func: _pdist_forward(Tensor self, float p=2) -> Tensor
  dispatch:
    CPU, CUDA: _pdist_forward

- func: _pdist_backward(Tensor grad, Tensor self, float p, Tensor pdist) -> Tensor
  dispatch:
    CPU, CUDA: _pdist_backward

- func: cosine_similarity(Tensor x1, Tensor x2, int dim=1, float eps=1e-08) -> Tensor
  variants: function

- func: permute(Tensor(a) self, int[] dims) -> Tensor(a)
  variants: function, method
  dispatch:
    CompositeExplicitAutograd: permute

- func: movedim.intlist(Tensor(a) self, int[] source, int[] destination) -> Tensor(a)
  variants: function, method

- func: movedim.int(Tensor(a) self, int source, int destination) -> Tensor(a)
  variants: function, method

# moveaxis, alias for movedim
- func: moveaxis.intlist(Tensor(a) self, int[] source, int[] destination) -> Tensor(a)
  variants: function, method

- func: moveaxis.int(Tensor(a) self, int source, int destination) -> Tensor(a)
  variants: function, method

# Only exposed from C++ -- in Python,
# we expose it as an attribute `T`, not a function.
#
# I'd like to name this "T" in C++ too, but
# calling a native function "T" causes undefined
# behavior on Windows, for reasons I don't understand
# (maybe related to capital letter collation somehow...)
- func: numpy_T(Tensor(a) self) -> Tensor(a)
  variants: method

# Exposed on Python as an attribute 'H'
- func: matrix_H(Tensor(a) self) -> Tensor(a)
  variants: method

# Exposed on Python as an attribute 'mT'
- func: mT(Tensor(a) self) -> Tensor(a)
  variants: method

# Exposed on Python as an attribute 'mH'
- func: mH(Tensor(a) self) -> Tensor(a)
  variants: method

- func: adjoint(Tensor(a) self) -> Tensor(a)
  variants: function, method

- func: pixel_shuffle(Tensor self, int upscale_factor) -> Tensor

- func: pixel_unshuffle(Tensor self, int downscale_factor) -> Tensor

- func: channel_shuffle(Tensor self, int groups) -> Tensor
  dispatch:
    CPU: channel_shuffle
    QuantizedCPU: channel_shuffle_quantized_cpu

- func: is_pinned(Tensor self, Device? device=None) -> bool
  variants: method
  dispatch:
    CUDA: is_pinned_cuda
    CompositeExplicitAutograd: is_pinned_default

# TODO: add a copy kwarg that guarantees that the tensor is put into fresh
# pinned memory
- func: pin_memory(Tensor(a) self, Device? device=None) -> Tensor(a)
  variants: method

# Unlike pin_memory, this is guaranteed to give a new non-aliasing tensor
- func: _pin_memory(Tensor self, Device? device=None) -> Tensor
  dispatch:
    CUDA: _pin_memory_cuda

- func: pinverse(Tensor self, float rcond=1e-15) -> Tensor
  variants: function, method

- func: poisson_nll_loss(Tensor input, Tensor target, bool log_input, bool full, float eps, int reduction) -> Tensor
  variants: function

- func: rad2deg(Tensor self) -> Tensor
  variants: function, method
  dispatch:
    CompositeExplicitAutograd: rad2deg

- func: rad2deg_(Tensor(a!) self) -> Tensor(a!)
  variants: function, method
  dispatch:
    CompositeExplicitAutograd: rad2deg_

- func: rad2deg.out(Tensor self, *, Tensor(a!) out) -> Tensor(a!)
  dispatch:
    CompositeExplicitAutograd: rad2deg_out

- func: deg2rad(Tensor self) -> Tensor
  variants: function, method
  dispatch:
    CompositeExplicitAutograd: deg2rad

- func: deg2rad_(Tensor(a!) self) -> Tensor(a!)
  variants: function, method
  dispatch:
    CompositeExplicitAutograd: deg2rad_

- func: deg2rad.out(Tensor self, *, Tensor(a!) out) -> Tensor(a!)
  dispatch:
    CompositeExplicitAutograd: deg2rad_out

- func: scalar_tensor(Scalar s, *, ScalarType? dtype=None, Layout? layout=None, Device? device=None, bool? pin_memory=None) -> Tensor

- func: rand.names(int[] size, *, Dimname[]? names, ScalarType? dtype=None, Layout? layout=None, Device? device=None, bool? pin_memory=None) -> Tensor
  device_check: NoCheck
  device_guard: False

- func: rand.generator_with_names(int[] size, *, Generator? generator, Dimname[]? names, ScalarType? dtype=None, Layout? layout=None, Device? device=None, bool? pin_memory=None) -> Tensor
  device_check: NoCheck
  device_guard: False

- func: rand(int[] size, *, ScalarType? dtype=None, Layout? layout=None, Device? device=None, bool? pin_memory=None) -> Tensor

- func: rand.generator(int[] size, *, Generator? generator, ScalarType? dtype=None, Layout? layout=None, Device? device=None, bool? pin_memory=None) -> Tensor

- func: rand.out(int[] size, *, Tensor(a!) out) -> Tensor(a!)

- func: rand.generator_out(int[] size, *, Generator? generator, Tensor(a!) out) -> Tensor(a!)

- func: rand_like(Tensor self, *, ScalarType? dtype=None, Layout? layout=None, Device? device=None, bool? pin_memory=None, MemoryFormat? memory_format=None) -> Tensor

- func: randint(int high, int[] size, *, ScalarType? dtype=None, Layout? layout=None, Device? device=None, bool? pin_memory=None) -> Tensor

- func: randint.generator(int high, int[] size, *, Generator? generator, ScalarType? dtype=None, Layout? layout=None, Device? device=None, bool? pin_memory=None) -> Tensor

- func: randint.low(int low, int high, int[] size, *, ScalarType? dtype=None, Layout? layout=None, Device? device=None, bool? pin_memory=None) -> Tensor

- func: randint.low_generator(int low, int high, int[] size, *, Generator? generator, ScalarType? dtype=None, Layout? layout=None, Device? device=None, bool? pin_memory=None) -> Tensor

- func: randint.out(int high, int[] size, *, Tensor(a!) out) -> Tensor(a!)

- func: randint.generator_out(int high, int[] size, *, Generator? generator, Tensor(a!) out) -> Tensor(a!)

- func: randint.low_out(int low, int high, int[] size, *, Tensor(a!) out) -> Tensor(a!)

- func: randint.low_generator_out(int low, int high, int[] size, *, Generator? generator, Tensor(a!) out) -> Tensor(a!)

- func: randint_like(Tensor self, int high, *, ScalarType? dtype=None, Layout? layout=None, Device? device=None, bool? pin_memory=None, MemoryFormat? memory_format=None) -> Tensor

- func: randint_like.low_dtype(Tensor self, int low, int high, *, ScalarType? dtype=None, Layout? layout=None, Device? device=None, bool? pin_memory=None, MemoryFormat? memory_format=None) -> Tensor

- func: randn(int[] size, *, ScalarType? dtype=None, Layout? layout=None, Device? device=None, bool? pin_memory=None) -> Tensor

- func: randn.generator(int[] size, *, Generator? generator, ScalarType? dtype=None, Layout? layout=None, Device? device=None, bool? pin_memory=None) -> Tensor

- func: randn.names(int[] size, *, Dimname[]? names, ScalarType? dtype=None, Layout? layout=None, Device? device=None, bool? pin_memory=None) -> Tensor
  device_check: NoCheck
  device_guard: False

- func: randn.generator_with_names(int[] size, *, Generator? generator, Dimname[]? names, ScalarType? dtype=None, Layout? layout=None, Device? device=None, bool? pin_memory=None) -> Tensor
  device_check: NoCheck
  device_guard: False

- func: randn.out(int[] size, *, Tensor(a!) out) -> Tensor(a!)

- func: randn.generator_out(int[] size, *, Generator? generator, Tensor(a!) out) -> Tensor(a!)

- func: randn_like(Tensor self, *, ScalarType? dtype=None, Layout? layout=None, Device? device=None, bool? pin_memory=None, MemoryFormat? memory_format=None) -> Tensor

- func: randperm(int n, *, ScalarType? dtype=long, Layout? layout=None, Device? device=None, bool? pin_memory=None) -> Tensor

- func: randperm.generator(int n, *, Generator? generator, ScalarType? dtype=long, Layout? layout=None, Device? device=None, bool? pin_memory=None) -> Tensor

- func: randperm.out(int n, *, Tensor(a!) out) -> Tensor(a!)

- func: randperm.generator_out(int n, *, Generator? generator, Tensor(a!) out) -> Tensor(a!)
  dispatch:
    CPU: randperm_out_cpu
    CUDA: randperm_out_cuda

- func: range.step(Scalar start, Scalar end, Scalar step=1, *, ScalarType? dtype=None, Layout? layout=None, Device? device=None, bool? pin_memory=None) -> Tensor

- func: range(Scalar start, Scalar end, *, ScalarType? dtype=None, Layout? layout=None, Device? device=None, bool? pin_memory=None) -> Tensor

- func: range.out(Scalar start, Scalar end, Scalar step=1, *, Tensor(a!) out) -> Tensor(a!)
  dispatch:
    CPU, Meta: range_out
    CUDA: range_cuda_out

- func: ravel(Tensor(a) self) -> Tensor(a)
  variants: function, method

- func: reciprocal(Tensor self) -> Tensor
  device_check: NoCheck   # TensorIterator
  structured_delegate: reciprocal.out
  variants: function, method

- func: reciprocal_(Tensor(a!) self) -> Tensor(a!)
  device_check: NoCheck   # TensorIterator
  structured_delegate: reciprocal.out
  variants: function, method

- func: reciprocal.out(Tensor self, *, Tensor(a!) out) -> Tensor(a!)
  device_check: NoCheck   # TensorIterator
  structured: True
  structured_inherits: TensorIteratorBase
  dispatch:
    CPU, CUDA: reciprocal_out

- func: neg(Tensor self) -> Tensor
  device_check: NoCheck   # TensorIterator
  structured_delegate: neg.out
  variants: function, method
  dispatch:
    SparseCPU, SparseCUDA: neg_sparse

- func: neg_(Tensor(a!) self) -> Tensor(a!)
  device_check: NoCheck   # TensorIterator
  structured_delegate: neg.out
  variants: function, method
  dispatch:
    SparseCPU, SparseCUDA: neg_sparse_

- func: neg.out(Tensor self, *, Tensor(a!) out) -> Tensor(a!)
  device_check: NoCheck   # TensorIterator
  structured: True
  structured_inherits: TensorIteratorBase
  dispatch:
    CPU, CUDA: neg_out
    SparseCPU, SparseCUDA: neg_out_sparse

# Alias for neg
- func: negative(Tensor self) -> Tensor
  variants: function, method

- func: negative_(Tensor(a!) self) -> Tensor(a!)
  variants: function, method

- func: negative.out(Tensor self, *, Tensor(a!) out) -> Tensor(a!)

- func: repeat(Tensor self, int[] repeats) -> Tensor
  variants: method  # This is method-only to match the previous tensor API. In the future we could make this a function too.
  dispatch:
    CompositeExplicitAutograd: repeat

- func: repeat_interleave.Tensor(Tensor repeats, *, int? output_size=None) -> Tensor
  variants: function
  dispatch:
    CPU: repeat_interleave_cpu
    CUDA: repeat_interleave_cuda

- func: repeat_interleave.self_Tensor(Tensor self, Tensor repeats, int? dim=None, *, int? output_size=None) -> Tensor
  variants: function, method

- func: repeat_interleave.self_int(Tensor self, int repeats, int? dim=None, *, int? output_size=None) -> Tensor
  variants: function, method

- func: reshape(Tensor(a) self, int[] shape) -> Tensor(a)
  variants: function, method
  device_check: NoCheck
  device_guard: False

# NOTE [ _reshape_alias ] is meant to be used in the implementation of reshape.
# They are not user-facing, hence the leading underscore. Please don't use it
# anywhere else.
- func: _reshape_alias(Tensor(a) self, int[] size, int[] stride) -> Tensor(a)
  variants: function, method
  device_check: NoCheck
  device_guard: False
  dispatch:
    CPU, CUDA, Meta, QuantizedCPU, QuantizedCUDA: _reshape_alias
    # We don't need to support mkldnn since this is handled explicitly by the reshape operator.

- func: _mkldnn_reshape(Tensor self, int[] shape) -> Tensor
  device_check: NoCheck
  device_guard: False
  dispatch:
    MkldnnCPU: mkldnn_reshape

- func: reshape_as(Tensor(a) self, Tensor other) -> Tensor(a)
  variants: method
  device_check: NoCheck
  device_guard: False

- func: round(Tensor self) -> Tensor
  device_check: NoCheck   # TensorIterator
  structured_delegate: round.out
  variants: function, method

- func: round_(Tensor(a!) self) -> Tensor(a!)
  device_check: NoCheck   # TensorIterator
  structured_delegate: round.out
  variants: function, method

- func: round.out(Tensor self, *, Tensor(a!) out) -> Tensor(a!)
  device_check: NoCheck   # TensorIterator
  structured: True
  structured_inherits: TensorIteratorBase
  dispatch:
    CPU: round_out
    CUDA: round_out

- func: rrelu(Tensor self, Scalar lower=0.125, Scalar upper=0.3333333333333333, bool training=False, Generator? generator=None) -> Tensor
  device_check: NoCheck   # TensorIterator

- func: rrelu_(Tensor(a!) self, Scalar lower=0.125, Scalar upper=0.3333333333333333, bool training=False, Generator? generator=None) -> Tensor(a!)
  device_check: NoCheck   # TensorIterator

- func: relu(Tensor self) -> Tensor
  device_check: NoCheck   # TensorIterator
  variants: function, method
  dispatch:
    CPU, CUDA: relu
    MkldnnCPU: mkldnn_relu
    QuantizedCPU: relu_quantized_cpu

- func: relu_(Tensor(a!) self) -> Tensor(a!)
  device_check: NoCheck   # TensorIterator
  variants: function, method
  dispatch:
    CPU, CUDA: relu_
    MkldnnCPU: mkldnn_relu_
    QuantizedCPU: relu_quantized_cpu_

- func: relu6(Tensor self) -> Tensor
  python_module: nn

- func: relu6_(Tensor(a!) self) -> Tensor(a!)
  python_module: nn

- func: prelu(Tensor self, Tensor weight) -> Tensor
  variants: function, method
  dispatch:
    CPU: prelu_cpu
    CUDA: prelu_cuda

- func: prelu_backward(Tensor grad_output, Tensor self, Tensor weight) -> (Tensor, Tensor)
  variants: function, method
  dispatch:
    CPU: prelu_backward_cpu
    CUDA: prelu_backward_cuda

- func: gelu.out(Tensor self, *, Tensor(a!) out) -> Tensor(a!)
  structured: True
  structured_inherits: TensorIteratorBase
  device_check: NoCheck   # TensorIterator
  python_module: nn
  dispatch:
    CPU: gelu_out_cpu
    CUDA: gelu_out_cuda

- func: gelu(Tensor self) -> Tensor
  structured_delegate: gelu.out
  device_check: NoCheck   # TensorIterator
  python_module: nn
  dispatch:
    MkldnnCPU: mkldnn_gelu

- func: gelu_backward.grad_input(Tensor grad, Tensor self, *, Tensor(a!) grad_input) -> Tensor(a!)
  structured: True
  structured_inherits: TensorIteratorBase
  python_module: nn
  dispatch:
    CPU: gelu_backward_out_cpu
    CUDA: gelu_backward_out_cuda

- func: gelu_backward(Tensor grad, Tensor self) -> Tensor
  structured_delegate: gelu_backward.grad_input
  python_module: nn
  dispatch:
    MkldnnCPU: mkldnn_gelu_backward

- func: infinitely_differentiable_gelu_backward(Tensor grad, Tensor self) -> Tensor
  variants: function
  python_module: nn
  device_check: NoCheck
  device_guard: False

- func: hardshrink.out(Tensor self, Scalar lambd=0.5, *, Tensor(a!) out) -> Tensor(a!)
  structured: True
  structured_inherits: TensorIteratorBase
  device_check: NoCheck   # TensorIterator
  dispatch:
    CPU, CUDA: hardshrink_out

- func: hardshrink(Tensor self, Scalar lambd=0.5) -> Tensor
  structured_delegate: hardshrink.out
  device_check: NoCheck   # TensorIterator
  variants: function, method

- func: hardshrink_backward.grad_input(Tensor grad_out, Tensor self, Scalar lambd, *, Tensor(a!) grad_input) -> Tensor(a!)
  structured: True
  structured_inherits: TensorIteratorBase
  dispatch:
    CPU, CUDA: hardshrink_backward_out

- func: hardshrink_backward(Tensor grad_out, Tensor self, Scalar lambd) -> Tensor
  structured_delegate: hardshrink_backward.grad_input
  variants: function, method

- func: rsqrt(Tensor self) -> Tensor
  device_check: NoCheck   # TensorIterator
  structured_delegate: rsqrt.out
  variants: function, method

- func: rsqrt_(Tensor(a!) self) -> Tensor(a!)
  device_check: NoCheck   # TensorIterator
  structured_delegate: rsqrt.out
  variants: function, method

- func: rsqrt.out(Tensor self, *, Tensor(a!) out) -> Tensor(a!)
  device_check: NoCheck   # TensorIterator
  structured: True
  structured_inherits: TensorIteratorBase
  dispatch:
    CPU, CUDA: rsqrt_out

- func: select.Dimname(Tensor(a) self, Dimname dim, int index) -> Tensor(a)
  variants: function, method
  device_check: NoCheck
  device_guard: False

- func: select.int(Tensor(a) self, int dim, int index) -> Tensor(a)
  variants: function, method
  device_check: NoCheck
  device_guard: False
  dispatch:
    CompositeExplicitAutograd: select

- func: select_backward(Tensor grad_output, int[] input_sizes, int dim, int index) -> Tensor
  variants: function
  device_check: NoCheck
  device_guard: False
  dispatch:
    CompositeExplicitAutograd: select_backward

- func: selu(Tensor self) -> Tensor
  device_check: NoCheck   # TensorIterator

- func: selu_(Tensor(a!) self) -> Tensor(a!)
  device_check: NoCheck   # TensorIterator

- func: celu(Tensor self, Scalar alpha=1.0) -> Tensor
  device_check: NoCheck   # TensorIterator
  dispatch:
    CompositeExplicitAutograd: celu

- func: celu_(Tensor(a!) self, Scalar alpha=1.0) -> Tensor(a!)
  device_check: NoCheck   # TensorIterator
  dispatch:
    CompositeExplicitAutograd: celu_

- func: silu(Tensor self) -> Tensor
  structured_delegate: silu.out
  python_module: nn
  dispatch:
    CompositeExplicitAutograd: silu

- func: silu_(Tensor(a!) self) -> Tensor(a!)
  structured_delegate: silu.out
  python_module: nn
  dispatch:
    CompositeExplicitAutograd: silu_

- func: silu.out(Tensor self, *, Tensor(a!) out) -> Tensor(a!)
  structured: True
  structured_inherits: TensorIteratorBase
  python_module: nn
  dispatch:
    CPU, CUDA: silu_out

- func: silu_backward.grad_input(Tensor grad_output, Tensor self, *, Tensor(a!) grad_input) -> Tensor(a!)
  structured: True
  structured_inherits: TensorIteratorBase
  python_module: nn
  dispatch:
    CPU, CUDA: silu_backward_out

- func: silu_backward(Tensor grad_output, Tensor self) -> Tensor
  structured_delegate: silu_backward.grad_input
  python_module: nn
  dispatch:
    CompositeImplicitAutograd: math_silu_backward

- func: mish(Tensor self) -> Tensor
  structured_delegate: mish.out
  python_module: nn
  dispatch:
    CompositeExplicitAutograd: mish

- func: mish_(Tensor(a!) self) -> Tensor(a!)
  structured_delegate: mish.out
  python_module: nn
  dispatch:
    CompositeExplicitAutograd: mish_

- func: mish.out(Tensor self, *, Tensor(a!) out) -> Tensor(a!)
  structured: True
  structured_inherits: TensorIteratorBase
  python_module: nn
  dispatch:
    CPU, CUDA: mish_out

- func: mish_backward(Tensor grad_output, Tensor self) -> Tensor
  python_module: nn
  dispatch:
    CPU, CUDA: mish_backward
    CompositeImplicitAutograd: math_mish_backward

- func: sigmoid(Tensor self) -> Tensor
  device_check: NoCheck   # TensorIterator
  structured_delegate: sigmoid.out
  variants: function, method
  dispatch:
    QuantizedCPU: sigmoid_quantized_cpu
    MkldnnCPU: mkldnn_sigmoid

- func: sigmoid_(Tensor(a!) self) -> Tensor(a!)
  device_check: NoCheck   # TensorIterator
  structured_delegate: sigmoid.out
  variants: function, method
  dispatch:
    MkldnnCPU: mkldnn_sigmoid_

- func: sigmoid.out(Tensor self, *, Tensor(a!) out) -> Tensor(a!)
  device_check: NoCheck   # TensorIterator
  structured: True
  structured_inherits: TensorIteratorBase
  dispatch:
    CPU, CUDA: sigmoid_out

- func: logit(Tensor self, float? eps=None) -> Tensor
  variants: function, method
  dispatch:
    CPU, CUDA: logit

- func: logit_(Tensor(a!) self, float? eps=None) -> Tensor(a!)
  variants: function, method
  dispatch:
    CPU, CUDA: logit_

- func: logit.out(Tensor self, float? eps=None, *, Tensor(a!) out) -> Tensor(a!)
  dispatch:
    CPU, CUDA: logit_out

- func: sin(Tensor self) -> Tensor
  device_check: NoCheck   # TensorIterator
  structured_delegate: sin.out
  variants: function, method

- func: sin_(Tensor(a!) self) -> Tensor(a!)
  device_check: NoCheck   # TensorIterator
  structured_delegate: sin.out
  variants: function, method

- func: sin.out(Tensor self, *, Tensor(a!) out) -> Tensor(a!)
  device_check: NoCheck   # TensorIterator
  structured: True
  structured_inherits: TensorIteratorBase
  dispatch:
    CPU, CUDA: sin_out

- func: sinc(Tensor self) -> Tensor
  structured_delegate: sinc.out
  variants: function, method

- func: sinc_(Tensor(a!) self) -> Tensor(a!)
  structured_delegate: sinc.out
  variants: function, method

- func: sinc.out(Tensor self, *, Tensor(a!) out) -> Tensor(a!)
  structured: True
  structured_inherits: TensorIteratorBase
  dispatch:
    CPU, CUDA: sinc_out

- func: sinh(Tensor self) -> Tensor
  device_check: NoCheck   # TensorIterator
  structured_delegate: sinh.out
  variants: function, method

- func: sinh_(Tensor(a!) self) -> Tensor(a!)
  device_check: NoCheck   # TensorIterator
  structured_delegate: sinh.out
  variants: function, method

- func: sinh.out(Tensor self, *, Tensor(a!) out) -> Tensor(a!)
  device_check: NoCheck   # TensorIterator
  structured: True
  structured_inherits: TensorIteratorBase
  dispatch:
    CPU, CUDA: sinh_out

# Returns a copy of this `Variable` that is detached from its autograd graph.
# This method is OK to call if the `Variable` is a view.
#
# NOTE: Previously, if we change the tensor metadata (e.g. sizes / strides /
# storage / storage_offset) of a tensor created from `detach()`, those metadata
# in the original tensor will also be updated. However, the new behavior is that
# those metadata changes to the detached tensor will not update the original tensor
# anymore, and in the `detach()` function we need to set `allow_tensor_metadata_change_`
# to false to make such changes explicitly illegal, in order to prevent users from
# changing metadata of the detached tensor and expecting the original tensor to also
# be updated.
- func: detach(Tensor(a) self) -> Tensor(a)
  variants: function, method
  dispatch:
    CompositeExplicitAutograd: detach

# Like `detach()`, but modifies this `Variable` in-place. This method may
# only be called on non-view `Variable`s. You can use `is_view()` to check
# this. If this `Variable` is a view, throws an `std::runtime_error()`.
- func: detach_(Tensor(a!) self) -> Tensor(a!)
  variants: function, method
  tags: inplace_view
  dispatch:
    CompositeExplicitAutograd: detach_

- func: size.int(Tensor self, int dim) -> int
  variants: function
  device_check: NoCheck
  device_guard: False
  manual_cpp_binding: True

- func: size.Dimname(Tensor self, Dimname dim) -> int
  variants: function, method
  device_check: NoCheck
  device_guard: False

- func: slice.Tensor(Tensor(a) self, int dim=0, int? start=None, int? end=None, int step=1) -> Tensor(a)
  variants: function, method
  device_check: NoCheck
  device_guard: False
  dispatch:
    CompositeExplicitAutograd: slice

- func: slice_backward(Tensor grad_output, int[] input_sizes, int dim, int start, int end, int step) -> Tensor
  variants: function
  device_check: NoCheck
  device_guard: False
  dispatch:
    CompositeExplicitAutograd: slice_backward

- func: slice_scatter(Tensor self, Tensor src, int dim=0, int? start=None, int? end=None, int step=1) -> Tensor
  variants: function, method
  device_check: NoCheck
  device_guard: False
  dispatch:
    CompositeExplicitAutograd: slice_scatter

- func: select_scatter(Tensor self, Tensor src, int dim, int index) -> Tensor
  variants: function, method
  device_check: NoCheck
  device_guard: False
  dispatch:
    CompositeExplicitAutograd: select_scatter

- func: diagonal_scatter(Tensor self, Tensor src, int offset=0, int dim1=0, int dim2=1) -> Tensor
  variants: function, method
  device_check: NoCheck
  device_guard: False
  dispatch:
    CompositeExplicitAutograd: diagonal_scatter

- func: slogdet(Tensor self) -> (Tensor sign, Tensor logabsdet)
  variants: function, method
  dispatch:
    CompositeExplicitAutograd: slogdet

- func: smm(Tensor self, Tensor mat2) -> Tensor
  variants: function, method

# softmax allows positional dtype, unlike most operators, because kwonly is BC-breaking when loading jit models.
- func: softmax.int(Tensor self, int dim, ScalarType? dtype=None) -> Tensor
  variants: function, method

- func: softmax.Dimname(Tensor self, Dimname dim, *, ScalarType? dtype=None) -> Tensor
  variants: function, method

- func: _softmax(Tensor self, int dim, bool half_to_float) -> Tensor
  structured_delegate: _softmax.out
  dispatch:
    MkldnnCPU: mkldnn_softmax

- func: _softmax.out(Tensor self, int dim, bool half_to_float, *, Tensor(a!) out) -> Tensor(a!)
  structured: True
  dispatch:
    CPU: softmax_cpu_out
    CUDA: softmax_cuda_out

- func: _softmax_backward_data(Tensor grad_output, Tensor output, int dim, ScalarType input_dtype) -> Tensor
  structured_delegate: _softmax_backward_data.out

- func: _softmax_backward_data.out(Tensor grad_output, Tensor output, int dim, ScalarType input_dtype, *, Tensor(a!) grad_input) -> Tensor(a!)
  structured: True
  dispatch:
    CPU: softmax_backward_cpu_out
    CUDA: softmax_backward_cuda_out

- func: unsafe_split.Tensor(Tensor self, int split_size, int dim=0) -> Tensor[]
  variants: function, method
  device_check: NoCheck
  device_guard: False
  dispatch:
    CompositeExplicitAutograd: unsafe_split

- func: split.Tensor(Tensor(a -> *) self, int split_size, int dim=0) -> Tensor(a)[]
  variants: function, method
  device_check: NoCheck
  device_guard: False
  dispatch:
    CompositeExplicitAutograd: split

- func: unsafe_split_with_sizes(Tensor self, int[] split_sizes, int dim=0) -> Tensor[]
  variants: function, method
  device_check: NoCheck
  device_guard: False
  dispatch:
    CompositeExplicitAutograd: unsafe_split_with_sizes

- func: split_with_sizes(Tensor(a -> *) self, int[] split_sizes, int dim=0) -> Tensor(a)[]
  variants: function, method
  device_check: NoCheck
  device_guard: False
  dispatch:
    CompositeExplicitAutograd: split_with_sizes

- func: hsplit.int(Tensor(a -> *) self, int sections) -> Tensor(a)[]
  variants: function, method

- func: hsplit.array(Tensor(a -> *) self, int[] indices) -> Tensor(a)[]
  variants: function, method

- func: vsplit.int(Tensor(a -> *) self, int sections) -> Tensor(a)[]
  variants: function, method

- func: vsplit.array(Tensor(a -> *) self, int[] indices) -> Tensor(a)[]
  variants: function, method

- func: dsplit.int(Tensor(a -> *) self, int sections) -> Tensor(a)[]
  variants: function, method

- func: dsplit.array(Tensor(a -> *) self, int[] indices) -> Tensor(a)[]
  variants: function, method

- func: squeeze(Tensor(a) self) -> Tensor(a)
  variants: function, method
  device_check: NoCheck
  device_guard: False
  dispatch:
    CompositeExplicitAutograd: squeeze

- func: squeeze.dim(Tensor(a) self, int dim) -> Tensor(a)
  variants: function, method
  device_check: NoCheck
  device_guard: False
  dispatch:
    CompositeExplicitAutograd: squeeze

- func: squeeze.dimname(Tensor(a) self, Dimname dim) -> Tensor(a)
  variants: function, method
  device_check: NoCheck
  device_guard: False

- func: squeeze_(Tensor(a!) self) -> Tensor(a!)
  variants: method
  device_check: NoCheck
  device_guard: False
  tags: inplace_view
  dispatch:
    CompositeExplicitAutograd: squeeze_

- func: squeeze_.dim(Tensor(a!) self, int dim) -> Tensor(a!)
  variants: method
  device_check: NoCheck
  device_guard: False
  tags: inplace_view
  dispatch:
    CompositeExplicitAutograd: squeeze_

- func: squeeze_.dimname(Tensor(a!) self, Dimname dim) -> Tensor(a!)
  variants: method
  device_check: NoCheck
  device_guard: False
  tags: inplace_view

- func: sspaddmm(Tensor self, Tensor mat1, Tensor mat2, *, Scalar beta=1, Scalar alpha=1) -> Tensor
  variants: function, method

- func: sspaddmm.out(Tensor self, Tensor mat1, Tensor mat2, *, Scalar beta=1, Scalar alpha=1, Tensor(a!) out) -> Tensor(a!)
  dispatch:
    CPU: _sspaddmm_out_only_sparse
    CUDA: _sspaddmm_out_only_sparse_cuda
    SparseCPU: _sspaddmm_out_cpu
    SparseCUDA: _sspaddmm_out_cuda

- func: stack(Tensor[] tensors, int dim=0) -> Tensor
  dispatch:
    CompositeExplicitAutograd: stack

- func: stack.out(Tensor[] tensors, int dim=0, *, Tensor(a!) out) -> Tensor(a!)
  dispatch:
    CompositeExplicitAutograd: stack_out

- func: _stack(Tensor[] tensors, int dim=0) -> Tensor
  dispatch: # match the backends supported by _cat
    CPU: _stack_cpu
    CompositeExplicitAutograd: _stack

- func: _stack.out(Tensor[] tensors, int dim=0, *, Tensor(a!) out) -> Tensor(a!)
  dispatch: # match the backends supported by _cat_out
    CPU: _stack_out_cpu
    CompositeExplicitAutograd: _stack_out

- func: hstack(Tensor[] tensors) -> Tensor

- func: hstack.out(Tensor[] tensors, *, Tensor(a!) out) -> Tensor(a!)

- func: vstack(Tensor[] tensors) -> Tensor

- func: vstack.out(Tensor[] tensors, *, Tensor(a!) out) -> Tensor(a!)

- func: dstack(Tensor[] tensors) -> Tensor

- func: dstack.out(Tensor[] tensors, *, Tensor(a!) out) -> Tensor(a!)

# The signature is designed to be consistent with librosa except that it is
# missing the `pad_mode` and `center` arguments, which are taken care of at
# `torch.functional.py`. They shall be moved here once we have mapping between
# Python strings and C++ Enum in codegen.
- func: stft(Tensor self, int n_fft, int? hop_length=None, int? win_length=None, Tensor? window=None, bool normalized=False, bool? onesided=None, bool? return_complex=None) -> Tensor
  variants: function, method

- func: istft(Tensor self, int n_fft, int? hop_length=None, int? win_length=None, Tensor? window=None, bool center=True, bool normalized=False, bool? onesided=None, int? length=None, bool return_complex=False) -> Tensor
  variants: function, method

- func: stride.int(Tensor self, int dim) -> int
  variants: function
  device_check: NoCheck
  device_guard: False
  manual_cpp_binding: True

- func: stride.Dimname(Tensor self, Dimname dim) -> int
  variants: function, method
  device_check: NoCheck
  device_guard: False

- func: sum(Tensor self, *, ScalarType? dtype=None) -> Tensor
  device_check: NoCheck   # TensorIterator
  variants: function, method
  dispatch:
    CompositeExplicitAutograd: sum

- func: sum.dim_IntList(Tensor self, int[1] dim, bool keepdim=False, *, ScalarType? dtype=None) -> Tensor
  structured_delegate: sum.IntList_out
  device_check: NoCheck   # TensorIterator
  variants: function, method

- func: sum.dim_DimnameList(Tensor self, Dimname[1] dim, bool keepdim=False, *, ScalarType? dtype=None) -> Tensor
  device_check: NoCheck   # TensorIterator
  variants: function, method

- func: sum.IntList_out(Tensor self, int[1] dim, bool keepdim=False, *, ScalarType? dtype=None, Tensor(a!) out) -> Tensor(a!)
  structured: True
  device_check: NoCheck   # TensorIterator
  dispatch:
    CPU, CUDA: sum_out

- func: sum.DimnameList_out(Tensor self, Dimname[1] dim, bool keepdim=False, *, ScalarType? dtype=None, Tensor(a!) out) -> Tensor(a!)
  device_check: NoCheck   # TensorIterator

- func: nansum(Tensor self, *, ScalarType? dtype=None) -> Tensor
  variants: function, method
  dispatch:
    CPU, CUDA: nansum

- func: nansum.dim_IntList(Tensor self, int[1] dim, bool keepdim=False, *, ScalarType? dtype=None) -> Tensor
  variants: function, method
  dispatch:
    CPU, CUDA: nansum

- func: nansum.IntList_out(Tensor self, int[1] dim, bool keepdim=False, *, ScalarType? dtype=None, Tensor(a!) out) -> Tensor(a!)
  dispatch:
    CPU, CUDA: nansum_out

- func: sum_to_size(Tensor self, int[] size) -> Tensor
  variants: method
  device_check: NoCheck
  device_guard: False

- func: sqrt(Tensor self) -> Tensor
  device_check: NoCheck   # TensorIterator
  structured_delegate: sqrt.out
  variants: function, method
  dispatch:
    SparseCPU, SparseCUDA: sqrt_sparse

- func: sqrt_(Tensor(a!) self) -> Tensor(a!)
  device_check: NoCheck   # TensorIterator
  structured_delegate: sqrt.out
  variants: function, method

- func: sqrt.out(Tensor self, *, Tensor(a!) out) -> Tensor(a!)
  device_check: NoCheck   # TensorIterator
  structured: True
  structured_inherits: TensorIteratorBase
  dispatch:
    CPU, CUDA: sqrt_out
    SparseCPU, SparseCUDA: sqrt_out_sparse

- func: square(Tensor self) -> Tensor
  device_check: NoCheck   # TensorIterator
  variants: function, method

- func: square_(Tensor(a!) self) -> Tensor(a!)
  device_check: NoCheck   # TensorIterator
  variants: function, method

- func: square.out(Tensor self, *, Tensor(a!) out) -> Tensor(a!)
  dispatch:
    CPU, CUDA: square_out

- func: std(Tensor self, bool unbiased=True) -> Tensor
  device_check: NoCheck   # TensorIterator
  variants: function, method

- func: std.dim(Tensor self, int[1] dim, bool unbiased=True, bool keepdim=False) -> Tensor
  device_check: NoCheck   # TensorIterator
  variants: function, method

- func: std.correction(Tensor self, int[1]? dim, *, int? correction, bool keepdim=False) -> Tensor
  device_check: NoCheck   # TensorIterator
  variants: function, method
  dispatch:
    CPU, CUDA: std

- func: std_mean(Tensor self, bool unbiased=True) -> (Tensor, Tensor)
  device_check: NoCheck   # TensorIterator
  variants: function

- func: std_mean.dim(Tensor self, int[1] dim, bool unbiased=True, bool keepdim=False) -> (Tensor, Tensor)
  device_check: NoCheck   # TensorIterator
  variants: function

- func: std_mean.correction(Tensor self, int[1]? dim, *, int? correction, bool keepdim=False) -> (Tensor, Tensor)
  device_check: NoCheck   # TensorIterator
  variants: function
  dispatch:
    CPU, CUDA: std_mean

- func: std_mean.names_dim(Tensor self, Dimname[1] dim, bool unbiased=True, bool keepdim=False) -> (Tensor, Tensor)
  device_check: NoCheck   # TensorIterator
  variants: function

- func: std_mean.correction_names(Tensor self, Dimname[1] dim, *, int? correction, bool keepdim=False) -> (Tensor, Tensor)
  device_check: NoCheck   # TensorIterator
  variants: function

- func: std.out(Tensor self, int[1] dim, bool unbiased=True, bool keepdim=False, *, Tensor(a!) out) -> Tensor(a!)
  device_check: NoCheck   # TensorIterator

- func: std.correction_out(Tensor self, int[1]? dim, *, int? correction, bool keepdim=False, Tensor(a!) out) -> Tensor(a!)
  device_check: NoCheck   # TensorIterator
  dispatch:
    CPU, CUDA: std_out

- func: std.names_dim(Tensor self, Dimname[1] dim, bool unbiased=True, bool keepdim=False) -> Tensor
  device_check: NoCheck   # TensorIterator
  variants: function, method

- func: std.names_out(Tensor self, Dimname[1] dim, bool unbiased=True, bool keepdim=False, *, Tensor(a!) out) -> Tensor(a!)
  device_check: NoCheck   # TensorIterator

- func: std.correction_names(Tensor self, Dimname[1] dim, *, int? correction, bool keepdim=False) -> Tensor
  device_check: NoCheck   # TensorIterator
  variants: function, method

- func: std.correction_names_out(Tensor self, Dimname[1] dim, *, int? correction, bool keepdim=False, Tensor(a!) out) -> Tensor(a!)
  device_check: NoCheck   # TensorIterator
  variants: function

- func: prod(Tensor self, *, ScalarType? dtype=None) -> Tensor
  device_check: NoCheck   # TensorIterator
  variants: function, method
  dispatch:
    CPU, CUDA: prod

- func: prod.dim_int(Tensor self, int dim, bool keepdim=False, *, ScalarType? dtype=None) -> Tensor
  structured_delegate: prod.int_out
  device_check: NoCheck   # TensorIterator
  variants: function, method

- func: prod.int_out(Tensor self, int dim, bool keepdim=False, *, ScalarType? dtype=None, Tensor(a!) out) -> Tensor(a!)
  structured: True
  device_check: NoCheck   # TensorIterator
  dispatch:
    CPU, CUDA: prod_out

- func: prod.dim_Dimname(Tensor self, Dimname dim, bool keepdim=False, *, ScalarType? dtype=None) -> Tensor
  device_check: NoCheck   # TensorIterator
  variants: function, method

- func: prod.Dimname_out(Tensor self, Dimname dim, bool keepdim=False, *, ScalarType? dtype=None, Tensor(a!) out) -> Tensor(a!)
  device_check: NoCheck   # TensorIterator

- func: t(Tensor(a) self) -> Tensor(a)
  device_check: NoCheck
  device_guard: False
  variants: function, method
  dispatch:
    CompositeExplicitAutograd: t

- func: t_(Tensor(a!) self) -> Tensor(a!)
  device_check: NoCheck
  device_guard: False
  variants: method
  tags: inplace_view
  dispatch:
    CompositeExplicitAutograd: t_

- func: tan(Tensor self) -> Tensor
  device_check: NoCheck   # TensorIterator
  structured_delegate: tan.out
  variants: function, method

- func: tan_(Tensor(a!) self) -> Tensor(a!)
  device_check: NoCheck   # TensorIterator
  structured_delegate: tan.out
  variants: function, method

- func: tan.out(Tensor self, *, Tensor(a!) out) -> Tensor(a!)
  device_check: NoCheck   # TensorIterator
  structured: True
  structured_inherits: TensorIteratorBase
  dispatch:
    CPU, CUDA: tan_out

- func: tanh(Tensor self) -> Tensor
  device_check: NoCheck   # TensorIterator
  structured_delegate: tanh.out
  variants: function, method
  dispatch:
    QuantizedCPU: tanh_quantized_cpu
    MkldnnCPU: mkldnn_tanh

- func: tanh_(Tensor(a!) self) -> Tensor(a!)
  device_check: NoCheck   # TensorIterator
  structured_delegate: tanh.out
  variants: function, method
  dispatch:
    MkldnnCPU: mkldnn_tanh_
- func: tanh.out(Tensor self, *, Tensor(a!) out) -> Tensor(a!)
  device_check: NoCheck   # TensorIterator
  structured: True
  structured_inherits: TensorIteratorBase
  dispatch:
    CPU, CUDA: tanh_out

- func: tensordot(Tensor self, Tensor other, int[] dims_self, int[] dims_other) -> Tensor
  variants: function

- func: tensordot.out(Tensor self, Tensor other, int[] dims_self, int[] dims_other, *, Tensor(a!) out) -> Tensor(a!)
  variants: function
  dispatch:
    CPU, CUDA: tensordot_out

# TODO: namespace threshold in 'nn'
- func: threshold(Tensor self, Scalar threshold, Scalar value) -> Tensor
  device_check: NoCheck   # TensorIterator
  variants: function
  structured_delegate: threshold.out
  dispatch:
    QuantizedCPU: threshold_quantized_cpu

- func: threshold_(Tensor(a!) self, Scalar threshold, Scalar value) -> Tensor(a!)
  device_check: NoCheck   # TensorIterator
  variants: function
  structured_delegate: threshold.out

- func: threshold.out(Tensor self, Scalar threshold, Scalar value, *, Tensor(a!) out) -> Tensor(a!)
  device_check: NoCheck   # TensorIterator
  structured: True
  structured_inherits: TensorIteratorBase
  dispatch:
    CPU, CUDA: threshold_out

- func: threshold_backward.grad_input(Tensor grad_output, Tensor self, Scalar threshold, *, Tensor(a!) grad_input) -> Tensor(a!)
  structured: True
  structured_inherits: TensorIteratorBase
  dispatch:
    CPU, CUDA: threshold_backward_out

- func: threshold_backward(Tensor grad_output, Tensor self, Scalar threshold) -> Tensor
  variants: function
  structured_delegate: threshold_backward.grad_input
  dispatch:
    MkldnnCPU: mkldnn_relu_backward

- func: tile(Tensor self, int[] dims) -> Tensor
  variants: function, method

- func: transpose.int(Tensor(a) self, int dim0, int dim1) -> Tensor(a)
  variants: function, method
  device_check: NoCheck
  device_guard: False
  dispatch:
    CompositeExplicitAutograd: transpose

- func: transpose.Dimname(Tensor(a) self, Dimname dim0, Dimname dim1) -> Tensor(a)
  variants: function, method
  device_check: NoCheck
  device_guard: False

- func: _mkldnn_transpose(Tensor self, int dim0, int dim1) -> Tensor
  device_check: NoCheck
  device_guard: False
  dispatch:
    MkldnnCPU: mkldnn_transpose

- func: transpose_(Tensor(a!) self, int dim0, int dim1) -> Tensor(a!)
  variants: method
  device_check: NoCheck
  device_guard: False
  tags: inplace_view
  dispatch:
    CompositeExplicitAutograd: transpose_

- func: _mkldnn_transpose_(Tensor(a!) self, int dim0, int dim1) -> Tensor(a!)
  device_check: NoCheck
  device_guard: False
  dispatch:
    MkldnnCPU: mkldnn_transpose_

- func: one_hot(Tensor self, int num_classes=-1) -> Tensor
  python_module: nn
  variants: function

- func: flip(Tensor self, int[] dims) -> Tensor
  variants: function, method
  dispatch:
    CPU, QuantizedCPU, CUDA, QuantizedCUDA: flip

- func: fliplr(Tensor self) -> Tensor
  variants: function, method

- func: flipud(Tensor self) -> Tensor
  variants: function, method

- func: roll(Tensor self, int[1] shifts, int[1] dims=[]) -> Tensor
  variants: function, method
  dispatch:
    CPU: roll_cpu
    CUDA: roll_cuda

# default int[] value [0,1] should not add space after comma, since codegen parser uses ', ' to split args

- func: rot90(Tensor self, int k=1, int[] dims=[0,1]) -> Tensor
  variants: function, method
  dispatch:
    CompositeExplicitAutograd: rot90

- func: trapezoid.x(Tensor y, Tensor x, *, int dim=-1) -> Tensor

- func: trapezoid.dx(Tensor y, *, Scalar dx=1, int dim=-1) -> Tensor

- func: trapz.x(Tensor y, Tensor x, *, int dim=-1) -> Tensor

- func: trapz.dx(Tensor y, *, float dx=1, int dim=-1) -> Tensor

- func: _trilinear(Tensor i1, Tensor i2, Tensor i3, int[] expand1, int[] expand2, int[] expand3, int[] sumdim, int unroll_dim=1) -> Tensor
  dispatch:
    CompositeExplicitAutograd: _trilinear

- func: triplet_margin_loss(Tensor anchor, Tensor positive, Tensor negative, float margin=1.0, float p=2, float eps=1e-06, bool swap=False, int reduction=Mean) -> Tensor

- func: trunc(Tensor self) -> Tensor
  structured_delegate: trunc.out
  device_check: NoCheck   # TensorIterator
  variants: function, method
  dispatch:
    CompositeExplicitAutograd: trunc

- func: trunc_(Tensor(a!) self) -> Tensor(a!)
  structured_delegate: trunc.out
  device_check: NoCheck   # TensorIterator
  variants: function, method
  dispatch:
    CompositeExplicitAutograd: trunc_

- func: trunc.out(Tensor self, *, Tensor(a!) out) -> Tensor(a!)
  structured: True
  structured_inherits: TensorIteratorBase
  device_check: NoCheck   # TensorIterator
  dispatch:
    CPU, CUDA: trunc_out

# Alias for trunc
- func: fix(Tensor self) -> Tensor
  variants: function, method

- func: fix_(Tensor(a!) self) -> Tensor(a!)
  variants: function, method

- func: fix.out(Tensor self, *, Tensor(a!) out) -> Tensor(a!)

- func: type_as(Tensor self, Tensor other) -> Tensor
  variants: method

- func: _has_compatible_shallow_copy_type(Tensor self, Tensor from) -> bool
  variants: function

- func: _unique(Tensor self, bool sorted=True, bool return_inverse=False) -> (Tensor, Tensor)
  variants: function
  dispatch:
    CPU: _unique_cpu
    CUDA: _unique_cuda

- func: unique_dim(Tensor self, int dim, bool sorted=True, bool return_inverse=False, bool return_counts=False) -> (Tensor, Tensor, Tensor)
  variants: function
  dispatch:
    CPU: unique_dim_cpu
    CUDA: unique_dim_cuda

- func: unique_consecutive(Tensor self, bool return_inverse=False, bool return_counts=False, int? dim=None) -> (Tensor, Tensor, Tensor)
  variants: function
  dispatch:
    CPU: unique_consecutive_cpu
    CUDA: unique_consecutive_cuda

- func: unique_dim_consecutive(Tensor self, int dim, bool return_inverse=False, bool return_counts=False) -> (Tensor, Tensor, Tensor)
  variants: function
  dispatch:
    CPU: unique_dim_consecutive_cpu
    CUDA: unique_dim_consecutive_cuda

# _unique and _unique_dim are fragile and modifying them easily cause internal break
# the below operator is a temporary hack for adding return_counts support
# Please don't rely on these two operators, they will be removed soon

- func: _unique2(Tensor self, bool sorted=True, bool return_inverse=False, bool return_counts=False) -> (Tensor, Tensor, Tensor)
  variants: function
  dispatch:
    CPU: _unique2_cpu
    CUDA: _unique2_cuda

- func: _unsafe_view(Tensor self, int[] size) -> Tensor
  dispatch:
    CompositeExplicitAutograd: _unsafe_view

- func: unsqueeze(Tensor(a) self, int dim) -> Tensor(a)
  variants: function, method
  device_check: NoCheck
  device_guard: False
  dispatch:
    CompositeExplicitAutograd: unsqueeze

- func: unsqueeze_(Tensor(a!) self, int dim) -> Tensor(a!)
  variants: method
  device_check: NoCheck
  device_guard: False
  tags: inplace_view
  dispatch:
    CompositeExplicitAutograd: unsqueeze_

- func: vander(Tensor x, int? N=None, bool increasing=False) -> Tensor

- func: var(Tensor self, bool unbiased=True) -> Tensor
  device_check: NoCheck   # TensorIterator
  variants: function, method

- func: var.dim(Tensor self, int[1] dim, bool unbiased=True, bool keepdim=False) -> Tensor
  device_check: NoCheck   # TensorIterator
  variants: function, method

- func: var.correction(Tensor self, int[1]? dim, *, int? correction, bool keepdim=False) -> Tensor
  device_check: NoCheck   # TensorIterator
  variants: function, method
  dispatch:
    CPU, CUDA: var

- func: var.out(Tensor self, int[1] dim, bool unbiased=True, bool keepdim=False, *, Tensor(a!) out) -> Tensor(a!)
  device_check: NoCheck   # TensorIterator

- func: var.correction_out(Tensor self, int[1]? dim, *, int? correction, bool keepdim=False, Tensor(a!) out) -> Tensor(a!)
  device_check: NoCheck   # TensorIterator
  dispatch:
    CPU, CUDA: var_out

- func: var.names_dim(Tensor self, Dimname[1] dim, bool unbiased=True, bool keepdim=False) -> Tensor
  device_check: NoCheck   # TensorIterator
  variants: function, method

- func: var.names_out(Tensor self, Dimname[1] dim, bool unbiased=True, bool keepdim=False, *, Tensor(a!) out) -> Tensor(a!)
  device_check: NoCheck   # TensorIterator

- func: var.correction_names(Tensor self, Dimname[1] dim, *, int? correction, bool keepdim=False) -> Tensor
  device_check: NoCheck   # TensorIterator
  variants: function, method

- func: var.correction_names_out(Tensor self, Dimname[1] dim, *, int? correction, bool keepdim=False, Tensor(a!) out) -> Tensor(a!)
  device_check: NoCheck   # TensorIterator
  variants: function

- func: var_mean(Tensor self, bool unbiased=True) -> (Tensor, Tensor)
  device_check: NoCheck   # TensorIterator
  variants: function

- func: var_mean.dim(Tensor self, int[1] dim, bool unbiased=True, bool keepdim=False) -> (Tensor, Tensor)
  device_check: NoCheck   # TensorIterator
  variants: function

- func: var_mean.correction(Tensor self, int[1]? dim, *, int? correction, bool keepdim=False) -> (Tensor, Tensor)
  device_check: NoCheck   # TensorIterator
  variants: function
  dispatch:
    CPU, CUDA: var_mean

- func: var_mean.names_dim(Tensor self, Dimname[1] dim, bool unbiased=True, bool keepdim=False) -> (Tensor, Tensor)
  device_check: NoCheck   # TensorIterator
  variants: function

- func: var_mean.correction_names(Tensor self, Dimname[1] dim, *, int? correction, bool keepdim=False) -> (Tensor, Tensor)
  device_check: NoCheck   # TensorIterator
  variants: function

- func: view_as(Tensor(a) self, Tensor other) -> Tensor(a)
  variants: method
  device_check: NoCheck
  device_guard: False

# we define both of these because 'where' does the broadcast and '_s_where' doesn't;
# this allows us to implicitly calculate the broadcast derivative, while only dealing with the
# _s_where derivative.
- func: where.self(Tensor condition, Tensor self, Tensor other) -> Tensor
  device_check: NoCheck   # TensorIterator
  variants: function, method

- func: where.ScalarSelf(Tensor condition, Scalar self, Tensor other) -> Tensor
  variants: function

- func: where.ScalarOther(Tensor condition, Tensor self, Scalar other) -> Tensor
  variants: function

- func: where.Scalar(Tensor condition, Scalar self, Scalar other) -> Tensor
  variants: function

- func: where(Tensor condition) -> Tensor[]
  device_check: NoCheck   # TensorIterator
  variants: function

- func: _s_where(Tensor condition, Tensor self, Tensor other) -> Tensor
  variants: function
  dispatch:
    CPU, CUDA: _s_where

- func: norm_except_dim(Tensor v, int pow=2, int dim=0) -> Tensor
  variants: function

# VariableType::_weight_norm does not want to be given a gap in the autograd graph,
# so we don't define "dispatch" variants for it.
- func: _weight_norm(Tensor v, Tensor g, int dim=0) -> Tensor
  variants: function

- func: _weight_norm_cuda_interface(Tensor v, Tensor g, int dim=0) -> (Tensor, Tensor)
  variants: function
  dispatch:
    CUDA: weight_norm_cuda

- func: _weight_norm_cuda_interface_backward(Tensor grad_w, Tensor saved_v, Tensor saved_g, Tensor saved_norms, int dim) -> (Tensor, Tensor)
  variants: function
  dispatch:
    CUDA: weight_norm_cuda_backward

- func: _weight_norm_differentiable_backward(Tensor grad_w, Tensor saved_v, Tensor saved_g, Tensor saved_norms, int dim) -> (Tensor, Tensor)
  variants: function

- func: zeros.names(int[] size, *, Dimname[]? names, ScalarType? dtype=None, Layout? layout=None, Device? device=None, bool? pin_memory=None) -> Tensor
  device_check: NoCheck
  device_guard: False

- func: zeros(int[] size, *, ScalarType? dtype=None, Layout? layout=None, Device? device=None, bool? pin_memory=None) -> Tensor

- func: zeros.out(int[] size, *, Tensor(a!) out) -> Tensor(a!)

- func: zeros_like(Tensor self, *, ScalarType? dtype=None, Layout? layout=None, Device? device=None, bool? pin_memory=None, MemoryFormat? memory_format=None) -> Tensor

- func: _standard_gamma_grad(Tensor self, Tensor output) -> Tensor
  variants: function
  dispatch:
    CPU: _standard_gamma_grad_cpu
    CUDA: _standard_gamma_grad_cuda

- func: _standard_gamma(Tensor self, Generator? generator=None) -> Tensor
  variants: function
  dispatch:
    CPU: _s_gamma_cpu
    CUDA: _s_gamma_cuda

- func: _dirichlet_grad(Tensor x, Tensor alpha, Tensor total) -> Tensor
  dispatch:
    CPU: _dirichlet_grad_cpu
    CUDA: _dirichlet_grad_cuda

- func: _sample_dirichlet(Tensor self, Generator? generator=None) -> Tensor
  variants: function
  dispatch:
    CPU: _s_dirichlet_cpu
    CUDA: _s_dirichlet_cuda

- func: poisson(Tensor self, Generator? generator=None) -> Tensor
  device_check: NoCheck   # TensorIterator
  dispatch:
    CPU: _s_poisson_cpu
    CUDA: _s_poisson_cuda

- func: binomial(Tensor count, Tensor prob, Generator? generator=None) -> Tensor
  device_check: NoCheck   # TensorIterator
  dispatch:
    CPU: _s_binomial_cpu
    CUDA: _s_binomial_cuda

# When more variants get ported to native, this dispatch will get more
# complicated

- func: native_norm(Tensor self, Scalar p=2) -> Tensor
  dispatch:
    SparseCPU, SparseCUDA: norm_sparse

- func: native_norm.ScalarOpt_dim_dtype(Tensor self, Scalar? p, int[1] dim, bool keepdim, ScalarType? dtype) -> Tensor
  dispatch:
    SparseCPU, SparseCUDA: norm_sparse

# TODO: reduce signatures down to one when optional args is available
- func: _sparse_sum(Tensor self) -> Tensor

- func: _sparse_sum.dtype(Tensor self, *, ScalarType dtype) -> Tensor

- func: _sparse_sum.dim(Tensor self, int[1] dim) -> Tensor
  dispatch:
    CompositeExplicitAutograd: _sparse_sum

- func: _sparse_sum.dim_dtype(Tensor self, int[1] dim, *, ScalarType dtype) -> Tensor

- func: _sparse_sum_backward(Tensor grad, Tensor self, int[] dim) -> Tensor
  dispatch:
    SparseCPU: _sparse_sum_backward_cpu
    SparseCUDA: _sparse_sum_backward_cuda

- func: _sparse_softmax.int(Tensor self, int dim, ScalarType? dtype=None) -> Tensor
  variants: function

- func: _sparse_softmax.Dimname(Tensor self, Dimname dim, *, ScalarType? dtype=None) -> Tensor
  variants: function

- func: _sparse_softmax(Tensor self, int dim, bool half_to_float) -> Tensor
  dispatch:
    SparseCPU: softmax_sparse_cpu
    SparseCUDA: softmax_sparse_cuda

- func: _sparse_softmax_backward_data(Tensor grad_output, Tensor output, int dim, Tensor self) -> Tensor
  dispatch:
    SparseCPU: softmax_backward_sparse_cpu
    SparseCUDA: softmax_backward_sparse_cuda

- func: _sparse_log_softmax.int(Tensor self, int dim, ScalarType? dtype=None) -> Tensor
  variants: function

- func: _sparse_log_softmax.Dimname(Tensor self, Dimname dim, *, ScalarType? dtype=None) -> Tensor
  variants: function

- func: _sparse_log_softmax(Tensor self, int dim, bool half_to_float) -> Tensor
  dispatch:
    SparseCPU: log_softmax_sparse_cpu
    SparseCUDA: log_softmax_sparse_cuda

- func: _sparse_log_softmax_backward_data(Tensor grad_output, Tensor output, int dim, Tensor self) -> Tensor
  dispatch:
    SparseCPU: log_softmax_backward_sparse_cpu
    SparseCUDA: log_softmax_backward_sparse_cuda

- func: norm.ScalarOpt_dtype(Tensor self, Scalar? p, *, ScalarType dtype) -> Tensor
  device_check: NoCheck   # TensorIterator
  variants: function, method
  dispatch:
    CompositeExplicitAutograd: norm

- func: norm.Scalar(Tensor self, Scalar p=2) -> Tensor
  device_check: NoCheck   # TensorIterator
  variants: function, method
  dispatch:
    CompositeExplicitAutograd: norm

- func: norm.ScalarOpt_dim_dtype(Tensor self, Scalar? p, int[1] dim, bool keepdim, *, ScalarType dtype) -> Tensor
  structured_delegate: norm.dtype_out
  device_check: NoCheck   # TensorIterator
  variants: function, method
  dispatch:
    SparseCPU, SparseCUDA: sparse_dtype_norm

- func: norm.ScalarOpt_dim(Tensor self, Scalar? p, int[1] dim, bool keepdim=False) -> Tensor
  structured_delegate: norm.out
  device_check: NoCheck   # TensorIterator
  variants: function, method
  dispatch:
    SparseCPU, SparseCUDA: sparse_norm

- func: norm.dtype_out(Tensor self, Scalar? p, int[1] dim, bool keepdim, *, ScalarType dtype, Tensor(a!) out) -> Tensor(a!)
  structured: True
  device_check: NoCheck   # TensorIterator
  dispatch:
    CPU, CUDA: norm_dtype_out

- func: norm.out(Tensor self, Scalar? p, int[1] dim, bool keepdim=False, *, Tensor(a!) out) -> Tensor(a!)
  structured: True
  device_check: NoCheck   # TensorIterator
  dispatch:
    CPU, CUDA: norm_out

# These four redispatch in their implementation, so OK to be CompositeImplicitAutograd
- func: norm.names_ScalarOpt_dim_dtype(Tensor self, Scalar? p, Dimname[1] dim, bool keepdim, *, ScalarType dtype) -> Tensor
  device_check: NoCheck   # TensorIterator
  variants: function, method

- func: norm.names_ScalarOpt_dim(Tensor self, Scalar? p, Dimname[1] dim, bool keepdim=False) -> Tensor
  device_check: NoCheck   # TensorIterator
  variants: function, method

- func: norm.names_dtype_out(Tensor self, Scalar? p, Dimname[1] dim, bool keepdim, *, ScalarType dtype, Tensor(a!) out) -> Tensor(a!)
  device_check: NoCheck   # TensorIterator

- func: norm.names_out(Tensor self, Scalar? p, Dimname[1] dim, bool keepdim=False, *, Tensor(a!) out) -> Tensor(a!)
  device_check: NoCheck   # TensorIterator

- func: frexp.Tensor(Tensor self) -> (Tensor mantissa, Tensor exponent)
  variants: method, function
  dispatch:
    CompositeExplicitAutograd: frexp

- func: frexp.Tensor_out(Tensor self, *, Tensor(a!) mantissa, Tensor(b!) exponent) -> (Tensor(a!) mantissa, Tensor(b!) exponent)
  dispatch:
    CPU, CUDA: frexp_out

- func: frobenius_norm(Tensor self) -> Tensor
  variants: function

- func: frobenius_norm.dim(Tensor self, int[1] dim, bool keepdim=False) -> Tensor
  variants: function

- func: frobenius_norm.out(Tensor self, int[1] dim, bool keepdim=False, *, Tensor(a!) out) -> Tensor(a!)
  variants: function

- func: nuclear_norm(Tensor self, bool keepdim=False) -> Tensor
  variants: function

- func: nuclear_norm.out(Tensor self, bool keepdim=False, *, Tensor(a!) out) -> Tensor(a!)
  variants: function

- func: nuclear_norm.dim(Tensor self, int[2] dim, bool keepdim=False) -> Tensor
  variants: function

- func: nuclear_norm.dim_out(Tensor self, int[2] dim, bool keepdim=False, *, Tensor(a!) out) -> Tensor(a!)
  variants: function

- func: clone(Tensor self, *, MemoryFormat? memory_format=None) -> Tensor
  variants: function, method
  dispatch:
    CompositeExplicitAutograd: clone
    SparseCPU, SparseCUDA: clone_sparse
    MkldnnCPU: mkldnn_clone
    QuantizedCPU, QuantizedCUDA: quantized_clone

- func: positive(Tensor(a) self) -> Tensor(a)
  variants: function, method

- func: resize_as_(Tensor(a!) self, Tensor the_template, *, MemoryFormat? memory_format=None) -> Tensor(a!)
  use_const_ref_for_mutable_tensors: True
  variants: function, method
  dispatch:
    CompositeExplicitAutograd: resize_as_

- func: resize_as_sparse_(Tensor(a!) self, Tensor the_template) -> Tensor(a!)
  use_const_ref_for_mutable_tensors: True
  variants: function
  dispatch:
    SparseCPU, SparseCUDA: resize_as_sparse_
    SparseCsrCPU, SparseCsrCUDA: resize_as_sparse_csr_

- func: zero_(Tensor(a!) self) -> Tensor(a!)
  device_check: NoCheck   # TensorIterator
  variants: method, function
  dispatch:
    CPU, CUDA: zero_
    Meta: zero_meta_
    SparseCPU, SparseCUDA: zero_sparse_
    MkldnnCPU: mkldnn_zero_

- func: sub.out(Tensor self, Tensor other, *, Scalar alpha=1, Tensor(a!) out) -> Tensor(a!)
  device_check: NoCheck   # TensorIterator
  structured: True
  structured_inherits: TensorIteratorBase
  dispatch:
    CPU, CUDA: sub_out
    SparseCPU, SparseCUDA: sub_out_sparse

- func: sub.Tensor(Tensor self, Tensor other, *, Scalar alpha=1) -> Tensor
  device_check: NoCheck   # TensorIterator
  variants: function, method
  structured_delegate: sub.out
  dispatch:
    SparseCPU, SparseCUDA: sub_sparse

- func: sub_.Tensor(Tensor(a!) self, Tensor other, *, Scalar alpha=1) -> Tensor(a!)
  device_check: NoCheck   # TensorIterator
  variants: method
  structured_delegate: sub.out
  dispatch:
    SparseCPU, SparseCUDA: sub_sparse_

# For C++ only, until we have conversion from C++ numbers to Tensor
- func: sub.Scalar(Tensor self, Scalar other, Scalar alpha=1) -> Tensor
  device_check: NoCheck   # TensorIterator
  variants: function, method
  dispatch:
    CompositeExplicitAutograd: sub

- func: sub_.Scalar(Tensor(a!) self, Scalar other, Scalar alpha=1) -> Tensor(a!)
  device_check: NoCheck   # TensorIterator
  variants: method
  dispatch:
    CompositeExplicitAutograd: sub_

# subtract, alias for sub
- func: subtract.out(Tensor self, Tensor other, *, Scalar alpha=1, Tensor(a!) out) -> Tensor(a!)

- func: subtract.Tensor(Tensor self, Tensor other, *, Scalar alpha=1) -> Tensor
  variants: function, method

- func: subtract_.Tensor(Tensor(a!) self, Tensor other, *, Scalar alpha=1) -> Tensor(a!)
  variants: method

# For C++ only, until we have conversion from C++ numbers to Tensor
- func: subtract.Scalar(Tensor self, Scalar other, Scalar alpha=1) -> Tensor
  variants: function, method

- func: subtract_.Scalar(Tensor(a!) self, Scalar other, Scalar alpha=1) -> Tensor(a!)
  variants: method

- func: rsub.Tensor(Tensor self, Tensor other, *, Scalar alpha=1) -> Tensor
  device_check: NoCheck   # TensorIterator
  variants: function
  dispatch:
    CPU, CUDA: rsub

- func: heaviside.out(Tensor self, Tensor values, *, Tensor(a!) out) -> Tensor(a!)
  structured: True
  structured_inherits: TensorIteratorBase
  device_check: NoCheck   # TensorIterator
  dispatch:
    CPU, CUDA: heaviside_out

- func: heaviside(Tensor self, Tensor values) -> Tensor
  device_check: NoCheck   # TensorIterator
  variants: function, method
  structured_delegate: heaviside.out

- func: heaviside_(Tensor(a!) self, Tensor values) -> Tensor(a!)
  device_check: NoCheck   # TensorIterator
  variants: method
  structured_delegate: heaviside.out

# For C++ only, until we have conversion from C++ numbers to Tensor
- func: rsub.Scalar(Tensor self, Scalar other, Scalar alpha=1) -> Tensor
  device_check: NoCheck   # TensorIterator
  variants: function
  dispatch:
    CompositeExplicitAutograd: rsub

# Functionally the same as addmm, but we give it a different derivative formula
# that doesn't propagate gradients to non-present entries on sparse.
- func: _sparse_addmm(Tensor self, Tensor sparse, Tensor dense, *, Scalar beta=1, Scalar alpha=1) -> Tensor
  dispatch:
    CompositeExplicitAutograd: _sparse_addmm

- func: addmm.out(Tensor self, Tensor mat1, Tensor mat2, *, Scalar beta=1, Scalar alpha=1, Tensor(a!) out) -> Tensor(a!)
  structured: True
  dispatch:
    CPU: addmm_out_cpu
    CUDA: addmm_out_cuda
    SparseCPU: addmm_out_sparse_dense_cpu
    SparseCUDA: addmm_out_sparse_dense_cuda
    SparseCsrCPU: addmm_out_sparse_csr_cpu
    SparseCsrCUDA: addmm_out_sparse_csr_cuda

- func: addmm(Tensor self, Tensor mat1, Tensor mat2, *, Scalar beta=1, Scalar alpha=1) -> Tensor
  structured_delegate: addmm.out
  variants: function, method
  dispatch:
    SparseCPU: addmm_sparse_dense_cpu
    SparseCUDA: addmm_sparse_dense_cuda
    SparseCsrCPU, SparseCsrCUDA: addmm_sparse_csr_dense

- func: addmm_(Tensor(a!) self, Tensor mat1, Tensor mat2, *, Scalar beta=1, Scalar alpha=1) -> Tensor(a!)
  structured_delegate: addmm.out
  variants: method
  dispatch:
    # Warning!  For whatever reason, the inplace sparse addmm is NON
    # broadcasting
    SparseCPU: s_addmm_sparse_dense_cpu_
    SparseCUDA: s_addmm_sparse_dense_cuda_

# NOTE [ Sparse: autograd and API ]
#
#
# Sparse Tensor Constructors
# ~~~~~~~~~~~~~~~~~~~~~~~~~~
#
# The API entry points to sparse tensor construction should be
# `sparse_coo tensor` and `_sparse_coo_tensor_unsafe`. Depending on whether the
# indices and values tensors are given, they eventually dispatch to either
# `sparse_coo_tensor_with_dims` or `sparse_coo_tensor_with_dims_and_tensors`.
#
# The autograd support for ctor is implement on `sparse_coo_tensor_with_dims_and_tensors`.
#
# The API methods `sparse_coo tensor` and `_sparse_coo_tensor_unsafe`
# **must not** have specific type dispatches because otherwise codegen will
# consider them as abstract methods (see Note [Abstract ATen methods]), dispatch
# using **Tensor** type, and thus lose autograd tracking on the actual method
# they dispatch to, e.g., `sparse_coo_tensor_with_dims_and_tensors`.
#
#
# Sparse Methods API Design
# ~~~~~~~~~~~~~~~~~~~~~~~~~
#
# Goals: 1. Flexible API for users to write custom sparse ops
#        2. ctor and member accessor with autograd support
#
# To achieve 1, we need to provide a set of *dangerous* APIs (dangerous in the
# sense that misusing them will break sparse tensor invariant and may out in
# unexpected behavior, e.g., crash). These methods are all prefixed with
# underscore "_" to indicate that they should be used with care. We provide:
#
#   + `_indices()`: returns the *raw* indices within the sparse tensor (not just
#                   sharing storage). Any inplace operation will change the
#                   actual indices, including t_, set_, as_strided_, resize_,
#                   etc.
#   + `_values()`: returns the *raw* values within the sparse tensor. Similar
#                  semantics as `_indices()`
#   + `_nnz()`: returns the number of non-zero entries. This will always be
#               determined by the shapes of indices and values.
#   + `_coalesced_(bool)`: inplace sets whether the tensor is coalesced, and
#                          returns itself.
#
# These methods are very useful in writing new operations, e.g., a custom
# autograd Function.
#
# We also provide other public *safe* APIs:
#   + `indices()`: returns a **view** of the indices tensor if the sparse tensor
#                  is **coalesced**.
#   + `values()`: returns a **view** of the values tensor if the containing
#                 sparse tensor is **coalesced**.
#   + `sparse_dim()`: number of sparse dimensions
#   + `dense_dim()`: number of dense dimensions
#   + `is_coalesced()`: whether the sparse tensor is coalesced
#
# `_indices()` and `_values()` should returns the raw indices and values dense
# tensors within a sparse tensor. They can be quite unsafe with inplace
# operations like `t_()`, and exposes uncoalesced indices and values. The public
# recommended API is `indices()` and `values()`, both of which first check that
# the tensor is coalesced and return views on those tensors.
#
#
# Autograd Support
# ~~~~~~~~~~~~~~~~
#
# Autograd is supported on `values()` and sparse tensor ctor with indices and
# values tensors. E.g., `torch.sparse_coo_tensor(i, v).values().sum()` is
# differentiable w.r.t. `v`.
#
# NB: The `values()` and `_values()` operators are special in that they are
# layout-aware, i.e., the output depends not just on the data it represents, but
# also on the input layout details (in this case, the `indices` tensor). See
# NOTE [ as_strided Backward and layout-aware/agnostic autograd ] in Functions.cpp
# for discussion on layout-aware vs layout-agnostic autograd. Since PyTorch ops
# operate in the layout-agnostic mode, similar to `as_strided`, backward of
# these two operators need to consider them in a layout-agnostic way:
#   + `values()`:
#     Input is coalesced.
#     We just pretend having `input.indices()` as an additional argument
#     `input_indices`, then forward is similar to
#     `input.to(kStrided).index_select(input_indices)` regardless of the layout.
#     Note that `values()` normally is layout-aware even if we constrain
#     ourselves on sparse inputs since it may include all zeros values entries
#     as "present" entries.
#   + `_values()`:
#     Input may be uncoalesced.
#     It is not straightforward to construct a layout-agnostic version because
#     duplicate indices entries may exist and additional parameterization is
#     needed to distribute the value into different values entries. Furthermore,
#     this op is intended to provide ways to write custom sparse ops, rather
#     than being used in autograd graph, so it is marked as *non-differentiable*
#     in derivatives.yaml.
#
# Before reading the following, see NOTE [ Autograd Variable Views ] in
# variable.h for details on views that are tracked by autograd, and views that
# are not.
#
# Moreover, these methods return tensors that share storage with inputs, so we
# mark these methods as view ops to support autograd history tracking.
# The sparse tensor ctor output should technically be view of both input indices
# and values tensors, but currently we only support setting as view of a single
# Variable, so it is only view of the values tensor.
# TODO: clone indices in sparse tensor ctor.
#
# For other methods that return outputs that share storage with inputs, i.e.,
# `indices()` and `_indices()`. We mark their outputs as non-differentiable, so
# the view relation is not tracked by autograd, but the version counter is still
# shared. In other words, their outputs are non-differentiable views of the
# sparse tensor.
# FIXME: would be nicer if TensorOptions was optional based; not adding default arguments for options given
# the default would never make sense.

- func: sparse_csr_tensor.crow_col_value_size(Tensor crow_indices, Tensor col_indices, Tensor values, int[] size, *, ScalarType? dtype=None, Layout? layout=None, Device? device=None, bool? pin_memory=False) -> Tensor

- func: sparse_csr_tensor.crow_col_value(Tensor crow_indices, Tensor col_indices, Tensor values, *, ScalarType? dtype=None, Layout? layout=None, Device? device=None, bool? pin_memory=False) -> Tensor

- func: _sparse_csr_tensor_unsafe(Tensor crow_indices, Tensor col_indices, Tensor values, int[] size, *, ScalarType? dtype=None, Layout? layout=None, Device? device=None, bool? pin_memory=None) -> Tensor

- func: sparse_coo_tensor.size(int[] size, *, ScalarType? dtype=None, Layout? layout=None, Device? device=None, bool? pin_memory=False) -> Tensor

- func: sparse_coo_tensor.indices(Tensor indices, Tensor values, *, ScalarType? dtype=None, Layout? layout=None, Device? device=None, bool? pin_memory=None) -> Tensor

- func: sparse_coo_tensor.indices_size(Tensor indices, Tensor values, int[] size, *, ScalarType? dtype=None, Layout? layout=None, Device? device=None, bool? pin_memory=None) -> Tensor

- func: _sparse_coo_tensor_unsafe(Tensor indices, Tensor values, int[] size, *, ScalarType? dtype=None, Layout? layout=None, Device? device=None, bool? pin_memory=None) -> Tensor

- func: _validate_sparse_coo_tensor_args(Tensor indices, Tensor values, int[] size) -> ()

- func: _validate_sparse_csr_tensor_args(Tensor crow_indices, Tensor col_indices, Tensor values, int[] size) -> ()

- func: _sparse_coo_tensor_with_dims(int sparse_dim, int dense_dim, int[] size, *, ScalarType? dtype=None, Layout? layout=None, Device? device=None, bool? pin_memory=False) -> Tensor
  dispatch:
    SparseCPU, SparseCUDA: new_with_dims_sparse

- func: _sparse_coo_tensor_with_dims_and_tensors(int sparse_dim, int dense_dim, int[] size, Tensor indices, Tensor values, *, ScalarType? dtype=None, Layout? layout=None, Device? device=None, bool? pin_memory=False) -> Tensor
  dispatch:
    SparseCPU, SparseCUDA: new_with_dims_and_tensor_sparse

- func: sparse_resize_(Tensor(a!) self, int[] size, int sparse_dim, int dense_dim) -> Tensor(a!)
  use_const_ref_for_mutable_tensors: True
  variants: method
  dispatch:
    SparseCPU, SparseCUDA: sparse_resize_

- func: sparse_resize_and_clear_(Tensor(a!) self, int[] size, int sparse_dim, int dense_dim) -> Tensor(a!)
  use_const_ref_for_mutable_tensors: True
  variants: method
  dispatch:
    SparseCPU, SparseCUDA: sparse_resize_and_clear_

- func: sparse_mask(Tensor self, Tensor mask) -> Tensor
  variants: method
  dispatch:
    SparseCPU: sparse_mask_cpu
    SparseCUDA: sparse_mask_cuda

- func: _to_cpu(Tensor[] tensors) -> Tensor[]
  variants: function

- func: to_dense(Tensor self, ScalarType? dtype=None) -> Tensor
  variants: method
  dispatch:
    SparseCPU, SparseCUDA, SparseCsrCPU, SparseCsrCUDA: sparse_to_dense
    MkldnnCPU: mkldnn_to_dense

- func: to_dense_backward(Tensor grad, Tensor input) -> Tensor

- func: sparse_dim(Tensor self) -> int
  variants: method
  dispatch:
    SparseCPU, SparseCUDA: sparse_dim_sparse
  device_check: NoCheck
  device_guard: False

# legacy method
- func: _dimI(Tensor self) -> int
  variants: method
  dispatch:
    SparseCPU, SparseCUDA: sparse_dim_sparse
  device_check: NoCheck
  device_guard: False

- func: dense_dim(Tensor self) -> int
  variants: method
  dispatch:
    SparseCPU, SparseCUDA: dense_dim_sparse
  device_check: NoCheck
  device_guard: False

# legacy method
- func: _dimV(Tensor self) -> int
  variants: method
  dispatch:
    SparseCPU, SparseCUDA: dense_dim_sparse
  device_check: NoCheck
  device_guard: False

- func: _nnz(Tensor self) -> int
  variants: method
  dispatch:
    SparseCPU, SparseCUDA: _nnz_sparse
    SparseCsrCPU, SparseCsrCUDA: _nnz_sparse_csr
  device_check: NoCheck
  device_guard: False

# NOTE: [ coalesce autograd ]
# coalesce returns self directly for already coalesced sparse tensors.
# This means coalesce cannot have a derivative registered, otherwise it creates
# circular references in the autograd graph (see gh-52874).
# Instead, the derivative is registered on the slow-path "_coalesce"
- func: coalesce(Tensor(a) self) -> Tensor(a)
  variants: method

- func: _coalesce(Tensor self) -> Tensor
  dispatch:
    SparseCPU: _coalesce_sparse_cpu
    SparseCUDA: _coalesce_sparse_cuda

- func: is_coalesced(Tensor self) -> bool
  variants: method
  dispatch:
    SparseCPU, SparseCUDA: is_coalesced_sparse
  device_check: NoCheck
  device_guard: False

- func: _indices(Tensor(a) self) -> Tensor(a)
  variants: method
  dispatch:
    SparseCPU, SparseCUDA: _indices_sparse
  device_check: NoCheck
  device_guard: False

- func: _values(Tensor(a) self) -> Tensor(a)
  variants: method
  dispatch:
    SparseCPU, SparseCUDA: _values_sparse
  device_check: NoCheck
  device_guard: False

# This method doesn't do any check but only directly sets the flag. So it can be
# a bit unsafe. Similar to _indices and _values, this is useful for implementing
# custom sparse operations in Python/C++ extension.
- func: _coalesced_(Tensor(a!) self, bool coalesced) -> Tensor(a!)
  variants: method
  dispatch:
    SparseCPU, SparseCUDA: _coalesced_sparse_
  device_check: NoCheck
  device_guard: False

- func: indices(Tensor(a) self) -> Tensor(a)
  variants: method
  dispatch:
    SparseCPU, SparseCUDA: indices_sparse
  device_check: NoCheck
  device_guard: False

- func: values(Tensor(a) self) -> Tensor(a)
  variants: method
  dispatch:
    SparseCPU, SparseCUDA: values_sparse
    SparseCsrCPU, SparseCsrCUDA: values_sparse_csr
  device_check: NoCheck
  device_guard: False

- func: crow_indices(Tensor(a) self) -> Tensor(a)
  variants: method
  dispatch:
    SparseCsrCPU, SparseCsrCUDA: crow_indices_sparse_csr
  device_check: NoCheck
  device_guard: False

- func: col_indices(Tensor(a) self) -> Tensor(a)
  variants: method
  dispatch:
    SparseCsrCPU, SparseCsrCUDA: col_indices_sparse_csr
  device_check: NoCheck
  device_guard: False

- func: hspmm.out(Tensor mat1, Tensor mat2, *, Tensor(a!) out) -> Tensor(a!)
  dispatch:
    SparseCPU: hspmm_out_sparse_cpu
    SparseCUDA: hspmm_out_sparse_cuda

- func: hspmm(Tensor mat1, Tensor mat2) -> Tensor
  dispatch:
    SparseCPU: hspmm_sparse_cpu
    SparseCUDA: hspmm_sparse_cuda

- func: copy_sparse_to_sparse_(Tensor(a!) self, Tensor src, bool non_blocking=False) -> Tensor(a!)
  device_check: NoCheck  # Allows copy into different device
  variants: function
  dispatch:
    SparseCPU, SparseCUDA: copy_sparse_

- func: unbind.int(Tensor(a -> *) self, int dim=0) -> Tensor(a)[]
  variants: function, method
  dispatch:
    CompositeExplicitAutograd: unbind

- func: unbind.Dimname(Tensor(a -> *) self, Dimname dim) -> Tensor(a)[]
  variants: function, method

- func: to_sparse.sparse_dim(Tensor self, int sparse_dim) -> Tensor
  variants: method
  dispatch:
    CPU, CUDA: dense_to_sparse

- func: to_sparse(Tensor self) -> Tensor
  variants: method
  dispatch:
    CPU, CUDA: dense_to_sparse

- func: to_mkldnn(Tensor self, ScalarType? dtype=None) -> Tensor
  variants: method
  dispatch:
    CPU: dense_to_mkldnn

- func: mkldnn_reorder_conv2d_weight(Tensor self, int[2] padding=0, int[2] stride=1, int[2] dilation=1, int groups=1) -> Tensor
  variants: function
  python_module: nn
  dispatch:
    MkldnnCPU: mkldnn_reorder_conv2d_weight

- func: mkldnn_reorder_conv3d_weight(Tensor self, int[3] padding=0, int[3] stride=1, int[3] dilation=1, int groups=1) -> Tensor
  variants: function
  python_module: nn
  dispatch:
    MkldnnCPU: mkldnn_reorder_conv3d_weight

- func: to_mkldnn_backward(Tensor grad, Tensor input) -> Tensor

- func: quantize_per_tensor_dynamic(Tensor self, ScalarType dtype, bool reduce_range) -> Tensor
  variants: function
  dispatch:
    CPU, CUDA: quantize_per_tensor_dynamic

- func: quantize_per_tensor(Tensor self, float scale, int zero_point, ScalarType dtype) -> Tensor
  variants: function
  dispatch:
    CPU, CUDA: quantize_per_tensor

- func: quantize_per_tensor.tensor_qparams(Tensor self, Tensor scale, Tensor zero_point, ScalarType dtype) -> Tensor
  variants: function
  dispatch:
    CPU, CUDA: quantize_per_tensor_tensor_qparams

- func: quantize_per_tensor.tensors(Tensor[] tensors, Tensor scales, Tensor zero_points, ScalarType dtype) -> Tensor[]
  variants: function
  dispatch:
    CPU: quantize_per_tensor_list_cpu

- func: quantize_per_channel(Tensor self, Tensor scales, Tensor zero_points, int axis, ScalarType dtype) -> Tensor
  variants: function
  dispatch:
    CPU, CUDA: quantize_per_channel

- func: dequantize.self(Tensor self) -> Tensor
  variants: function, method
  dispatch:
    CPU, CUDA: dequantize_cpu_or_cuda
    QuantizedCPU, QuantizedCUDA: dequantize_quantized

- func: dequantize.tensors(Tensor[] tensors) -> Tensor[]
  variants: function
  dispatch:
    QuantizedCPU: dequantize_tensors_quantized_cpu

- func: q_scale(Tensor self) -> float
  variants: function, method
  dispatch:
    QuantizedCPU, QuantizedCUDA: q_scale_quant

- func: q_zero_point(Tensor self) -> int
  variants: function, method
  dispatch:
    QuantizedCPU, QuantizedCUDA: q_zero_point_quant

- func: q_per_channel_scales(Tensor self) -> Tensor
  variants: function, method
  dispatch:
    QuantizedCPU, QuantizedCUDA: q_per_channel_scales

- func: q_per_channel_zero_points(Tensor self) -> Tensor
  variants: function, method
  dispatch:
    QuantizedCPU, QuantizedCUDA: q_per_channel_zero_points

- func: q_per_channel_axis(Tensor self) -> int
  variants: function, method
  dispatch:
    QuantizedCPU, QuantizedCUDA: q_per_channel_axis

- func: int_repr(Tensor self) -> Tensor
  device_check: NoCheck   # TensorIterator
  variants: function, method
  dispatch:
    QuantizedCPU: int_repr_quantized_cpu
    QuantizedCUDA: int_repr_quantized_cuda

- func: _make_per_tensor_quantized_tensor(Tensor self, float scale, int zero_point) -> Tensor
  dispatch:
    CPU: make_per_tensor_quantized_tensor_cpu
    CUDA: make_per_tensor_quantized_tensor_cuda

- func: _make_per_channel_quantized_tensor(Tensor self, Tensor scale, Tensor zero_point, int axis) -> Tensor
  dispatch:
    CPU: make_per_channel_quantized_tensor_cpu
    CUDA: make_per_channel_quantized_tensor_cuda

- func: qscheme(Tensor self) -> QScheme
  variants: method
  dispatch:
    QuantizedCPU, QuantizedCUDA: qscheme_quant

- func: fake_quantize_per_tensor_affine(Tensor self, float scale, int zero_point, int quant_min, int quant_max) -> Tensor
  device_check: NoCheck   # TensorIterator
  variants: function

- func: fake_quantize_per_tensor_affine.tensor_qparams(Tensor self, Tensor scale, Tensor zero_point, int quant_min, int quant_max) -> Tensor
  device_check: NoCheck   # TensorIterator
  variants: function

- func: fake_quantize_per_tensor_affine_cachemask(Tensor self, float scale, int zero_point, int quant_min, int quant_max) -> (Tensor output, Tensor mask)
  variants: function
  dispatch:
    CPU, CUDA: fake_quantize_per_tensor_affine_cachemask

- func: _fake_quantize_per_tensor_affine_cachemask_tensor_qparams(Tensor self, Tensor scale, Tensor zero_point, Tensor fake_quant_enabled, int quant_min, int quant_max) -> (Tensor output, Tensor mask)
  variants: function
  dispatch:
    CPU, CUDA: _fake_quantize_per_tensor_affine_cachemask_tensor_qparams

- func: fake_quantize_per_tensor_affine_cachemask_backward(Tensor grad, Tensor mask) -> Tensor
  variants: function

- func: _fake_quantize_learnable_per_tensor_affine(Tensor self, Tensor scale, Tensor zero_point, int quant_min, int quant_max, float grad_factor=1.0) -> Tensor
  variants: function
  dispatch:
    CPU, CUDA: _fake_quantize_learnable_per_tensor_affine

- func: _fake_quantize_learnable_per_tensor_affine_backward(Tensor grad, Tensor self, Tensor scale, Tensor zero_point, int quant_min, int quant_max, float grad_factor=1.0) -> (Tensor, Tensor, Tensor)
  variants: function

- func: fake_quantize_per_channel_affine(Tensor self, Tensor scale, Tensor zero_point, int axis, int quant_min, int quant_max) -> Tensor
  device_check: NoCheck   # TensorIterator
  variants: function

- func: fake_quantize_per_channel_affine_cachemask(Tensor self, Tensor scale, Tensor zero_point, int axis, int quant_min, int quant_max) -> (Tensor output, Tensor mask)
  variants: function
  dispatch:
    CPU, CUDA: fake_quantize_per_channel_affine_cachemask

- func: fake_quantize_per_channel_affine_cachemask_backward(Tensor grad, Tensor mask) -> Tensor
  variants: function

- func: _fake_quantize_learnable_per_channel_affine(Tensor self, Tensor scale, Tensor zero_point, int axis, int quant_min, int quant_max, float grad_factor=1.0) -> Tensor
  variants: function
  dispatch:
    CPU, CUDA: _fake_quantize_learnable_per_channel_affine

- func: _fake_quantize_learnable_per_channel_affine_backward(Tensor grad, Tensor self, Tensor scale, Tensor zero_point, int axis, int quant_min, int quant_max, float grad_factor=1.0) -> (Tensor, Tensor, Tensor)
  variants: function

- func: fused_moving_avg_obs_fake_quant(Tensor self, Tensor observer_on, Tensor fake_quant_on, Tensor(a!) running_min, Tensor(b!) running_max, Tensor(c!) scale, Tensor(d!) zero_point, float averaging_const, int quant_min, int quant_max, int ch_axis, bool per_row_fake_quant=False, bool symmetric_quant=False) -> Tensor
  variants: function

- func: _fused_moving_avg_obs_fq_helper(Tensor self, Tensor observer_on, Tensor fake_quant_on, Tensor(a!) running_min, Tensor(b!) running_max, Tensor(c!) scale, Tensor(d!) zero_point, float averaging_const, int quant_min, int quant_max, int ch_axis, bool per_row_fake_quant=False, bool symmetric_quant=False) -> (Tensor output, Tensor mask)
  dispatch:
    CPU: fused_moving_avg_obs_fake_quant_cpu
    CUDA: fused_moving_avg_obs_fake_quant_cuda


- func: _choose_qparams_per_tensor(Tensor self, bool reduce_range=False) -> (float, int)
  variants: function

- func: _saturate_weight_to_fp16(Tensor weight) -> Tensor
  variants: function

- func: choose_qparams_optimized(Tensor input, int numel, int n_bins, float ratio, int bit_width) -> (Tensor, Tensor)
  variants: function

- func: _autocast_to_reduced_precision(Tensor(a) self, bool cuda_enabled, bool cpu_enabled, ScalarType cuda_dtype, ScalarType cpu_dtype) -> Tensor(a)
  variants: method
  device_guard: False

- func: _autocast_to_full_precision(Tensor(a) self, bool cuda_enabled, bool cpu_enabled) -> Tensor(a)
  variants: method
  device_guard: False

- func: _to_copy(Tensor self, *, ScalarType? dtype=None, Layout? layout=None, Device? device=None, bool? pin_memory=None, bool non_blocking=False, MemoryFormat? memory_format=None) -> Tensor
  device_check: NoCheck
  device_guard: False
  dispatch:
    CompositeExplicitAutograd: _to_copy

# to(Device) must not exist because all constructors of Device also works for
# TensorOptions. Otherwise, an ambiguity error is thrown.
# See NOTE [ TensorOptions Constructors ].
- func: to.dtype_layout(Tensor(a) self, *, ScalarType? dtype=None, Layout? layout=None, Device? device=None, bool? pin_memory=None, bool non_blocking=False, bool copy=False, MemoryFormat? memory_format=None) -> Tensor(a)
  variants: method
  device_check: NoCheck
  device_guard: False

- func: to.device(Tensor(a) self, Device device, ScalarType dtype, bool non_blocking=False, bool copy=False, MemoryFormat? memory_format=None) -> Tensor(a)
  variants: method
  device_check: NoCheck
  device_guard: False

- func: to.dtype(Tensor(a) self, ScalarType dtype, bool non_blocking=False, bool copy=False, MemoryFormat? memory_format=None) -> Tensor(a)
  variants: method
  device_check: NoCheck
  device_guard: False

- func: to.other(Tensor(a) self, Tensor other, bool non_blocking=False, bool copy=False, MemoryFormat? memory_format=None) -> Tensor(a)
  variants: method
  device_check: NoCheck
  device_guard: False

- func: meshgrid(Tensor[] tensors) -> Tensor[]

# TODO: Two weeks after this lands, combine these two overloads,
#       making "indexing" optional. These are temporarily distinct for
#       forward-compatibility reasons.
- func: meshgrid.indexing(Tensor[] tensors, *, str indexing) -> Tensor[]

- func: cartesian_prod(Tensor[] tensors) -> Tensor
  variants: function

- func: combinations(Tensor self, int r=2, bool with_replacement=False) -> Tensor
  variants: function

- func: item(Tensor self) -> Scalar
  variants: method

- func: result_type.Tensor(Tensor tensor, Tensor other) -> ScalarType
  variants: function

- func: result_type.Scalar(Tensor tensor, Scalar other) -> ScalarType
  variants: function

- func: result_type.Scalar_Tensor(Scalar scalar, Tensor tensor) -> ScalarType
  variants: function

- func: result_type.Scalar_Scalar(Scalar scalar1, Scalar scalar2) -> ScalarType

- func: can_cast(ScalarType from, ScalarType to) -> bool
  variants: function

- func: promote_types(ScalarType type1, ScalarType type2) -> ScalarType
  variants: function

# NB: Does NOT check precondition that numel == 1
- func: _local_scalar_dense(Tensor self) -> Scalar
  dispatch:
    CPU: _local_scalar_dense_cpu
    CUDA: _local_scalar_dense_cuda
  variants: function

# Fused RNN kernels
- func: _thnn_fused_lstm_cell(Tensor input_gates, Tensor hidden_gates, Tensor cx, Tensor? input_bias=None, Tensor? hidden_bias=None) -> (Tensor, Tensor, Tensor)
  dispatch:
    CUDA: _thnn_fused_lstm_cell_cuda

- func: _thnn_fused_lstm_cell_backward(Tensor? grad_hy, Tensor? grad_cy, Tensor cx, Tensor cy, Tensor workspace, bool has_bias) -> (Tensor, Tensor, Tensor, Tensor, Tensor)
  dispatch:
    CUDA: _thnn_fused_lstm_cell_backward_cuda

- func: _thnn_differentiable_lstm_cell_backward(Tensor? grad_hy, Tensor? grad_cy, Tensor input_gates, Tensor hidden_gates, Tensor? input_bias, Tensor? hidden_bias, Tensor cx, Tensor cy) -> (Tensor, Tensor, Tensor, Tensor, Tensor)

- func: _thnn_fused_gru_cell(Tensor input_gates, Tensor hidden_gates, Tensor hx, Tensor? input_bias=None, Tensor? hidden_bias=None) -> (Tensor, Tensor)
  dispatch:
    CUDA: _thnn_fused_gru_cell_cuda

- func: _thnn_fused_gru_cell_backward(Tensor grad_hy, Tensor workspace, bool has_bias) -> (Tensor, Tensor, Tensor, Tensor, Tensor)
  dispatch:
    CUDA: _thnn_fused_gru_cell_backward_cuda

- func: _thnn_differentiable_gru_cell_backward(Tensor grad_hy, Tensor input_gates, Tensor hidden_gates, Tensor hx, Tensor? input_bias, Tensor? hidden_bias) -> (Tensor, Tensor, Tensor, Tensor, Tensor)

# RNN cells and layers
- func: lstm.input(Tensor input, Tensor[] hx, Tensor[] params, bool has_biases, int num_layers, float dropout, bool train, bool bidirectional, bool batch_first) -> (Tensor, Tensor, Tensor)

- func: lstm.data(Tensor data, Tensor batch_sizes, Tensor[] hx, Tensor[] params, bool has_biases, int num_layers, float dropout, bool train, bool bidirectional) -> (Tensor, Tensor, Tensor)

- func: gru.input(Tensor input, Tensor hx, Tensor[] params, bool has_biases, int num_layers, float dropout, bool train, bool bidirectional, bool batch_first) -> (Tensor, Tensor)

- func: gru.data(Tensor data, Tensor batch_sizes, Tensor hx, Tensor[] params, bool has_biases, int num_layers, float dropout, bool train, bool bidirectional) -> (Tensor, Tensor)

- func: rnn_tanh.input(Tensor input, Tensor hx, Tensor[] params, bool has_biases, int num_layers, float dropout, bool train, bool bidirectional, bool batch_first) -> (Tensor, Tensor)

- func: rnn_tanh.data(Tensor data, Tensor batch_sizes, Tensor hx, Tensor[] params, bool has_biases, int num_layers, float dropout, bool train, bool bidirectional) -> (Tensor, Tensor)

- func: rnn_relu.input(Tensor input, Tensor hx, Tensor[] params, bool has_biases, int num_layers, float dropout, bool train, bool bidirectional, bool batch_first) -> (Tensor, Tensor)

- func: rnn_relu.data(Tensor data, Tensor batch_sizes, Tensor hx, Tensor[] params, bool has_biases, int num_layers, float dropout, bool train, bool bidirectional) -> (Tensor, Tensor)

- func: lstm_cell(Tensor input, Tensor[] hx, Tensor w_ih, Tensor w_hh, Tensor? b_ih=None, Tensor? b_hh=None) -> (Tensor, Tensor)

- func: gru_cell(Tensor input, Tensor hx, Tensor w_ih, Tensor w_hh, Tensor? b_ih=None, Tensor? b_hh=None) -> Tensor

- func: rnn_tanh_cell(Tensor input, Tensor hx, Tensor w_ih, Tensor w_hh, Tensor? b_ih=None, Tensor? b_hh=None) -> Tensor

- func: rnn_relu_cell(Tensor input, Tensor hx, Tensor w_ih, Tensor w_hh, Tensor? b_ih=None, Tensor? b_hh=None) -> Tensor

# Quantized RNN layer registration has been moved to C10 dispatch in `RNN.cpp`

# Quantized RNN layers
# - func: quantized_lstm(Tensor input, Tensor[] hx, Tensor[] params, bool has_biases, int num_layers, float dropout, bool train, bool bidirectional, bool batch_first, *, ScalarType? dtype=None, bool use_dynamic=False) -> (Tensor, Tensor, Tensor)


# - func: quantized_lstm.data(Tensor data, Tensor batch_sizes, Tensor[] hx, Tensor[] params, bool has_biases, int num_layers, float dropout, bool train, bool bidirectional, *, ScalarType? dtype=None, bool use_dynamic=False) -> (Tensor, Tensor, Tensor)


# Quantized GRU layers

# - func: quantized_gru.input(Tensor input, Tensor hx, Tensor[] params, bool has_biases, int num_layers, float dropout, bool train, bool bidirectional, bool batch_first) -> (Tensor, Tensor)
#

# - func: quantized_gru.data(Tensor data, Tensor batch_sizes, Tensor hx, Tensor[] params, bool has_biases, int num_layers, float dropout, bool train, bool bidirectional) -> (Tensor, Tensor)
#

# Quantized RNN cells
- func: quantized_lstm_cell(Tensor input, Tensor[] hx, Tensor w_ih, Tensor w_hh, Tensor b_ih, Tensor b_hh, Tensor packed_ih, Tensor packed_hh, Tensor col_offsets_ih, Tensor col_offsets_hh, Scalar scale_ih, Scalar scale_hh, Scalar zero_point_ih, Scalar zero_point_hh) -> (Tensor, Tensor)

- func: quantized_gru_cell(Tensor input, Tensor hx, Tensor w_ih, Tensor w_hh, Tensor b_ih, Tensor b_hh, Tensor packed_ih, Tensor packed_hh, Tensor col_offsets_ih, Tensor col_offsets_hh, Scalar scale_ih, Scalar scale_hh, Scalar zero_point_ih, Scalar zero_point_hh) -> Tensor

- func: quantized_rnn_relu_cell(Tensor input, Tensor hx, Tensor w_ih, Tensor w_hh, Tensor b_ih, Tensor b_hh, Tensor packed_ih, Tensor packed_hh, Tensor col_offsets_ih, Tensor col_offsets_hh, Scalar scale_ih, Scalar scale_hh, Scalar zero_point_ih, Scalar zero_point_hh) -> Tensor

- func: quantized_rnn_tanh_cell(Tensor input, Tensor hx, Tensor w_ih, Tensor w_hh, Tensor b_ih, Tensor b_hh, Tensor packed_ih, Tensor packed_hh, Tensor col_offsets_ih, Tensor col_offsets_hh, Scalar scale_ih, Scalar scale_hh, Scalar zero_point_ih, Scalar zero_point_hh) -> Tensor

# PackedSequence utilities
- func: _pack_padded_sequence(Tensor input, Tensor lengths, bool batch_first) -> (Tensor, Tensor)
  dispatch:
    CompositeExplicitAutograd: _pack_padded_sequence

- func: _pack_padded_sequence_backward(Tensor grad, int[] input_size, Tensor batch_sizes, bool batch_first) -> Tensor

- func: _pad_packed_sequence(Tensor data, Tensor batch_sizes, bool batch_first, Scalar padding_value, int total_length) -> (Tensor, Tensor)

# wrappers for legacy TH methods

- func: set_.source_Storage(Tensor(a!) self, Storage source) -> Tensor(a!)
  variants: method
  device_check: NoCheck
  device_guard: False
  dispatch:
    CPU, CUDA: set_

- func: set_.source_Storage_storage_offset(Tensor(a!) self, Storage source, int storage_offset, int[] size, int[] stride=[]) -> Tensor(a!)
  variants: method
  device_check: NoCheck
  device_guard: False
  dispatch:
    CPU: set_storage_cpu_
    CUDA: set_storage_cuda_
    QuantizedCPU, QuantizedCUDA: set_storage_quantized_

- func: set_.source_Tensor(Tensor(a!) self, Tensor source) -> Tensor(a!)
  variants: method
  device_check: NoCheck
  device_guard: False
  dispatch:
    CPU, CUDA: set_tensor_

- func: set_(Tensor(a!) self) -> Tensor(a!)
  variants: method
  dispatch:
    CPU: set_cpu_
    CUDA: set_cuda_

- func: is_set_to(Tensor self, Tensor tensor) -> bool
  variants: method
  device_check: NoCheck
  device_guard: False
  dispatch:
    CPU, CUDA: is_set_to

- func: masked_fill_.Scalar(Tensor(a!) self, Tensor mask, Scalar value) -> Tensor(a!)
  device_check: NoCheck   # TensorIterator
  variants: method
  dispatch:
    CPU: masked_fill__cpu
    CUDA: masked_fill__cuda

- func: masked_fill.Scalar(Tensor self, Tensor mask, Scalar value) -> Tensor
  device_check: NoCheck   # TensorIterator
  variants: function, method

- func: masked_fill_.Tensor(Tensor(a!) self, Tensor mask, Tensor value) -> Tensor(a!)
  device_check: NoCheck   # TensorIterator
  variants: method
  dispatch:
    CPU: masked_fill__cpu
    CUDA: masked_fill__cuda

- func: masked_fill.Tensor(Tensor self, Tensor mask, Tensor value) -> Tensor
  device_check: NoCheck   # TensorIterator
  variants: function, method

- func: masked_scatter_(Tensor(a!) self, Tensor mask, Tensor source) -> Tensor(a!)
  variants: method
  dispatch:
    CPU: masked_scatter__cpu
    CUDA: masked_scatter__cuda

- func: masked_scatter(Tensor self, Tensor mask, Tensor source) -> Tensor
  variants: function, method

- func: view(Tensor(a) self, int[] size) -> Tensor(a)
  variants: method
  device_check: NoCheck
  device_guard: False
  dispatch:
    CPU, CUDA, Meta, QuantizedCPU, QuantizedCUDA: view
    MkldnnCPU: mkldnn_view

# Warning: If you want to change the name or overload name of this
# operator, you might also want to change the `isBlockListedSchema`
# function in `torch/csrc/jit/frontend/schema_catching.cpp`.
# The name and overload name of this operator is hardcoded in that
# function in order to workaround a bug:
# https://github.com/pytorch/pytorch/issues/47964
- func: view.dtype(Tensor(a) self, ScalarType dtype) -> Tensor(a)
  variants: method
  device_check: NoCheck
  device_guard: False
  dispatch:
    CompositeExplicitAutograd: view_dtype

- func: put_(Tensor(a!) self, Tensor index, Tensor source, bool accumulate=False) -> Tensor(a!)
  variants: method
  dispatch:
    CPU, CUDA: put_

- func: put(Tensor self, Tensor index, Tensor source, bool accumulate=False) -> Tensor
  variants: function, method

- func: index_add_(Tensor(a!) self, int dim, Tensor index, Tensor source) -> Tensor(a!)
  variants: method

- func: index_add_.alpha(Tensor(a!) self, int dim, Tensor index, Tensor source, *, Scalar alpha) -> Tensor(a!)
  variants: method
  dispatch:
    CPU: index_add_cpu_
    CUDA: index_add_cuda_

- func: index_add(Tensor self, int dim, Tensor index, Tensor source) -> Tensor
  variants: function, method

- func: index_add.alpha(Tensor self, int dim, Tensor index, Tensor source, *, Scalar alpha) -> Tensor
  variants: function, method

- func: index_add.dimname(Tensor self, Dimname dim, Tensor index, Tensor source, *, Scalar alpha=1) -> Tensor
  variants: function, method

- func: index_fill_.int_Scalar(Tensor(a!) self, int dim, Tensor index, Scalar value) -> Tensor(a!)
  device_check: NoCheck   # TensorIterator
  variants: method
  dispatch:
    CPU: index_fill_
    CUDA: index_fill_

- func: index_fill.int_Scalar(Tensor self, int dim, Tensor index, Scalar value) -> Tensor
  device_check: NoCheck   # TensorIterator
  variants: function, method

- func: index_fill_.int_Tensor(Tensor(a!) self, int dim, Tensor index, Tensor value) -> Tensor(a!)
  device_check: NoCheck   # TensorIterator
  variants: method
  dispatch:
    CPU, CUDA: index_fill_

- func: index_fill.int_Tensor(Tensor self, int dim, Tensor index, Tensor value) -> Tensor
  device_check: NoCheck   # TensorIterator
  variants: function, method

- func: index_fill_.Dimname_Scalar(Tensor(a!) self, Dimname dim, Tensor index, Scalar value) -> Tensor(a!)
  device_check: NoCheck   # TensorIterator
  variants: method

- func: index_fill_.Dimname_Tensor(Tensor(a!) self, Dimname dim, Tensor index, Tensor value) -> Tensor(a!)
  device_check: NoCheck   # TensorIterator
  variants: method

- func: index_fill.Dimname_Scalar(Tensor self, Dimname dim, Tensor index, Scalar value) -> Tensor
  device_check: NoCheck   # TensorIterator
  variants: function, method

- func: index_fill.Dimname_Tensor(Tensor self, Dimname dim, Tensor index, Tensor value) -> Tensor
  device_check: NoCheck   # TensorIterator
  variants: function, method

- func: scatter.src(Tensor self, int dim, Tensor index, Tensor src) -> Tensor
  structured_delegate: scatter.src_out
  variants: function, method

- func: scatter_.src(Tensor(a!) self, int dim, Tensor index, Tensor src) -> Tensor(a!)
  structured_delegate: scatter.src_out
  variants: method

- func: scatter.src_out(Tensor self, int dim, Tensor index, Tensor src, *, Tensor(a!) out) -> Tensor(a!)
  structured: True
  variants: function
  dispatch:
    CPU, CUDA: scatter_src_out

- func: scatter.value(Tensor self, int dim, Tensor index, Scalar value) -> Tensor
  structured_delegate: scatter.value_out
  variants: function, method

- func: scatter_.value(Tensor(a!) self, int dim, Tensor index, Scalar value) -> Tensor(a!)
  structured_delegate: scatter.value_out
  variants: method

- func: scatter.value_out(Tensor self, int dim, Tensor index, Scalar value, *, Tensor(a!) out) -> Tensor(a!)
  structured: True
  variants: function
  dispatch:
    CPU, CUDA: scatter_value_out

- func: scatter.reduce(Tensor self, int dim, Tensor index, Tensor src, *, str reduce) -> Tensor
  structured_delegate: scatter.reduce_out
  variants: function, method

- func: scatter_.reduce(Tensor(a!) self, int dim, Tensor index, Tensor src, *, str reduce) -> Tensor(a!)
  structured_delegate: scatter.reduce_out
  variants: method

- func: scatter.reduce_out(Tensor self, int dim, Tensor index, Tensor src, *, str reduce, Tensor(a!) out) -> Tensor(a!)
  structured: True
  variants: function
  dispatch:
    CPU, CUDA: scatter_reduce_out

- func: scatter.value_reduce(Tensor self, int dim, Tensor index, Scalar value, *, str reduce) -> Tensor
  structured_delegate: scatter.value_reduce_out
  variants: function, method

- func: scatter_.value_reduce(Tensor(a!) self, int dim, Tensor index, Scalar value, *, str reduce) -> Tensor(a!)
  structured_delegate: scatter.value_reduce_out
  variants: method

- func: scatter.value_reduce_out(Tensor self, int dim, Tensor index, Scalar value, *, str reduce, Tensor(a!) out) -> Tensor(a!)
  structured: True
  variants: function
  dispatch:
    CPU, CUDA: scatter_value_reduce_out

- func: scatter.dimname_src(Tensor self, Dimname dim, Tensor index, Tensor src) -> Tensor
  variants: function, method

- func: scatter.dimname_value(Tensor self, Dimname dim, Tensor index, Scalar value) -> Tensor
  variants: function, method

- func: scatter_add(Tensor self, int dim, Tensor index, Tensor src) -> Tensor
  structured_delegate: scatter_add.out
  variants: function, method

- func: scatter_add_(Tensor(a!) self, int dim, Tensor index, Tensor src) -> Tensor(a!)
  structured_delegate: scatter_add.out
  variants: method

- func: scatter_add.out(Tensor self, int dim, Tensor index, Tensor src, *, Tensor(a!) out) -> Tensor(a!)
  structured: True
  variants: function
  dispatch:
    CPU, CUDA: scatter_add

- func: scatter_add.dimname(Tensor self, Dimname dim, Tensor index, Tensor src) -> Tensor
  variants: function, method

- func: eq_.Scalar(Tensor(a!) self, Scalar other) -> Tensor(a!)
  structured_delegate: eq.Scalar_out
  device_check: NoCheck   # TensorIterator
  variants: method
  dispatch:
    CompositeExplicitAutograd: eq_

- func: eq_.Tensor(Tensor(a!) self, Tensor other) -> Tensor(a!)
  structured_delegate: eq.Tensor_out
  device_check: NoCheck   # TensorIterator
  variants: method
  dispatch:
    CompositeExplicitAutograd: eq_

- func: bitwise_and.Tensor_out(Tensor self, Tensor other, *, Tensor(a!) out) -> Tensor(a!)
  device_check: NoCheck   # TensorIterator
  structured: True
  structured_inherits: TensorIteratorBase
  variants: function
  dispatch:
    CPU, CUDA: bitwise_and_out

- func: bitwise_and.Scalar_out(Tensor self, Scalar other, *, Tensor(a!) out) -> Tensor(a!)
  device_check: NoCheck   # TensorIterator
  variants: function
  dispatch:
    CompositeExplicitAutograd: bitwise_and_out

- func: bitwise_and.Scalar(Tensor self, Scalar other) -> Tensor
  device_check: NoCheck   # TensorIterator
  variants: method, function
  dispatch:
    CompositeExplicitAutograd: bitwise_and

- func: bitwise_and.Tensor(Tensor self, Tensor other) -> Tensor
  device_check: NoCheck   # TensorIterator
  variants: method, function
  structured_delegate: bitwise_and.Tensor_out

- func: bitwise_and_.Scalar(Tensor(a!) self, Scalar other) -> Tensor(a!)
  device_check: NoCheck   # TensorIterator
  variants: method

- func: bitwise_and_.Tensor(Tensor(a!) self, Tensor other) -> Tensor(a!)
  device_check: NoCheck   # TensorIterator
  variants: method
  structured_delegate: bitwise_and.Tensor_out

- func: __and__.Scalar(Tensor self, Scalar other) -> Tensor
  device_check: NoCheck   # TensorIterator
  variants: method, function

- func: __and__.Tensor(Tensor self, Tensor other) -> Tensor
  device_check: NoCheck   # TensorIterator
  variants: method, function

- func: __iand__.Scalar(Tensor(a!) self, Scalar other) -> Tensor(a!)
  device_check: NoCheck   # TensorIterator
  variants: method

- func: __iand__.Tensor(Tensor(a!) self, Tensor other) -> Tensor(a!)
  device_check: NoCheck   # TensorIterator
  variants: method

- func: bitwise_or.Tensor_out(Tensor self, Tensor other, *, Tensor(a!) out) -> Tensor(a!)
  device_check: NoCheck   # TensorIterator
  structured: True
  structured_inherits: TensorIteratorBase
  variants: function
  dispatch:
    CPU, CUDA: bitwise_or_out

- func: bitwise_or.Scalar_out(Tensor self, Scalar other, *, Tensor(a!) out) -> Tensor(a!)
  device_check: NoCheck   # TensorIterator
  variants: function
  dispatch:
    CompositeExplicitAutograd: bitwise_or_out

- func: bitwise_or.Scalar(Tensor self, Scalar other) -> Tensor
  device_check: NoCheck   # TensorIterator
  variants: method, function

- func: bitwise_or.Tensor(Tensor self, Tensor other) -> Tensor
  device_check: NoCheck   # TensorIterator
  variants: method, function
  structured_delegate: bitwise_or.Tensor_out

- func: bitwise_or_.Scalar(Tensor(a!) self, Scalar other) -> Tensor(a!)
  device_check: NoCheck   # TensorIterator
  variants: method

- func: bitwise_or_.Tensor(Tensor(a!) self, Tensor other) -> Tensor(a!)
  device_check: NoCheck   # TensorIterator
  variants: method
  structured_delegate: bitwise_or.Tensor_out

- func: __or__.Scalar(Tensor self, Scalar other) -> Tensor
  device_check: NoCheck   # TensorIterator
  variants: method, function

- func: __or__.Tensor(Tensor self, Tensor other) -> Tensor
  device_check: NoCheck   # TensorIterator
  variants: method, function

- func: __ior__.Scalar(Tensor(a!) self, Scalar other) -> Tensor(a!)
  device_check: NoCheck   # TensorIterator
  variants: method

- func: __ior__.Tensor(Tensor(a!) self, Tensor other) -> Tensor(a!)
  device_check: NoCheck   # TensorIterator
  variants: method

- func: bitwise_xor.Tensor_out(Tensor self, Tensor other, *, Tensor(a!) out) -> Tensor(a!)
  device_check: NoCheck   # TensorIterator
  structured: True
  structured_inherits: TensorIteratorBase
  variants: function
  dispatch:
    CPU, CUDA: bitwise_xor_out

- func: bitwise_xor.Scalar_out(Tensor self, Scalar other, *, Tensor(a!) out) -> Tensor(a!)
  device_check: NoCheck   # TensorIterator
  variants: function
  dispatch:
    CompositeExplicitAutograd: bitwise_xor_out

- func: bitwise_xor.Scalar(Tensor self, Scalar other) -> Tensor
  device_check: NoCheck   # TensorIterator
  variants: method, function

- func: bitwise_xor.Tensor(Tensor self, Tensor other) -> Tensor
  device_check: NoCheck   # TensorIterator
  variants: method, function
  structured_delegate: bitwise_xor.Tensor_out

- func: bitwise_xor_.Scalar(Tensor(a!) self, Scalar other) -> Tensor(a!)
  device_check: NoCheck   # TensorIterator
  variants: method

- func: bitwise_xor_.Tensor(Tensor(a!) self, Tensor other) -> Tensor(a!)
  device_check: NoCheck   # TensorIterator
  variants: method
  structured_delegate: bitwise_xor.Tensor_out

- func: __xor__.Scalar(Tensor self, Scalar other) -> Tensor
  device_check: NoCheck   # TensorIterator
  variants: method, function

- func: __xor__.Tensor(Tensor self, Tensor other) -> Tensor
  device_check: NoCheck   # TensorIterator
  variants: method, function

- func: __ixor__.Scalar(Tensor(a!) self, Scalar other) -> Tensor(a!)
  device_check: NoCheck   # TensorIterator
  variants: method

- func: __ixor__.Tensor(Tensor(a!) self, Tensor other) -> Tensor(a!)
  device_check: NoCheck   # TensorIterator
  variants: method

- func: __lshift__.Scalar(Tensor self, Scalar other) -> Tensor
  device_check: NoCheck   # TensorIterator
  variants: method, function
  dispatch:
    CPU, CUDA: __lshift__

- func: __lshift__.Tensor(Tensor self, Tensor other) -> Tensor
  device_check: NoCheck   # TensorIterator
  variants: method, function
  dispatch:
    CPU, CUDA: __lshift__

- func: __ilshift__.Scalar(Tensor(a!) self, Scalar other) -> Tensor(a!)
  device_check: NoCheck   # TensorIterator
  variants: method
  dispatch:
    CPU, CUDA: __ilshift__

- func: __ilshift__.Tensor(Tensor(a!) self, Tensor other) -> Tensor(a!)
  device_check: NoCheck   # TensorIterator
  variants: method
  dispatch:
    CPU, CUDA: __ilshift__

- func: bitwise_left_shift.Tensor(Tensor self, Tensor other) -> Tensor
  device_check: NoCheck   # TensorIterator
  variants: function, method
  structured_delegate: bitwise_left_shift.Tensor_out

- func: bitwise_left_shift_.Tensor(Tensor(a!) self, Tensor other) -> Tensor(a!)
  device_check: NoCheck   # TensorIterator
  variants: method
  structured_delegate: bitwise_left_shift.Tensor_out

- func: bitwise_left_shift.Tensor_out(Tensor self, Tensor other, *, Tensor(a!) out) -> Tensor(a!)
  device_check: NoCheck   # TensorIterator
  structured: True
  structured_inherits: TensorIteratorBase
  dispatch:
    CPU, CUDA: bitwise_left_shift_out

- func: bitwise_left_shift.Tensor_Scalar(Tensor self, Scalar other) -> Tensor
  device_check: NoCheck   # TensorIterator
  variants: method, function
  dispatch:
    CPU, CUDA: bitwise_left_shift

- func: bitwise_left_shift_.Tensor_Scalar(Tensor(a!) self, Scalar other) -> Tensor(a!)
  device_check: NoCheck   # TensorIterator
  variants: method
  dispatch:
    CPU, CUDA: bitwise_left_shift_

- func: bitwise_left_shift.Tensor_Scalar_out(Tensor self, Scalar other, *, Tensor(a!) out) -> Tensor(a!)
  device_check: NoCheck   # TensorIterator
  variants: function
  dispatch:
    CPU, CUDA: bitwise_left_shift_out

- func: bitwise_left_shift.Scalar_Tensor(Scalar self, Tensor other) -> Tensor
  device_check: NoCheck   # TensorIterator
  variants: function
  dispatch:
    CPU, CUDA: bitwise_left_shift

- func: __rshift__.Scalar(Tensor self, Scalar other) -> Tensor
  device_check: NoCheck   # TensorIterator
  variants: method, function
  dispatch:
    CPU, CUDA: __rshift__

- func: __rshift__.Tensor(Tensor self, Tensor other) -> Tensor
  device_check: NoCheck   # TensorIterator
  variants: method, function
  dispatch:
    CPU, CUDA: __rshift__

- func: __irshift__.Scalar(Tensor(a!) self, Scalar other) -> Tensor(a!)
  device_check: NoCheck   # TensorIterator
  variants: method
  dispatch:
    CPU, CUDA: __irshift__

- func: __irshift__.Tensor(Tensor(a!) self, Tensor other) -> Tensor(a!)
  device_check: NoCheck   # TensorIterator
  variants: method
  dispatch:
    CPU, CUDA: __irshift__

- func: bitwise_right_shift.Tensor(Tensor self, Tensor other) -> Tensor
  device_check: NoCheck   # TensorIterator
  variants: function, method
  structured_delegate: bitwise_right_shift.Tensor_out

- func: bitwise_right_shift_.Tensor(Tensor(a!) self, Tensor other) -> Tensor(a!)
  device_check: NoCheck   # TensorIterator
  variants: method
  structured_delegate: bitwise_right_shift.Tensor_out

- func: bitwise_right_shift.Tensor_out(Tensor self, Tensor other, *, Tensor(a!) out) -> Tensor(a!)
  device_check: NoCheck   # TensorIterator
  structured: True
  structured_inherits: TensorIteratorBase
  dispatch:
    CPU, CUDA: bitwise_right_shift_out

- func: bitwise_right_shift.Tensor_Scalar(Tensor self, Scalar other) -> Tensor
  device_check: NoCheck   # TensorIterator
  variants: method, function
  dispatch:
    CPU, CUDA: bitwise_right_shift

- func: bitwise_right_shift_.Tensor_Scalar(Tensor(a!) self, Scalar other) -> Tensor(a!)
  device_check: NoCheck   # TensorIterator
  variants: method
  dispatch:
    CPU, CUDA: bitwise_right_shift_

- func: bitwise_right_shift.Tensor_Scalar_out(Tensor self, Scalar other, *, Tensor(a!) out) -> Tensor(a!)
  device_check: NoCheck   # TensorIterator
  variants: function
  dispatch:
    CPU, CUDA: bitwise_right_shift_out

- func: bitwise_right_shift.Scalar_Tensor(Scalar self, Tensor other) -> Tensor
  device_check: NoCheck   # TensorIterator
  variants: function
  dispatch:
    CPU, CUDA: bitwise_right_shift

- func: tril_(Tensor(a!) self, int diagonal=0) -> Tensor(a!)
  structured_delegate: tril.out
  variants: method

- func: triu_(Tensor(a!) self, int diagonal=0) -> Tensor(a!)
  structured_delegate: triu.out
  variants: method

- func: digamma_(Tensor(a!) self) -> Tensor(a!)
  device_check: NoCheck   # TensorIterator
  structured_delegate: digamma.out
  variants: method

- func: lerp_.Scalar(Tensor(a!) self, Tensor end, Scalar weight) -> Tensor(a!)
  device_check: NoCheck   # TensorIterator
  variants: method
  dispatch:
    CPU: lerp_cpu_scalar_
    CUDA: lerp_cuda_scalar_

- func: lerp_.Tensor(Tensor(a!) self, Tensor end, Tensor weight) -> Tensor(a!)
  device_check: NoCheck   # TensorIterator
  variants: method
  dispatch:
    CPU: lerp_cpu_tensor_
    CUDA: lerp_cuda_tensor_

- func: addbmm_(Tensor(a!) self, Tensor batch1, Tensor batch2, *, Scalar beta=1, Scalar alpha=1) -> Tensor(a!)
  variants: method
  dispatch:
    CPU, CUDA: addbmm_

- func: addbmm.out(Tensor self, Tensor batch1, Tensor batch2, *, Scalar beta=1, Scalar alpha=1, Tensor(a!) out) -> Tensor(a!)
  dispatch:
    CPU, CUDA: addbmm_out

- func: addbmm(Tensor self, Tensor batch1, Tensor batch2, *, Scalar beta=1, Scalar alpha=1) -> Tensor
  variants: method, function
  dispatch:
    CPU, CUDA: addbmm

- func: random_.from(Tensor(a!) self, int from, int? to, *, Generator? generator=None) -> Tensor(a!)
  device_check: NoCheck   # TensorIterator
  variants: method
  dispatch:
    CPU, CUDA: random_
    Meta: random_meta_

- func: random_.to(Tensor(a!) self, int to, *, Generator? generator=None) -> Tensor(a!)
  device_check: NoCheck   # TensorIterator
  variants: method
  dispatch:
    CPU, CUDA: random_
    Meta: random_meta_

- func: random_(Tensor(a!) self, *, Generator? generator=None) -> Tensor(a!)
  device_check: NoCheck   # TensorIterator
  variants: method
  dispatch:
    CPU, CUDA: random_
    Meta: random_meta_

- func: uniform_(Tensor(a!) self, float from=0, float to=1, *, Generator? generator=None) -> Tensor(a!)
  device_check: NoCheck   # TensorIterator
  variants: method
  dispatch:
    CPU, CUDA: uniform_
    Meta: uniform_meta_

- func: cauchy_(Tensor(a!) self, float median=0, float sigma=1, *, Generator? generator=None) -> Tensor(a!)
  device_check: NoCheck   # TensorIterator
  variants: method
  dispatch:
    CPU, CUDA: cauchy_

- func: log_normal_(Tensor(a!) self, float mean=1, float std=2, *, Generator? generator=None) -> Tensor(a!)
  device_check: NoCheck   # TensorIterator
  variants: method
  dispatch:
    CPU, CUDA: log_normal_

- func: exponential_(Tensor(a!) self, float lambd=1, *, Generator? generator=None) -> Tensor(a!)
  device_check: NoCheck   # TensorIterator
  variants: method
  dispatch:
    CPU, CUDA: exponential_

- func: geometric_(Tensor(a!) self, float p, *, Generator? generator=None) -> Tensor(a!)
  device_check: NoCheck   # TensorIterator
  variants: method
  dispatch:
    CPU, CUDA: geometric_

# wrappers for TH functions

- func: diag.out(Tensor self, int diagonal=0, *, Tensor(a!) out) -> Tensor(a!)
  dispatch:
    CPU: diag_cpu_out
    CUDA: diag_cuda_out

- func: diag(Tensor self, int diagonal=0) -> Tensor
  variants: method, function
  dispatch:
    CompositeExplicitAutograd: diag

- func: diag_backward(Tensor grad, int[] input_sizes, int diagonal) -> Tensor
  variants: function
  device_check: NoCheck
  device_guard: False

- func: cross.out(Tensor self, Tensor other, int? dim=None, *, Tensor(a!) out) -> Tensor(a!)

- func: cross(Tensor self, Tensor other, int? dim=None) -> Tensor
  variants: method, function

- func: triu.out(Tensor self, int diagonal=0, *, Tensor(a!) out) -> Tensor(a!)
  structured: True
  dispatch:
    CPU: triu_cpu
    CUDA: triu_cuda

- func: triu(Tensor self, int diagonal=0) -> Tensor
  structured_delegate: triu.out
  variants: method, function

- func: tril.out(Tensor self, int diagonal=0, *, Tensor(a!) out) -> Tensor(a!)
  structured: True
  dispatch:
    CPU: tril_cpu
    CUDA: tril_cuda

- func: tril(Tensor self, int diagonal=0) -> Tensor
  structured_delegate: tril.out
  variants: method, function

- func: tril_indices(int row, int col, int offset=0, *, ScalarType? dtype=long, Layout? layout=None, Device? device=None, bool? pin_memory=None) -> Tensor
  dispatch:
    CPU: tril_indices_cpu
    CUDA: tril_indices_cuda

- func: triu_indices(int row, int col, int offset=0, *, ScalarType? dtype=long, Layout? layout=None, Device? device=None, bool? pin_memory=None) -> Tensor
  dispatch:
    CPU: triu_indices_cpu
    CUDA: triu_indices_cuda

- func: trace(Tensor self) -> Tensor
  variants: method, function
  dispatch:
    CPU: trace_cpu
    CUDA: trace_cuda

- func: trace_backward(Tensor grad, int[] sizes) -> Tensor
  variants: function
  device_check: NoCheck
  device_guard: False

- func: ne.Scalar_out(Tensor self, Scalar other, *, Tensor(a!) out) -> Tensor(a!)
  structured: True
  structured_inherits: TensorIteratorBase
  device_check: NoCheck   # TensorIterator
  dispatch:
    CPU, CUDA: ne_Scalar_out
    QuantizedCPU: ne_out_quantized_cpu

- func: ne.Scalar(Tensor self, Scalar other) -> Tensor
  structured_delegate: ne.Scalar_out
  device_check: NoCheck   # TensorIterator
  variants: method, function
  dispatch:
    QuantizedCPU: ne_quantized_cpu

- func: ne.Tensor_out(Tensor self, Tensor other, *, Tensor(a!) out) -> Tensor(a!)
  structured: True
  structured_inherits: TensorIteratorBase
  device_check: NoCheck   # TensorIterator
  dispatch:
    CPU, CUDA: ne_Tensor_out
    QuantizedCPU: ne_out_quantized_cpu

- func: ne.Tensor(Tensor self, Tensor other) -> Tensor
  structured_delegate: ne.Tensor_out
  device_check: NoCheck   # TensorIterator
  variants: method, function
  dispatch:
    QuantizedCPU: ne_quantized_cpu

- func: ne_.Scalar(Tensor(a!) self, Scalar other) -> Tensor(a!)
  structured_delegate: ne.Scalar_out
  device_check: NoCheck   # TensorIterator
  variants: method
  dispatch:
    CompositeExplicitAutograd: ne_

- func: ne_.Tensor(Tensor(a!) self, Tensor other) -> Tensor(a!)
  structured_delegate: ne.Tensor_out
  device_check: NoCheck   # TensorIterator
  variants: method
  dispatch:
    CompositeExplicitAutograd: ne_

# not_equal, alias for torch.ne
- func: not_equal.Scalar_out(Tensor self, Scalar other, *, Tensor(a!) out) -> Tensor(a!)

- func: not_equal.Scalar(Tensor self, Scalar other) -> Tensor
  variants: method, function

- func: not_equal.Tensor_out(Tensor self, Tensor other, *, Tensor(a!) out) -> Tensor(a!)

- func: not_equal.Tensor(Tensor self, Tensor other) -> Tensor
  variants: method, function

- func: not_equal_.Scalar(Tensor(a!) self, Scalar other) -> Tensor(a!)
  variants: method

- func: not_equal_.Tensor(Tensor(a!) self, Tensor other) -> Tensor(a!)
  variants: method

- func: eq.Scalar_out(Tensor self, Scalar other, *, Tensor(a!) out) -> Tensor(a!)
  structured: True
  structured_inherits: TensorIteratorBase
  device_check: NoCheck   # TensorIterator
  dispatch:
    CPU, CUDA: eq_Scalar_out
    QuantizedCPU: eq_out_quantized_cpu

- func: eq.Scalar(Tensor self, Scalar other) -> Tensor
  structured_delegate: eq.Scalar_out
  device_check: NoCheck   # TensorIterator
  variants: method, function
  dispatch:
    QuantizedCPU: eq_quantized_cpu

- func: eq.Tensor_out(Tensor self, Tensor other, *, Tensor(a!) out) -> Tensor(a!)
  structured: True
  structured_inherits: TensorIteratorBase
  device_check: NoCheck   # TensorIterator
  dispatch:
    CPU, CUDA: eq_Tensor_out
    QuantizedCPU: eq_out_quantized_cpu

- func: eq.Tensor(Tensor self, Tensor other) -> Tensor
  structured_delegate: eq.Tensor_out
  device_check: NoCheck   # TensorIterator
  variants: method, function
  dispatch:
    QuantizedCPU: eq_quantized_cpu

- func: ge.Scalar_out(Tensor self, Scalar other, *, Tensor(a!) out) -> Tensor(a!)
  structured: True
  structured_inherits: TensorIteratorBase
  device_check: NoCheck   # TensorIterator
  dispatch:
    CPU, CUDA: ge_Scalar_out
    QuantizedCPU: ge_out_quantized_cpu

- func: ge.Scalar(Tensor self, Scalar other) -> Tensor
  structured_delegate: ge.Scalar_out
  device_check: NoCheck   # TensorIterator
  variants: method, function
  dispatch:
    QuantizedCPU: ge_quantized_cpu

- func: ge.Tensor_out(Tensor self, Tensor other, *, Tensor(a!) out) -> Tensor(a!)
  structured: True
  structured_inherits: TensorIteratorBase
  device_check: NoCheck   # TensorIterator
  dispatch:
    CPU, CUDA: ge_Tensor_out
    QuantizedCPU: ge_out_quantized_cpu

- func: ge.Tensor(Tensor self, Tensor other) -> Tensor
  structured_delegate: ge.Tensor_out
  device_check: NoCheck   # TensorIterator
  variants: method, function
  dispatch:
    QuantizedCPU: ge_quantized_cpu

- func: ge_.Scalar(Tensor(a!) self, Scalar other) -> Tensor(a!)
  structured_delegate: ge.Scalar_out
  device_check: NoCheck   # TensorIterator
  variants: method
  dispatch:
    CompositeExplicitAutograd: ge_

- func: ge_.Tensor(Tensor(a!) self, Tensor other) -> Tensor(a!)
  structured_delegate: ge.Tensor_out
  device_check: NoCheck   # TensorIterator
  variants: method
  dispatch:
    CompositeExplicitAutograd: ge_

# greater_equal, alias for torch.ge
- func: greater_equal.Scalar_out(Tensor self, Scalar other, *, Tensor(a!) out) -> Tensor(a!)

- func: greater_equal.Scalar(Tensor self, Scalar other) -> Tensor
  variants: method, function

- func: greater_equal.Tensor_out(Tensor self, Tensor other, *, Tensor(a!) out) -> Tensor(a!)

- func: greater_equal.Tensor(Tensor self, Tensor other) -> Tensor
  variants: method, function

- func: greater_equal_.Scalar(Tensor(a!) self, Scalar other) -> Tensor(a!)
  variants: method

- func: greater_equal_.Tensor(Tensor(a!) self, Tensor other) -> Tensor(a!)
  variants: method

- func: le.Scalar_out(Tensor self, Scalar other, *, Tensor(a!) out) -> Tensor(a!)
  structured: True
  structured_inherits: TensorIteratorBase
  device_check: NoCheck   # TensorIterator
  dispatch:
    CPU, CUDA: le_Scalar_out
    QuantizedCPU: le_out_quantized_cpu

- func: le.Scalar(Tensor self, Scalar other) -> Tensor
  structured_delegate: le.Scalar_out
  device_check: NoCheck   # TensorIterator
  variants: method, function
  dispatch:
    QuantizedCPU: le_quantized_cpu

- func: le.Tensor_out(Tensor self, Tensor other, *, Tensor(a!) out) -> Tensor(a!)
  structured: True
  structured_inherits: TensorIteratorBase
  device_check: NoCheck   # TensorIterator
  dispatch:
    CPU, CUDA: le_Tensor_out
    QuantizedCPU: le_out_quantized_cpu

- func: le.Tensor(Tensor self, Tensor other) -> Tensor
  structured_delegate: le.Tensor_out
  device_check: NoCheck   # TensorIterator
  variants: method, function
  dispatch:
    QuantizedCPU: le_quantized_cpu

- func: le_.Scalar(Tensor(a!) self, Scalar other) -> Tensor(a!)
  structured_delegate: le.Scalar_out
  device_check: NoCheck   # TensorIterator
  variants: method
  dispatch:
    CompositeExplicitAutograd: le_

- func: le_.Tensor(Tensor(a!) self, Tensor other) -> Tensor(a!)
  structured_delegate: le.Tensor_out
  device_check: NoCheck   # TensorIterator
  variants: method
  dispatch:
    CompositeExplicitAutograd: le_

# less_equal, alias for torch.le
- func: less_equal.Scalar_out(Tensor self, Scalar other, *, Tensor(a!) out) -> Tensor(a!)

- func: less_equal.Scalar(Tensor self, Scalar other) -> Tensor
  variants: method, function

- func: less_equal.Tensor_out(Tensor self, Tensor other, *, Tensor(a!) out) -> Tensor(a!)

- func: less_equal.Tensor(Tensor self, Tensor other) -> Tensor
  variants: method, function

- func: less_equal_.Scalar(Tensor(a!) self, Scalar other) -> Tensor(a!)
  variants: method

- func: less_equal_.Tensor(Tensor(a!) self, Tensor other) -> Tensor(a!)
  variants: method

- func: gt.Scalar_out(Tensor self, Scalar other, *, Tensor(a!) out) -> Tensor(a!)
  structured: True
  structured_inherits: TensorIteratorBase
  device_check: NoCheck   # TensorIterator
  dispatch:
    CPU, CUDA: gt_Scalar_out
    QuantizedCPU: gt_out_quantized_cpu

- func: gt.Scalar(Tensor self, Scalar other) -> Tensor
  structured_delegate: gt.Scalar_out
  device_check: NoCheck   # TensorIterator
  variants: method, function
  dispatch:
    QuantizedCPU: gt_quantized_cpu

- func: gt.Tensor_out(Tensor self, Tensor other, *, Tensor(a!) out) -> Tensor(a!)
  structured: True
  structured_inherits: TensorIteratorBase
  device_check: NoCheck   # TensorIterator
  dispatch:
    CPU, CUDA: gt_Tensor_out
    QuantizedCPU: gt_out_quantized_cpu

- func: gt.Tensor(Tensor self, Tensor other) -> Tensor
  structured_delegate: gt.Tensor_out
  device_check: NoCheck   # TensorIterator
  variants: method, function
  dispatch:
    QuantizedCPU: gt_quantized_cpu

- func: gt_.Scalar(Tensor(a!) self, Scalar other) -> Tensor(a!)
  structured_delegate: gt.Scalar_out
  device_check: NoCheck   # TensorIterator
  variants: method
  dispatch:
    CompositeExplicitAutograd: gt_

- func: gt_.Tensor(Tensor(a!) self, Tensor other) -> Tensor(a!)
  structured_delegate: gt.Tensor_out
  device_check: NoCheck   # TensorIterator
  variants: method
  dispatch:
    CompositeExplicitAutograd: gt_

#  greater, alias for torch.gt
- func: greater.Scalar_out(Tensor self, Scalar other, *, Tensor(a!) out) -> Tensor(a!)

- func: greater.Scalar(Tensor self, Scalar other) -> Tensor
  variants: method, function

- func: greater.Tensor_out(Tensor self, Tensor other, *, Tensor(a!) out) -> Tensor(a!)

- func: greater.Tensor(Tensor self, Tensor other) -> Tensor
  variants: method, function

- func: greater_.Scalar(Tensor(a!) self, Scalar other) -> Tensor(a!)
  variants: method

- func: greater_.Tensor(Tensor(a!) self, Tensor other) -> Tensor(a!)
  variants: method

- func: lt.Scalar_out(Tensor self, Scalar other, *, Tensor(a!) out) -> Tensor(a!)
  structured: True
  structured_inherits: TensorIteratorBase
  device_check: NoCheck   # TensorIterator
  dispatch:
    CPU, CUDA: lt_Scalar_out
    QuantizedCPU: lt_out_quantized_cpu

- func: lt.Scalar(Tensor self, Scalar other) -> Tensor
  structured_delegate: lt.Scalar_out
  device_check: NoCheck   # TensorIterator
  variants: method, function
  dispatch:
    QuantizedCPU: lt_quantized_cpu

- func: lt.Tensor_out(Tensor self, Tensor other, *, Tensor(a!) out) -> Tensor(a!)
  structured: True
  structured_inherits: TensorIteratorBase
  device_check: NoCheck   # TensorIterator
  dispatch:
    CPU, CUDA: lt_Tensor_out
    QuantizedCPU: lt_out_quantized_cpu

- func: lt.Tensor(Tensor self, Tensor other) -> Tensor
  structured_delegate: lt.Tensor_out
  device_check: NoCheck   # TensorIterator
  variants: method, function
  dispatch:
    QuantizedCPU: lt_quantized_cpu

- func: lt_.Scalar(Tensor(a!) self, Scalar other) -> Tensor(a!)
  structured_delegate: lt.Scalar_out
  device_check: NoCheck   # TensorIterator
  variants: method
  dispatch:
    CompositeExplicitAutograd: lt_

- func: lt_.Tensor(Tensor(a!) self, Tensor other) -> Tensor(a!)
  structured_delegate: lt.Tensor_out
  device_check: NoCheck   # TensorIterator
  variants: method
  dispatch:
    CompositeExplicitAutograd: lt_

#  less, alias for torch.lt
- func: less.Scalar_out(Tensor self, Scalar other, *, Tensor(a!) out) -> Tensor(a!)

- func: less.Scalar(Tensor self, Scalar other) -> Tensor
  variants: method, function

- func: less.Tensor_out(Tensor self, Tensor other, *, Tensor(a!) out) -> Tensor(a!)

- func: less.Tensor(Tensor self, Tensor other) -> Tensor
  variants: method, function

- func: less_.Scalar(Tensor(a!) self, Scalar other) -> Tensor(a!)
  variants: method

- func: less_.Tensor(Tensor(a!) self, Tensor other) -> Tensor(a!)
  variants: method

- func: take.out(Tensor self, Tensor index, *, Tensor(a!) out) -> Tensor(a!)
  dispatch:
    CPU, CUDA: take_out

- func: take(Tensor self, Tensor index) -> Tensor
  variants: method, function
  dispatch:
    CPU, CUDA: take

- func: take_along_dim.out(Tensor self, Tensor indices, int? dim=None, *, Tensor(a!) out) -> Tensor(a!)

- func: take_along_dim(Tensor self, Tensor indices, int? dim=None) -> Tensor
  variants: method, function

- func: index_select.out(Tensor self, int dim, Tensor index, *, Tensor(a!) out) -> Tensor(a!)
  dispatch:
    CPU, QuantizedCPU: index_select_out_cpu_
    CUDA, QuantizedCUDA: index_select_out_cuda

- func: index_select(Tensor self, int dim, Tensor index) -> Tensor
  variants: method, function
  dispatch:
    CPU, QuantizedCPU: index_select_cpu_
    CUDA, QuantizedCUDA: index_select_cuda
    SparseCPU: index_select_sparse
    SparseCUDA: index_select_sparse

- func: index_select.dimname_out(Tensor self, Dimname dim, Tensor index, *, Tensor(a!) out) -> Tensor(a!)

- func: index_select.dimname(Tensor self, Dimname dim, Tensor index) -> Tensor
  variants: method, function

- func: index_select_backward(Tensor grad, int[] self_sizes, int dim, Tensor index) -> Tensor
  variants: function
  device_check: NoCheck
  device_guard: False

- func: masked_select.out(Tensor self, Tensor mask, *, Tensor(a!) out) -> Tensor(a!)
  dispatch:
    CPU: masked_select_out_cpu
    CUDA: masked_select_out_cuda

- func: masked_select(Tensor self, Tensor mask) -> Tensor
  variants: method, function
  dispatch:
    CPU: masked_select_cpu
    CUDA: masked_select_cuda

- func: masked_select_backward(Tensor grad, Tensor input, Tensor mask) -> Tensor
  variants: function
  device_check: NoCheck
  device_guard: False

- func: nonzero.out(Tensor self, *, Tensor(a!) out) -> Tensor(a!)
  dispatch:
    CPU: nonzero_out_cpu
    CUDA: nonzero_out_cuda

- func: nonzero(Tensor self) -> Tensor
  variants: method, function
  dispatch:
    CPU: nonzero_cpu
    CUDA: nonzero_cuda

- func: nonzero_numpy(Tensor self) -> Tensor[]
  variants: method, function

- func: argwhere(Tensor self) -> Tensor
  variants: method, function

- func: gather.out(Tensor self, int dim, Tensor index, *, bool sparse_grad=False, Tensor(a!) out) -> Tensor(a!)
  structured: True
  dispatch:
    CPU, CUDA: gather_out

- func: gather(Tensor self, int dim, Tensor index, *, bool sparse_grad=False) -> Tensor
  variants: method, function
  structured_delegate: gather.out

- func: gather_backward(Tensor grad, Tensor self, int dim, Tensor index, bool sparse_grad) -> Tensor
  variants: function
  device_check: NoCheck
  device_guard: False

- func: gather.dimname_out(Tensor self, Dimname dim, Tensor index, *, bool sparse_grad=False, Tensor(a!) out) -> Tensor(a!)

- func: gather.dimname(Tensor self, Dimname dim, Tensor index, *, bool sparse_grad=False) -> Tensor
  variants: method, function

- func: _gather_sparse_backward(Tensor self, int dim, Tensor index, Tensor grad) -> Tensor

- func: addcmul.out(Tensor self, Tensor tensor1, Tensor tensor2, *, Scalar value=1, Tensor(a!) out) -> Tensor(a!)
  structured: True
  structured_inherits: TensorIteratorBase
  device_check: NoCheck   # TensorIterator
  dispatch:
    CPU, CUDA: addcmul_out

- func: addcmul(Tensor self, Tensor tensor1, Tensor tensor2, *, Scalar value=1) -> Tensor
  structured_delegate: addcmul.out
  device_check: NoCheck   # TensorIterator
  variants: method, function

- func: addcmul_(Tensor(a!) self, Tensor tensor1, Tensor tensor2, *, Scalar value=1) -> Tensor(a!)
  structured_delegate: addcmul.out
  device_check: NoCheck   # TensorIterator
  variants: method

- func: addcdiv.out(Tensor self, Tensor tensor1, Tensor tensor2, *, Scalar value=1, Tensor(a!) out) -> Tensor(a!)
  structured: True
  structured_inherits: TensorIteratorBase
  device_check: NoCheck   # TensorIterator
  dispatch:
    CPU, CUDA: addcdiv_out

- func: addcdiv(Tensor self, Tensor tensor1, Tensor tensor2, *, Scalar value=1) -> Tensor
  structured_delegate: addcdiv.out
  device_check: NoCheck   # TensorIterator
  variants: method, function

- func: addcdiv_(Tensor(a!) self, Tensor tensor1, Tensor tensor2, *, Scalar value=1) -> Tensor(a!)
  structured_delegate: addcdiv.out
  device_check: NoCheck   # TensorIterator
  variants: method

- func: cross_entropy_loss(Tensor self, Tensor target, Tensor? weight=None, int reduction=Mean, int ignore_index=-100, float label_smoothing=0.0) -> Tensor
  python_module: nn

- func: lstsq.X(Tensor self, Tensor A, *, Tensor(a!) X, Tensor(b!) qr) -> (Tensor(a!) solution, Tensor(b!) QR)
  dispatch:
    CPU: legacy_lstsq_out
    CUDA: legacy_lstsq_out_cuda

- func: lstsq(Tensor self, Tensor A) -> (Tensor solution, Tensor QR)
  variants: method, function
  dispatch:
    CPU: legacy_lstsq
    CUDA: legacy_lstsq_cuda

- func: triangular_solve.X(Tensor self, Tensor A, bool upper=True, bool transpose=False, bool unitriangular=False, *, Tensor(a!) X, Tensor(b!) M) -> (Tensor(a!) solution, Tensor(b!) cloned_coefficient)
  structured: True
  dispatch:
    CPU, CUDA: triangular_solve_out
    SparseCsrCUDA: triangular_solve_out_sparse_csr_cuda

- func: triangular_solve(Tensor self, Tensor A, bool upper=True, bool transpose=False, bool unitriangular=False) -> (Tensor solution, Tensor cloned_coefficient)
  structured_delegate: triangular_solve.X
  variants: method, function

- func: symeig.e(Tensor self, bool eigenvectors=False, bool upper=True, *, Tensor(a!) e, Tensor(b!) V) -> (Tensor(a!) eigenvalues, Tensor(b!) eigenvectors)
  dispatch:
    CompositeExplicitAutograd: symeig_out

- func: symeig(Tensor self, bool eigenvectors=False, bool upper=True) -> (Tensor eigenvalues, Tensor eigenvectors)
  variants: method, function
  dispatch:
    CompositeExplicitAutograd: symeig

- func: _symeig_helper(Tensor self, bool eigenvectors, bool upper) -> (Tensor, Tensor)
  variants: function
  dispatch:
    CPU: _symeig_helper_cpu
    CUDA: _symeig_helper_cuda

- func: eig.e(Tensor self, bool eigenvectors=False, *, Tensor(a!) e, Tensor(b!) v) -> (Tensor(a!) eigenvalues, Tensor(b!) eigenvectors)
  dispatch:
    CompositeExplicitAutograd: eig_out

- func: eig(Tensor self, bool eigenvectors=False) -> (Tensor eigenvalues, Tensor eigenvectors)
  variants: method, function
  dispatch:
    CompositeExplicitAutograd: eig

- func: svd.U(Tensor self, bool some=True, bool compute_uv=True, *, Tensor(a!) U, Tensor(b!) S, Tensor(c!) V) -> (Tensor(a!) U, Tensor(b!) S, Tensor(c!) V)

- func: svd(Tensor self, bool some=True, bool compute_uv=True) -> (Tensor U, Tensor S, Tensor V)
  variants: method, function

- func: _svd_helper(Tensor self, bool some, bool compute_uv) -> (Tensor U, Tensor S, Tensor V)
  variants: function
  dispatch:
    CPU: _svd_helper_cpu
    CUDA: _svd_helper_cuda

# swapaxes, alias for transpose
- func: swapaxes(Tensor(a) self, int axis0, int axis1) -> Tensor(a)
  variants: function, method
  device_check: NoCheck
  device_guard: False

- func: swapaxes_(Tensor(a!) self, int axis0, int axis1) -> Tensor(a!)
  variants: method
  device_check: NoCheck
  device_guard: False
  tags: inplace_view

# swapdims, alias for transpose
- func: swapdims(Tensor(a) self, int dim0, int dim1) -> Tensor(a)
  variants: function, method
  device_check: NoCheck
  device_guard: False

- func: swapdims_(Tensor(a!) self, int dim0, int dim1) -> Tensor(a!)
  variants: method
  device_check: NoCheck
  device_guard: False
  tags: inplace_view

- func: cholesky.out(Tensor self, bool upper=False, *, Tensor(a!) out) -> Tensor(a!)
  dispatch:
    CPU, CUDA: cholesky_out

- func: cholesky(Tensor self, bool upper=False) -> Tensor
  variants: method, function
  dispatch:
    CPU, CUDA: cholesky

- func: cholesky_solve.out(Tensor self, Tensor input2, bool upper=False, *, Tensor(a!) out) -> Tensor(a!)
  dispatch:
    CompositeExplicitAutograd: cholesky_solve_out

- func: cholesky_solve(Tensor self, Tensor input2, bool upper=False) -> Tensor
  variants: method, function
  dispatch:
    CompositeExplicitAutograd: cholesky_solve

- func: _cholesky_solve_helper(Tensor self, Tensor A, bool upper) -> Tensor
  variants: function
  dispatch:
    CPU: _cholesky_solve_helper_cpu
    CUDA: _cholesky_solve_helper_cuda

- func: solve(Tensor self, Tensor A) -> (Tensor solution, Tensor LU)
  variants: function, method
  dispatch:
    CompositeExplicitAutograd: solve

- func: solve.solution(Tensor self, Tensor A, *, Tensor(a!) solution, Tensor(b!) lu) -> (Tensor(a!) solution, Tensor(b!) LU)
  dispatch:
    CompositeExplicitAutograd: solve_out

- func: _solve_helper(Tensor self, Tensor A) -> (Tensor, Tensor)
  variants: function
  dispatch:
    CPU: _solve_helper_cpu
    CUDA: _solve_helper_cuda

- func: cholesky_inverse(Tensor self, bool upper=False) -> Tensor
  variants: method, function
  dispatch:
    CPU, CUDA: cholesky_inverse

- func: cholesky_inverse.out(Tensor self, bool upper=False, *, Tensor(a!) out) -> Tensor(a!)
  dispatch:
    CPU, CUDA: cholesky_inverse_out

- func: qr.Q(Tensor self, bool some=True, *, Tensor(a!) Q, Tensor(b!) R) -> (Tensor(a!) Q, Tensor(b!) R)

- func: qr(Tensor self, bool some=True) -> (Tensor Q, Tensor R)
  variants: method, function

- func: geqrf.a(Tensor self, *, Tensor(a!) a, Tensor(b!) tau) -> (Tensor(a!) a, Tensor(b!) tau)
  dispatch:
    CPU, CUDA: geqrf_out

- func: geqrf(Tensor self) -> (Tensor a, Tensor tau)
  variants: method, function
  dispatch:
    CPU, CUDA: geqrf

# orgqr, alias for linalg_householder_product
- func: orgqr(Tensor self, Tensor input2) -> Tensor
  variants: method, function

- func: orgqr.out(Tensor self, Tensor input2, *, Tensor(a!) out) -> Tensor(a!)

- func: ormqr.out(Tensor self, Tensor input2, Tensor input3, bool left=True, bool transpose=False, *, Tensor(a!) out) -> Tensor(a!)
  dispatch:
    CPU, CUDA: ormqr_out

- func: ormqr(Tensor self, Tensor input2, Tensor input3, bool left=True, bool transpose=False) -> Tensor
  variants: method, function
  dispatch:
    CPU, CUDA: ormqr

- func: _lu_with_info(Tensor self, bool pivot=True, bool check_errors=True) -> (Tensor LU, Tensor pivots, Tensor info)
  variants: function

- func: lu_solve.out(Tensor self, Tensor LU_data, Tensor LU_pivots, *, Tensor(a!) out) -> Tensor(a!)
  dispatch:
    CPU, CUDA: lu_solve_out

- func: lu_solve(Tensor self, Tensor LU_data, Tensor LU_pivots) -> Tensor
  variants: method, function
  dispatch:
    CPU, CUDA: lu_solve

- func: lu_unpack(Tensor LU_data, Tensor LU_pivots, bool unpack_data=True, bool unpack_pivots=True) -> (Tensor P, Tensor L, Tensor U)
  variants: function
  dispatch:
    CPU, CUDA: lu_unpack

- func: lu_unpack.out(Tensor LU_data, Tensor LU_pivots, bool unpack_data=True, bool unpack_pivots=True, *, Tensor(a!) P, Tensor(b!) L, Tensor(c!) U) -> (Tensor(a!) P, Tensor(b!) L, Tensor(c!) U)
  variants: function
  dispatch:
    CPU, CUDA: lu_unpack_out

# TODO: remove dispatch section when porting TH CUDA to ATen
- func: multinomial.out(Tensor self, int num_samples, bool replacement=False, *, Generator? generator=None, Tensor(a!) out) -> Tensor(a!)
  dispatch:
    CPU, CUDA: multinomial_out

- func: multinomial(Tensor self, int num_samples, bool replacement=False, *, Generator? generator=None) -> Tensor
  variants: method, function
  dispatch:
    CPU, CUDA: multinomial

- func: lgamma.out(Tensor self, *, Tensor(a!) out) -> Tensor(a!)
  device_check: NoCheck   # TensorIterator
  structured: True
  structured_inherits: TensorIteratorBase
  dispatch:
    CPU, CUDA: lgamma_out

- func: lgamma_(Tensor(a!) self) -> Tensor(a!)
  device_check: NoCheck   # TensorIterator
  structured_delegate: lgamma.out
  variants: method

- func: lgamma(Tensor self) -> Tensor
  device_check: NoCheck   # TensorIterator
  structured_delegate: lgamma.out
  variants: method, function

- func: digamma.out(Tensor self, *, Tensor(a!) out) -> Tensor(a!)
  device_check: NoCheck   # TensorIterator
  structured: True
  structured_inherits: TensorIteratorBase
  dispatch:
    CPU, CUDA: digamma_out

- func: digamma(Tensor self) -> Tensor
  device_check: NoCheck   # TensorIterator
  structured_delegate: digamma.out
  variants: method, function

- func: polygamma.out(int n, Tensor self, *, Tensor(a!) out) -> Tensor(a!)
  device_check: NoCheck   # TensorIterator
  structured: True
  structured_inherits: TensorIteratorBase
  dispatch:
    CPU, CUDA: polygamma_out

- func: polygamma(int n, Tensor self) -> Tensor
  device_check: NoCheck   # TensorIterator
  structured_delegate: polygamma.out
  variants: method, function

- func: polygamma_(Tensor(a!) self, int n) -> Tensor(a!)
  device_check: NoCheck   # TensorIterator
  variants: method
  dispatch:
    CompositeExplicitAutograd: polygamma_

- func: erfinv(Tensor self) -> Tensor
  device_check: NoCheck   # TensorIterator
  structured_delegate: erfinv.out
  variants: method, function

- func: erfinv_(Tensor(a!) self) -> Tensor(a!)
  device_check: NoCheck   # TensorIterator
  structured_delegate: erfinv.out
  variants: method

- func: erfinv.out(Tensor self, *, Tensor(a!) out) -> Tensor(a!)
  device_check: NoCheck   # TensorIterator
  structured: True
  structured_inherits: TensorIteratorBase
  dispatch:
    CPU, CUDA: erfinv_out

- func: i0(Tensor self) -> Tensor
  structured_delegate: i0.out
  variants: function, method

- func: i0_(Tensor(a!) self) -> Tensor(a!)
  structured_delegate: i0.out
  variants: function, method

- func: i0.out(Tensor self, *, Tensor(a!) out) -> Tensor(a!)
  structured: True
  structured_inherits: TensorIteratorBase
  dispatch:
    CPU, CUDA: i0_out

- func: sign(Tensor self) -> Tensor
  device_check: NoCheck   # TensorIterator
  structured_delegate: sign.out
  variants: function, method
  dispatch:
    CompositeExplicitAutograd: sign

- func: sign_(Tensor(a!) self) -> Tensor(a!)
  device_check: NoCheck   # TensorIterator
  structured_delegate: sign.out
  variants: method
  dispatch:
    CompositeExplicitAutograd: sign_

- func: sign.out(Tensor self, *, Tensor(a!) out) -> Tensor(a!)
  device_check: NoCheck   # TensorIterator
  structured: True
  structured_inherits: TensorIteratorBase
  dispatch:
    CPU, CUDA: sign_out

- func: signbit(Tensor self) -> Tensor
  variants: function, method
  structured_delegate: signbit.out

- func: signbit.out(Tensor self, *, Tensor(a!) out) -> Tensor(a!)
  structured: True
  structured_inherits: TensorIteratorBase
  dispatch:
    CPU: signbit_out
    CUDA: signbit_out

- func: dist(Tensor self, Tensor other, Scalar p=2) -> Tensor
  device_check: NoCheck   # TensorIterator
  variants: method, function
  dispatch:
    CompositeExplicitAutograd: dist

- func: atan2.out(Tensor self, Tensor other, *, Tensor(a!) out) -> Tensor(a!)
  device_check: NoCheck   # TensorIterator
  structured: True
  structured_inherits: TensorIteratorBase
  dispatch:
    CPU, CUDA: atan2_out

- func: atan2_(Tensor(a!) self, Tensor other) -> Tensor(a!)
  device_check: NoCheck   # TensorIterator
  structured_delegate: atan2.out
  variants: method

- func: atan2(Tensor self, Tensor other) -> Tensor
  device_check: NoCheck   # TensorIterator
  structured_delegate: atan2.out
  variants: method, function

# arctan2, alias of atan2
- func: arctan2(Tensor self, Tensor other) -> Tensor
  variants: method, function

- func: arctan2.out(Tensor self, Tensor other, *, Tensor(a!) out) -> Tensor(a!)
  device_check: NoCheck   # TensorIterator

- func: arctan2_(Tensor(a!) self, Tensor other) -> Tensor(a!)
  variants: method

- func: lerp.Scalar_out(Tensor self, Tensor end, Scalar weight, *, Tensor(a!) out) -> Tensor(a!)
  device_check: NoCheck   # TensorIterator
  dispatch:
    CPU: lerp_cpu_scalar_out
    CUDA: lerp_cuda_scalar_out

- func: lerp.Tensor_out(Tensor self, Tensor end, Tensor weight, *, Tensor(a!) out) -> Tensor(a!)
  device_check: NoCheck   # TensorIterator
  dispatch:
    CPU: lerp_cpu_tensor_out
    CUDA: lerp_cuda_tensor_out

- func: lerp.Scalar(Tensor self, Tensor end, Scalar weight) -> Tensor
  device_check: NoCheck   # TensorIterator
  variants: method, function
  dispatch:
    CPU: lerp_cpu_scalar
    CUDA: lerp_cuda_scalar

- func: lerp.Tensor(Tensor self, Tensor end, Tensor weight) -> Tensor
  device_check: NoCheck   # TensorIterator
  variants: method, function
  dispatch:
    CPU: lerp_cpu_tensor
    CUDA: lerp_cuda_tensor

- func: histc.out(Tensor self, int bins=100, Scalar min=0, Scalar max=0, *, Tensor(a!) out) -> Tensor(a!)
  dispatch:
    CPU: histogram_histc_cpu_out
    CUDA: _histc_out_cuda

- func: histc(Tensor self, int bins=100, Scalar min=0, Scalar max=0) -> Tensor
  variants: method, function
  dispatch:
    CPU: histogram_histc_cpu
    CUDA: _histc_cuda

- func: histogram.bins_tensor_out(Tensor self, Tensor bins, *, Tensor? weight=None, bool density=False, Tensor(a!) hist, Tensor(b!) bin_edges) -> (Tensor(a!) hist, Tensor(b!) bin_edges)
  dispatch:
    CPU: histogram_out_cpu

- func: histogram.bins_tensor(Tensor self, Tensor bins, *, Tensor? weight=None, bool density=False) -> (Tensor hist, Tensor bin_edges)
  variants: method, function
  dispatch:
    CPU: histogram_cpu

- func: histogram.bin_ct_out(Tensor self, int bins=100, *, float[]? range=None, Tensor? weight=None, bool density=False, Tensor(a!) hist, Tensor(b!) bin_edges) -> (Tensor(a!) hist, Tensor(b!) bin_edges)
  dispatch:
    CPU: histogram_out_cpu

- func: histogram.bin_ct(Tensor self, int bins=100, *, float[]? range=None, Tensor? weight=None, bool density=False) -> (Tensor hist, Tensor bin_edges)
  variants: method, function
  dispatch:
    CPU: histogram_cpu

- func: _histogramdd_bin_edges(Tensor self, int[] bins, *, float[]? range=None, Tensor? weight=None, bool density=False) -> Tensor[]
  dispatch:
    CPU: histogramdd_bin_edges_cpu

- func: _histogramdd_from_bin_cts(Tensor self, int[] bins, *, float[]? range=None, Tensor? weight=None, bool density=False) -> Tensor
  dispatch:
    CPU: histogramdd_cpu

- func: _histogramdd_from_bin_tensors(Tensor self, Tensor[] bins, *, Tensor? weight=None, bool density=False) -> Tensor
  dispatch:
    CPU: histogramdd_cpu

- func: fmod.Scalar_out(Tensor self, Scalar other, *, Tensor(a!) out) -> Tensor(a!)
  device_check: NoCheck   # TensorIterator
  dispatch:
    CompositeExplicitAutograd: fmod_out

- func: fmod.Scalar(Tensor self, Scalar other) -> Tensor
  device_check: NoCheck   # TensorIterator
  variants: method, function
  dispatch:
    CompositeExplicitAutograd: fmod

- func: fmod_.Scalar(Tensor(a!) self, Scalar other) -> Tensor(a!)
  device_check: NoCheck   # TensorIterator
  variants: method
  dispatch:
    CompositeExplicitAutograd: fmod_

- func: fmod.Tensor_out(Tensor self, Tensor other, *, Tensor(a!) out) -> Tensor(a!)
  device_check: NoCheck   # TensorIterator
  structured: True
  structured_inherits: TensorIteratorBase
  dispatch:
    CPU, CUDA: fmod_out

- func: fmod.Tensor(Tensor self, Tensor other) -> Tensor
  device_check: NoCheck   # TensorIterator
  structured_delegate: fmod.Tensor_out
  variants: method, function


- func: fmod_.Tensor(Tensor(a!) self, Tensor other) -> Tensor(a!)
  device_check: NoCheck   # TensorIterator
  variants: method
  structured_delegate: fmod.Tensor_out

- func: hypot.out(Tensor self, Tensor other, *, Tensor(a!) out) -> Tensor(a!)
  structured: True
  structured_inherits: TensorIteratorBase
  dispatch:
    CPU, CUDA: hypot_out

- func: hypot(Tensor self, Tensor other) -> Tensor
  structured_delegate: hypot.out
  variants: method, function

- func: hypot_(Tensor(a!) self, Tensor other) -> Tensor(a!)
  structured_delegate: hypot.out
  variants: method
  dispatch:
    CompositeExplicitAutograd: hypot_

- func: igamma.out(Tensor self, Tensor other, *, Tensor(a!) out) -> Tensor(a!)
  structured: True
  structured_inherits: TensorIteratorBase
  dispatch:
    CPU, CUDA: igamma_out

- func: igamma(Tensor self, Tensor other) -> Tensor
  structured_delegate: igamma.out
  variants: method, function

- func: igamma_(Tensor(a!) self, Tensor other) -> Tensor(a!)
  structured_delegate: igamma.out
  variants: method

- func: igammac.out(Tensor self, Tensor other, *, Tensor(a!) out) -> Tensor(a!)
  structured: True
  structured_inherits: TensorIteratorBase
  dispatch:
    CPU, CUDA: igammac_out

- func: igammac(Tensor self, Tensor other) -> Tensor
  structured_delegate: igammac.out
  variants: method, function

- func: igammac_(Tensor(a!) self, Tensor other) -> Tensor(a!)
  structured_delegate: igammac.out
  variants: method

- func: nextafter.out(Tensor self, Tensor other, *, Tensor(a!) out) -> Tensor(a!)
  structured: True
  structured_inherits: TensorIteratorBase
  dispatch:
    CPU, CUDA: nextafter_out

- func: nextafter(Tensor self, Tensor other) -> Tensor
  structured_delegate: nextafter.out
  variants: method, function

- func: nextafter_(Tensor(a!) self, Tensor other) -> Tensor(a!)
  structured_delegate: nextafter.out
  variants: method
  dispatch:
    CompositeExplicitAutograd: nextafter_

- func: remainder.Scalar_out(Tensor self, Scalar other, *, Tensor(a!) out) -> Tensor(a!)
  dispatch:
    CompositeExplicitAutograd: remainder_out

- func: remainder.Scalar(Tensor self, Scalar other) -> Tensor
  variants: method, function
  dispatch:
    CompositeExplicitAutograd: remainder

- func: remainder_.Scalar(Tensor(a!) self, Scalar other) -> Tensor(a!)
  variants: method
  dispatch:
    CompositeExplicitAutograd: remainder_

- func: remainder.Tensor_out(Tensor self, Tensor other, *, Tensor(a!) out) -> Tensor(a!)
  device_check: NoCheck   # TensorIterator
  structured: True
  structured_inherits: TensorIteratorBase
  dispatch:
    CPU, CUDA: remainder_out

- func: remainder.Tensor(Tensor self, Tensor other) -> Tensor
  device_check: NoCheck   # TensorIterator
  structured_delegate: remainder.Tensor_out
  variants: method, function

- func: remainder_.Tensor(Tensor(a!) self, Tensor other) -> Tensor(a!)
  device_check: NoCheck   # TensorIterator
  structured_delegate: remainder.Tensor_out
  variants: method

- func: remainder.Scalar_Tensor(Scalar self, Tensor other) -> Tensor
  device_check: NoCheck   # TensorIterator
  variants: function
  dispatch:
    CPU, CUDA: remainder

- func: min(Tensor self) -> Tensor
  device_check: NoCheck   # TensorIterator
  variants: method, function
  dispatch:
    CPU, CUDA: min
    QuantizedCPU: min_quantized_cpu

- func: fmin(Tensor self, Tensor other) -> Tensor
  structured_delegate: fmin.out
  device_check: NoCheck   # TensorIterator
  variants: method, function

- func: fmin.out(Tensor self, Tensor other, *, Tensor(a!) out) -> Tensor(a!)
  structured: True
  structured_inherits: TensorIteratorBase
  device_check: NoCheck   # TensorIterator
  dispatch:
    CPU, CUDA: fmin_out

- func: max(Tensor self) -> Tensor
  device_check: NoCheck   # TensorIterator
  variants: method, function
  dispatch:
    CPU, CUDA: max
    QuantizedCPU: max_quantized_cpu

- func: fmax(Tensor self, Tensor other) -> Tensor
  structured_delegate: fmax.out
  device_check: NoCheck   # TensorIterator
  variants: method, function

- func: fmax.out(Tensor self, Tensor other, *, Tensor(a!) out) -> Tensor(a!)
  structured: True
  structured_inherits: TensorIteratorBase
  device_check: NoCheck   # TensorIterator
  dispatch:
    CPU, CUDA: fmax_out

- func: maximum(Tensor self, Tensor other) -> Tensor
  structured_delegate: maximum.out
  device_check: NoCheck   # TensorIterator
  variants: method, function

- func: maximum.out(Tensor self, Tensor other, *, Tensor(a!) out) -> Tensor(a!)
  structured: True
  structured_inherits: TensorIteratorBase
  device_check: NoCheck   # TensorIterator
  dispatch:
    CPU, CUDA: maximum_out

# binary max, alias of maximum
# NOTE: max is not an alias for maximum, since there is also unary max
- func: max.other(Tensor self, Tensor other) -> Tensor
  device_check: NoCheck   # TensorIterator
  variants: method, function

- func: max.out(Tensor self, Tensor other, *, Tensor(a!) out) -> Tensor(a!)
  device_check: NoCheck   # TensorIterator

- func: minimum(Tensor self, Tensor other) -> Tensor
  structured_delegate: minimum.out
  device_check: NoCheck   # TensorIterator
  variants: method, function

- func: minimum.out(Tensor self, Tensor other, *, Tensor(a!) out) -> Tensor(a!)
  structured: True
  structured_inherits: TensorIteratorBase
  device_check: NoCheck   # TensorIterator
  dispatch:
    CPU, CUDA: minimum_out

# binary min, alias for minimum
# NOTE: min is not an alias for minimum, since there is also unary min
- func: min.out(Tensor self, Tensor other, *, Tensor(a!) out) -> Tensor(a!)
  device_check: NoCheck   # TensorIterator

- func: min.other(Tensor self, Tensor other) -> Tensor
  device_check: NoCheck   # TensorIterator
  variants: method, function

# The following quantile signatures are DEPRECATED in favor of the new ones with the interpolation kwarg.
- func: quantile.scalar_out(Tensor self, float q, int? dim=None, bool keepdim=False, *, Tensor(a!) out) -> Tensor(a!)

- func: quantile.scalar(Tensor self, float q, int? dim=None, bool keepdim=False) -> Tensor
  variants: method, function

- func: quantile.out(Tensor self, Tensor q, int? dim=None, bool keepdim=False, *, Tensor(a!) out) -> Tensor(a!)

- func: quantile(Tensor self, Tensor q, int? dim=None, bool keepdim=False) -> Tensor
  variants: method, function

- func: nanquantile.scalar_out(Tensor self, float q, int? dim=None, bool keepdim=False, *, Tensor(a!) out) -> Tensor(a!)

- func: nanquantile.scalar(Tensor self, float q, int? dim=None, bool keepdim=False) -> Tensor
  variants: method, function

- func: nanquantile.out(Tensor self, Tensor q, int? dim=None, bool keepdim=False, *, Tensor(a!) out) -> Tensor(a!)

- func: nanquantile(Tensor self, Tensor q, int? dim=None, bool keepdim=False) -> Tensor
  variants: method, function

# To keep backward and forward compatibility, and to avoid ambiguity with the original signatures, dim, keepdim and interpolation
# parameters are required for now. Once the deprecated signatures are removed they will be made optional.
- func: quantile.new_scalar_out(Tensor self, float q, int? dim, bool keepdim, *, str interpolation, Tensor(a!) out) -> Tensor(a!)

- func: quantile.new_scalar(Tensor self, float q, int? dim, bool keepdim, *, str interpolation) -> Tensor
  variants: method, function

- func: quantile.new_out(Tensor self, Tensor q, int? dim, bool keepdim, *, str interpolation, Tensor(a!) out) -> Tensor(a!)

- func: quantile.new(Tensor self, Tensor q, int? dim, bool keepdim, *, str interpolation) -> Tensor
  variants: method, function

- func: nanquantile.new_scalar_out(Tensor self, float q, int? dim, bool keepdim, *, str interpolation, Tensor(a!) out) -> Tensor(a!)

- func: nanquantile.new_scalar(Tensor self, float q, int? dim, bool keepdim, *, str interpolation) -> Tensor
  variants: method, function

- func: nanquantile.new_out(Tensor self, Tensor q, int? dim, bool keepdim, *, str interpolation, Tensor(a!) out) -> Tensor(a!)

- func: nanquantile.new(Tensor self, Tensor q, int? dim, bool keepdim, *, str interpolation) -> Tensor
  variants: method, function

- func: sort.values(Tensor self, int dim=-1, bool descending=False, *, Tensor(a!) values, Tensor(b!) indices) -> (Tensor(a!) values, Tensor(b!) indices)
  device_check: NoCheck   # TensorIterator
  dispatch:
    CPU: sort_out_cpu
    CUDA: sort_out_cuda

- func: sort.values_stable(Tensor self, *, bool? stable, int dim=-1, bool descending=False, Tensor(a!) values, Tensor(b!) indices) -> (Tensor(a!) values, Tensor(b!) indices)
  dispatch:
    CPU: sort_out_cpu_stable
    CUDA: sort_out_stable_cuda

- func: sort(Tensor self, int dim=-1, bool descending=False) -> (Tensor values, Tensor indices)
  device_check: NoCheck   # TensorIterator
  variants: method, function
  dispatch:
    CPU: sort_cpu
    CUDA: sort_cuda
    QuantizedCPU: sort_quantized_cpu

- func: sort.stable(Tensor self, *, bool? stable, int dim=-1, bool descending=False) -> (Tensor values, Tensor indices)
  variants: method, function
  dispatch:
    CPU: sort_cpu_stable
    CUDA: sort_stable_cuda
    QuantizedCPU: sort_quantized_cpu_stable

- func: sort.dimname_values(Tensor self, Dimname dim, bool descending=False, *, Tensor(a!) values, Tensor(b!) indices) -> (Tensor(a!) values, Tensor(b!) indices)

- func: sort.dimname_values_stable(Tensor self, *, bool? stable, Dimname dim, bool descending=False, Tensor(a!) values, Tensor(b!) indices) -> (Tensor(a!) values, Tensor(b!) indices)

- func: sort.dimname(Tensor self, Dimname dim, bool descending=False) -> (Tensor values, Tensor indices)
  variants: method, function

- func: sort.dimname_stable(Tensor self, *, bool? stable, Dimname dim, bool descending=False) -> (Tensor values, Tensor indices)
  variants: method, function

- func: msort.out(Tensor self, *, Tensor(a!) out) -> Tensor(a!)

- func: msort(Tensor self) -> Tensor
  variants: method, function

- func: argsort(Tensor self, int dim=-1, bool descending=False) -> Tensor
  device_check: NoCheck   # TensorIterator
  variants: method, function

- func: argsort.dimname(Tensor self, Dimname dim, bool descending=False) -> Tensor
  variants: method, function

- func: topk.values(Tensor self, int k, int dim=-1, bool largest=True, bool sorted=True, *, Tensor(a!) values, Tensor(b!) indices) -> (Tensor(a!) values, Tensor(b!) indices)
  structured: True
  dispatch:
    CPU: topk_out_cpu
    CUDA: topk_out_cuda

- func: topk(Tensor self, int k, int dim=-1, bool largest=True, bool sorted=True) -> (Tensor values, Tensor indices)
  variants: method, function
  structured_delegate: topk.values
  dispatch:
    QuantizedCPU: topk_quantized_cpu

- func: all(Tensor self) -> Tensor
  device_check: NoCheck   # TensorIterator
  structured_delegate: all.all_out
  variants: method, function

- func: all.all_out(Tensor self, *, Tensor(a!) out) -> Tensor(a!)
  device_check: NoCheck
  structured: True
  dispatch:
    CPU, CUDA: all_all_out

- func: any(Tensor self) -> Tensor
  device_check: NoCheck   # TensorIterator
  structured_delegate: any.all_out
  variants: method, function
  dispatch:
    SparseCPU, SparseCUDA: any_sparse

- func: any.all_out(Tensor self, *, Tensor(a!) out) -> Tensor(a!)
  device_check: NoCheck
  structured: True
  dispatch:
    CPU, CUDA: any_all_out

- func: renorm.out(Tensor self, Scalar p, int dim, Scalar maxnorm, *, Tensor(a!) out) -> Tensor(a!)
  device_check: NoCheck   # TensorIterator
  structured: True
  dispatch:
    CPU, CUDA: renorm_out

- func: renorm(Tensor self, Scalar p, int dim, Scalar maxnorm) -> Tensor
  device_check: NoCheck   # TensorIterator
  variants: method, function
  structured_delegate: renorm.out

- func: renorm_(Tensor(a!) self, Scalar p, int dim, Scalar maxnorm) -> Tensor(a!)
  device_check: NoCheck   # TensorIterator
  variants: method
  structured_delegate: renorm.out

- func: unfold(Tensor(a) self, int dimension, int size, int step) -> Tensor(a)
  variants: method
  device_check: NoCheck
  device_guard: False
  dispatch:
    CPU, CUDA: unfold
    QuantizedCPU, QuantizedCUDA: unfold

- func: unfold_backward(Tensor grad_in, int[] input_sizes, int dim, int size, int step) -> Tensor
  variants: function
  dispatch:
    CPU, CUDA: unfold_backward

- func: equal(Tensor self, Tensor other) -> bool
  variants: method, function
  dispatch:
    CPU: cpu_equal
    CUDA: cuda_equal
    QuantizedCPU: equal_quantized_cpu

- func: pow.Tensor_Tensor_out(Tensor self, Tensor exponent, *, Tensor(a!) out) -> Tensor(a!)
  device_check: NoCheck   # TensorIterator
  structured: True
  structured_inherits: TensorIteratorBase
  dispatch:
    CPU, CUDA: pow_Tensor_Tensor_out

- func: pow.Tensor_Tensor(Tensor self, Tensor exponent) -> Tensor
  device_check: NoCheck   # TensorIterator
  structured_delegate: pow.Tensor_Tensor_out
  variants: method, function

- func: pow.Scalar_out(Scalar self, Tensor exponent, *, Tensor(a!) out) -> Tensor(a!)
  device_check: NoCheck   # TensorIterator
  structured: True
  dispatch:
    CPU, CUDA: pow_Scalar_out

- func: pow.Scalar(Scalar self, Tensor exponent) -> Tensor
  device_check: NoCheck   # TensorIterator
  structured_delegate: pow.Scalar_out

- func: pow.Tensor_Scalar_out(Tensor self, Scalar exponent, *, Tensor(a!) out) -> Tensor(a!)
  device_check: NoCheck   # TensorIterator
  structured: True
  structured_inherits: TensorIteratorBase
  dispatch:
    CPU, CUDA: pow_Tensor_Scalar_out
    SparseCPU, SparseCUDA: pow_out_sparse_scalar

- func: pow.Tensor_Scalar(Tensor self, Scalar exponent) -> Tensor
  device_check: NoCheck   # TensorIterator
  structured_delegate: pow.Tensor_Scalar_out
  variants: function, method
  dispatch:
    SparseCPU, SparseCUDA: pow_sparse_scalar

- func: pow_.Scalar(Tensor(a!) self, Scalar exponent) -> Tensor(a!)
  device_check: NoCheck   # TensorIterator
  structured_delegate: pow.Tensor_Scalar_out
  variants: method

- func: pow_.Tensor(Tensor(a!) self, Tensor exponent) -> Tensor(a!)
  device_check: NoCheck   # TensorIterator
  structured_delegate: pow.Tensor_Tensor_out
  variants: method

- func: float_power.Tensor_Tensor_out(Tensor self, Tensor exponent, *, Tensor(a!) out) -> Tensor(a!)

- func: float_power.Tensor_Tensor(Tensor self, Tensor exponent) -> Tensor
  variants: function, method

- func: float_power.Scalar_out(Scalar self, Tensor exponent, *, Tensor(a!) out) -> Tensor(a!)

- func: float_power.Scalar(Scalar self, Tensor exponent) -> Tensor

- func: float_power.Tensor_Scalar_out(Tensor self, Scalar exponent, *, Tensor(a!) out) -> Tensor(a!)

- func: float_power.Tensor_Scalar(Tensor self, Scalar exponent) -> Tensor
  variants: function, method

- func: float_power_.Scalar(Tensor(a!) self, Scalar exponent) -> Tensor(a!)
  variants: method

- func: float_power_.Tensor(Tensor(a!) self, Tensor exponent) -> Tensor(a!)
  variants: method

- func: normal_(Tensor(a!) self, float mean=0, float std=1, *, Generator? generator=None) -> Tensor(a!)
  device_check: NoCheck   # TensorIterator
  variants: method
  dispatch:
    CPU, CUDA: normal_
    Meta: normal_meta_

- func: normal.Tensor_float_out(Tensor mean, float std=1, *, Generator? generator=None, Tensor(a!) out) -> Tensor(a!)
  dispatch:
    CPU, CUDA: normal_out

- func: normal.Tensor_float(Tensor mean, float std=1, *, Generator? generator=None) -> Tensor
  dispatch:
    CPU, CUDA: normal

- func: normal.float_Tensor_out(float mean, Tensor std, *, Generator? generator=None, Tensor(a!) out) -> Tensor(a!)
  dispatch:
    CPU, CUDA: normal_out

- func: normal.float_Tensor(float mean, Tensor std, *, Generator? generator=None) -> Tensor
  dispatch:
    CPU, CUDA: normal

- func: normal.Tensor_Tensor_out(Tensor mean, Tensor std, *, Generator? generator=None, Tensor(a!) out) -> Tensor(a!)
  dispatch:
    CPU, CUDA: normal_out

- func: normal.Tensor_Tensor(Tensor mean, Tensor std, *, Generator? generator=None) -> Tensor
  dispatch:
    CPU, CUDA: normal

- func: normal.float_float(float mean, float std, int[] size, *, Generator? generator=None, ScalarType? dtype=None, Layout? layout=None, Device? device=None, bool? pin_memory=None) -> Tensor

- func: normal.float_float_out(float mean, float std, int[] size, *, Generator? generator=None, Tensor(a!) out) -> Tensor(a!)

- func: alias(Tensor(a) self) -> Tensor(a)
  variants: method, function
  dispatch:
    CompositeExplicitAutograd: alias

- func: _index_copy_(Tensor(a!) self, int dim, Tensor index, Tensor source) -> Tensor(a!)
  dispatch:
    CPU: _index_copy_impl_
    CUDA: _index_copy_impl_

- func: _amp_foreach_non_finite_check_and_unscale_(Tensor(a!)[] self, Tensor(b!) found_inf, Tensor inv_scale) -> ()
  variants: function
  dispatch:
    CUDA: _amp_foreach_non_finite_check_and_unscale_cuda_

- func: _amp_update_scale_(Tensor(a!) self, Tensor(b!) growth_tracker, Tensor found_inf, float scale_growth_factor, float scale_backoff_factor, int growth_interval) -> Tensor(a!)
  variants: function
  dispatch:
    CUDA: _amp_update_scale_cuda_

- func: _cat(Tensor[] tensors, int dim=0) -> Tensor
  dispatch:
    CPU: _cat_cpu
    CUDA: cat_cuda
    QuantizedCPU: cat_quantized_cpu

- func: _cat.out(Tensor[] tensors, int dim=0, *, Tensor(a!) out) -> Tensor(a!)
  dispatch:
    CPU: _cat_out_cpu
    CUDA: cat_out_cuda
    QuantizedCPU: cat_out_quantized_cpu

- func: _foreach_add.Scalar(Tensor[] tensors, Scalar scalar) -> Tensor[]
  device_check: NoCheck   # foreach kernels fall back to slow path when tensor are on different devices
  variants: function
  dispatch:
    CPU: foreach_tensor_add_scalar_kernel_slow
    CUDA: foreach_tensor_add_scalar_kernel_cuda

- func: _foreach_add_.Scalar(Tensor(a!)[] self, Scalar scalar) -> ()
  device_check: NoCheck   # foreach kernels fall back to slow path when tensor are on different devices
  variants: function
  dispatch:
    CPU: foreach_tensor_add_scalar_kernel_slow_
    CUDA: foreach_tensor_add_scalar_kernel_cuda_

- func: _foreach_sub.Scalar(Tensor[] tensors, Scalar scalar) -> Tensor[]
  device_check: NoCheck   # foreach kernels fall back to slow path when tensor are on different devices
  variants: function
  dispatch:
    CPU: foreach_tensor_sub_scalar_kernel_slow
    CUDA: foreach_tensor_sub_scalar_kernel_cuda

- func: _foreach_sub_.Scalar(Tensor(a!)[] self, Scalar scalar) -> ()
  device_check: NoCheck   # foreach kernels fall back to slow path when tensor are on different devices
  variants: function
  dispatch:
    CPU: foreach_tensor_sub_scalar_kernel_slow_
    CUDA: foreach_tensor_sub_scalar_kernel_cuda_

- func: _foreach_mul.Scalar(Tensor[] tensors, Scalar scalar) -> Tensor[]
  device_check: NoCheck   # foreach kernels fall back to slow path when tensor are on different devices
  variants: function
  dispatch:
    CPU: foreach_tensor_mul_scalar_kernel_slow
    CUDA: foreach_tensor_mul_scalar_kernel_cuda

- func: _foreach_mul_.Scalar(Tensor(a!)[] self, Scalar scalar) -> ()
  device_check: NoCheck   # foreach kernels fall back to slow path when tensor are on different devices
  variants: function
  dispatch:
    CPU: foreach_tensor_mul_scalar_kernel_slow_
    CUDA: foreach_tensor_mul_scalar_kernel_cuda_

- func: _foreach_div.Scalar(Tensor[] tensors, Scalar scalar) -> Tensor[]
  device_check: NoCheck   # foreach kernels fall back to slow path when tensor are on different devices
  variants: function
  dispatch:
    CPU: foreach_tensor_div_scalar_kernel_slow
    CUDA: foreach_tensor_div_scalar_kernel_cuda

- func: _foreach_div_.Scalar(Tensor(a!)[] self, Scalar scalar) -> ()
  device_check: NoCheck   # foreach kernels fall back to slow path when tensor are on different devices
  variants: function
  dispatch:
    CPU: foreach_tensor_div_scalar_kernel_slow_
    CUDA: foreach_tensor_div_scalar_kernel_cuda_

- func: _foreach_add.List(Tensor[] tensors1, Tensor[] tensors2, *, Scalar alpha=1) -> Tensor[]
  device_check: NoCheck   # foreach kernels fall back to slow path when tensor are on different devices
  variants: function
  dispatch:
    CPU: foreach_tensor_add_list_kernel_slow
    CUDA: foreach_tensor_add_list_kernel_cuda

- func: _foreach_add_.List(Tensor(a!)[] self, Tensor[] other, *, Scalar alpha=1) -> ()
  device_check: NoCheck   # foreach kernels fall back to slow path when tensor are on different devices
  variants: function
  dispatch:
    CPU: foreach_tensor_add_list_kernel_slow_
    CUDA: foreach_tensor_add_list_kernel_cuda_

- func: _foreach_sub.List(Tensor[] tensors1, Tensor[] tensors2, *, Scalar alpha=1) -> Tensor[]
  device_check: NoCheck   # foreach kernels fall back to slow path when tensor are on different devices
  variants: function
  dispatch:
    CPU: foreach_tensor_sub_list_kernel_slow
    CUDA: foreach_tensor_sub_list_kernel_cuda

- func: _foreach_sub_.List(Tensor(a!)[] self, Tensor[] other, *, Scalar alpha=1) -> ()
  device_check: NoCheck   # foreach kernels fall back to slow path when tensor are on different devices
  variants: function
  dispatch:
    CPU: foreach_tensor_sub_list_kernel_slow_
    CUDA: foreach_tensor_sub_list_kernel_cuda_

- func: _foreach_mul.List(Tensor[] tensors1, Tensor[] tensors2) -> Tensor[]
  device_check: NoCheck   # foreach kernels fall back to slow path when tensor are on different devices
  variants: function
  dispatch:
    CPU: foreach_tensor_mul_list_kernel_slow
    CUDA: foreach_tensor_mul_list_kernel_cuda

- func: _foreach_mul_.List(Tensor(a!)[] self, Tensor[] other) -> ()
  device_check: NoCheck   # foreach kernels fall back to slow path when tensor are on different devices
  variants: function
  dispatch:
    CPU: foreach_tensor_mul_list_kernel_slow_
    CUDA: foreach_tensor_mul_list_kernel_cuda_

- func: _foreach_div.List(Tensor[] tensors1, Tensor[] tensors2) -> Tensor[]
  device_check: NoCheck   # foreach kernels fall back to slow path when tensor are on different devices
  variants: function
  dispatch:
    CPU: foreach_tensor_div_list_kernel_slow
    CUDA: foreach_tensor_div_list_kernel_cuda

- func: _foreach_div_.List(Tensor(a!)[] self, Tensor[] other) -> ()
  device_check: NoCheck   # foreach kernels fall back to slow path when tensor are on different devices
  variants: function
  dispatch:
    CPU: foreach_tensor_div_list_kernel_slow_
    CUDA: foreach_tensor_div_list_kernel_cuda_

- func: _foreach_add.ScalarList(Tensor[] tensors, Scalar[] scalars) -> Tensor[]
  device_check: NoCheck   # foreach kernels fall back to slow path when tensor are on different devices
  variants: function
  dispatch:
    CPU: foreach_tensor_add_scalarlist_kernel_slow
    CUDA: foreach_tensor_add_scalarlist_kernel_cuda

- func: _foreach_add_.ScalarList(Tensor(a!)[] self, Scalar[] scalars) -> ()
  device_check: NoCheck   # foreach kernels fall back to slow path when tensor are on different devices
  variants: function
  dispatch:
    CPU: foreach_tensor_add_scalarlist_kernel_slow_
    CUDA: foreach_tensor_add_scalarlist_kernel_cuda_

- func: _foreach_sub.ScalarList(Tensor[] tensors, Scalar[] scalars) -> Tensor[]
  device_check: NoCheck   # foreach kernels fall back to slow path when tensor are on different devices
  variants: function
  dispatch:
    CPU: foreach_tensor_sub_scalarlist_kernel_slow
    CUDA: foreach_tensor_sub_scalarlist_kernel_cuda

- func: _foreach_sub_.ScalarList(Tensor(a!)[] self, Scalar[] scalars) -> ()
  device_check: NoCheck   # foreach kernels fall back to slow path when tensor are on different devices
  variants: function
  dispatch:
    CPU: foreach_tensor_sub_scalarlist_kernel_slow_
    CUDA: foreach_tensor_sub_scalarlist_kernel_cuda_

- func: _foreach_div.ScalarList(Tensor[] tensors, Scalar[] scalars) -> Tensor[]
  device_check: NoCheck   # foreach kernels fall back to slow path when tensor are on different devices
  variants: function
  dispatch:
    CPU: foreach_tensor_div_scalarlist_kernel_slow
    CUDA: foreach_tensor_div_scalarlist_kernel_cuda

- func: _foreach_div_.ScalarList(Tensor(a!)[] self, Scalar[] scalars) -> ()
  device_check: NoCheck   # foreach kernels fall back to slow path when tensor are on different devices
  variants: function
  dispatch:
    CPU: foreach_tensor_div_scalarlist_kernel_slow_
    CUDA: foreach_tensor_div_scalarlist_kernel_cuda_

- func: _foreach_mul.ScalarList(Tensor[] tensors, Scalar[] scalars) -> Tensor[]
  device_check: NoCheck   # foreach kernels fall back to slow path when tensor are on different devices
  variants: function
  dispatch:
    CPU: foreach_tensor_mul_scalarlist_kernel_slow
    CUDA: foreach_tensor_mul_scalarlist_kernel_cuda

- func: _foreach_mul_.ScalarList(Tensor(a!)[] self, Scalar[] scalars) -> ()
  device_check: NoCheck   # foreach kernels fall back to slow path when tensor are on different devices
  variants: function
  dispatch:
    CPU: foreach_tensor_mul_scalarlist_kernel_slow_
    CUDA: foreach_tensor_mul_scalarlist_kernel_cuda_

- func: _foreach_exp(Tensor[] tensors) -> Tensor[]
  device_check: NoCheck   # foreach kernels fall back to slow path when tensor are on different devices
  variants: function
  dispatch:
    CPU: foreach_tensor_exp_slow
    CUDA: foreach_tensor_exp_cuda

- func: _foreach_zero_(Tensor(a!)[] self) -> ()
  device_check: NoCheck   # foreach kernels fall back to slow path when tensor are on different devices
  variants: function
  dispatch:
    CPU: foreach_tensor_zero_slow_
    CUDA: foreach_tensor_zero_cuda_

- func: _foreach_exp_(Tensor(a!)[] self) -> ()
  device_check: NoCheck   # foreach kernels fall back to slow path when tensor are on different devices
  variants: function
  dispatch:
    CPU: foreach_tensor_exp_slow_
    CUDA: foreach_tensor_exp_cuda_

- func: _foreach_sqrt(Tensor[] tensors) -> Tensor[]
  device_check: NoCheck   # foreach kernels fall back to slow path when tensor are on different devices
  variants: function
  dispatch:
    CPU: foreach_tensor_sqrt_slow
    CUDA: foreach_tensor_sqrt_cuda

- func: _foreach_sqrt_(Tensor(a!)[] self) -> ()
  device_check: NoCheck   # foreach kernels fall back to slow path when tensor are on different devices
  variants: function
  dispatch:
    CPU: foreach_tensor_sqrt_slow_
    CUDA: foreach_tensor_sqrt_cuda_

- func: _foreach_abs(Tensor[] tensors) -> Tensor[]
  device_check: NoCheck   # foreach kernels fall back to slow path when tensor are on different devices
  variants: function
  dispatch:
    CPU: foreach_tensor_abs_slow
    CUDA: foreach_tensor_abs_cuda

- func: _foreach_abs_(Tensor(a!)[] self) -> ()
  device_check: NoCheck   # foreach kernels fall back to slow path when tensor are on different devices
  variants: function
  dispatch:
    CPU: foreach_tensor_abs_slow_
    CUDA: foreach_tensor_abs_cuda_

- func: _foreach_acos(Tensor[] tensors) -> Tensor[]
  device_check: NoCheck   # foreach kernels fall back to slow path when tensor are on different devices
  variants: function
  dispatch:
    CPU: foreach_tensor_acos_slow
    CUDA: foreach_tensor_acos_cuda

- func: _foreach_acos_(Tensor(a!)[] self) -> ()
  device_check: NoCheck   # foreach kernels fall back to slow path when tensor are on different devices
  variants: function
  dispatch:
    CPU: foreach_tensor_acos_slow_
    CUDA: foreach_tensor_acos_cuda_

- func: _foreach_asin(Tensor[] tensors) -> Tensor[]
  device_check: NoCheck   # foreach kernels fall back to slow path when tensor are on different devices
  variants: function
  dispatch:
    CPU: foreach_tensor_asin_slow
    CUDA: foreach_tensor_asin_cuda

- func: _foreach_asin_(Tensor(a!)[] self) -> ()
  device_check: NoCheck   # foreach kernels fall back to slow path when tensor are on different devices
  variants: function
  dispatch:
    CPU: foreach_tensor_asin_slow_
    CUDA: foreach_tensor_asin_cuda_

- func: _foreach_atan(Tensor[] tensors) -> Tensor[]
  device_check: NoCheck   # foreach kernels fall back to slow path when tensor are on different devices
  variants: function
  dispatch:
    CPU: foreach_tensor_atan_slow
    CUDA: foreach_tensor_atan_cuda

- func: _foreach_atan_(Tensor(a!)[] self) -> ()
  device_check: NoCheck   # foreach kernels fall back to slow path when tensor are on different devices
  variants: function
  dispatch:
    CPU: foreach_tensor_atan_slow_
    CUDA: foreach_tensor_atan_cuda_

- func: _foreach_ceil(Tensor[] tensors) -> Tensor[]
  device_check: NoCheck   # foreach kernels fall back to slow path when tensor are on different devices
  variants: function
  dispatch:
    CPU: foreach_tensor_ceil_slow
    CUDA: foreach_tensor_ceil_cuda

- func: _foreach_ceil_(Tensor(a!)[] self) -> ()
  device_check: NoCheck   # foreach kernels fall back to slow path when tensor are on different devices
  variants: function
  dispatch:
    CPU: foreach_tensor_ceil_slow_
    CUDA: foreach_tensor_ceil_cuda_

- func: _foreach_cos(Tensor[] tensors) -> Tensor[]
  device_check: NoCheck   # foreach kernels fall back to slow path when tensor are on different devices
  variants: function
  dispatch:
    CPU: foreach_tensor_cos_slow
    CUDA: foreach_tensor_cos_cuda

- func: _foreach_cos_(Tensor(a!)[] self) -> ()
  device_check: NoCheck   # foreach kernels fall back to slow path when tensor are on different devices
  variants: function
  dispatch:
    CPU: foreach_tensor_cos_slow_
    CUDA: foreach_tensor_cos_cuda_

- func: _foreach_cosh(Tensor[] tensors) -> Tensor[]
  device_check: NoCheck   # foreach kernels fall back to slow path when tensor are on different devices
  variants: function
  dispatch:
    CPU: foreach_tensor_cosh_slow
    CUDA: foreach_tensor_cosh_cuda

- func: _foreach_cosh_(Tensor(a!)[] self) -> ()
  device_check: NoCheck   # foreach kernels fall back to slow path when tensor are on different devices
  variants: function
  dispatch:
    CPU: foreach_tensor_cosh_slow_
    CUDA: foreach_tensor_cosh_cuda_

- func: _foreach_erf(Tensor[] tensors) -> Tensor[]
  device_check: NoCheck   # foreach kernels fall back to slow path when tensor are on different devices
  variants: function
  dispatch:
    CPU: foreach_tensor_erf_slow
    CUDA: foreach_tensor_erf_cuda

- func: _foreach_erf_(Tensor(a!)[] self) -> ()
  device_check: NoCheck   # foreach kernels fall back to slow path when tensor are on different devices
  variants: function
  dispatch:
    CPU: foreach_tensor_erf_slow_
    CUDA: foreach_tensor_erf_cuda_

- func: _foreach_erfc(Tensor[] tensors) -> Tensor[]
  device_check: NoCheck   # foreach kernels fall back to slow path when tensor are on different devices
  variants: function
  dispatch:
    CPU: foreach_tensor_erfc_slow
    CUDA: foreach_tensor_erfc_cuda

- func: _foreach_erfc_(Tensor(a!)[] self) -> ()
  device_check: NoCheck   # foreach kernels fall back to slow path when tensor are on different devices
  variants: function
  dispatch:
    CPU: foreach_tensor_erfc_slow_
    CUDA: foreach_tensor_erfc_cuda_

- func: _foreach_expm1(Tensor[] tensors) -> Tensor[]
  device_check: NoCheck   # foreach kernels fall back to slow path when tensor are on different devices
  variants: function
  dispatch:
    CPU: foreach_tensor_expm1_slow
    CUDA: foreach_tensor_expm1_cuda

- func: _foreach_expm1_(Tensor(a!)[] self) -> ()
  device_check: NoCheck   # foreach kernels fall back to slow path when tensor are on different devices
  variants: function
  dispatch:
    CPU: foreach_tensor_expm1_slow_
    CUDA: foreach_tensor_expm1_cuda_

- func: _foreach_floor(Tensor[] tensors) -> Tensor[]
  device_check: NoCheck   # foreach kernels fall back to slow path when tensor are on different devices
  variants: function
  dispatch:
    CPU: foreach_tensor_floor_slow
    CUDA: foreach_tensor_floor_cuda

- func: _foreach_floor_(Tensor(a!)[] self) -> ()
  device_check: NoCheck   # foreach kernels fall back to slow path when tensor are on different devices
  variants: function
  dispatch:
    CPU: foreach_tensor_floor_slow_
    CUDA: foreach_tensor_floor_cuda_

- func: _foreach_log(Tensor[] tensors) -> Tensor[]
  device_check: NoCheck   # foreach kernels fall back to slow path when tensor are on different devices
  variants: function
  dispatch:
    CPU: foreach_tensor_log_slow
    CUDA: foreach_tensor_log_cuda

- func: _foreach_log_(Tensor(a!)[] self) -> ()
  device_check: NoCheck   # foreach kernels fall back to slow path when tensor are on different devices
  variants: function
  dispatch:
    CPU: foreach_tensor_log_slow_
    CUDA: foreach_tensor_log_cuda_

- func: _foreach_log10(Tensor[] tensors) -> Tensor[]
  device_check: NoCheck   # foreach kernels fall back to slow path when tensor are on different devices
  variants: function
  dispatch:
    CPU: foreach_tensor_log10_slow
    CUDA: foreach_tensor_log10_cuda

- func: _foreach_log10_(Tensor(a!)[] self) -> ()
  device_check: NoCheck   # foreach kernels fall back to slow path when tensor are on different devices
  variants: function
  dispatch:
    CPU: foreach_tensor_log10_slow_
    CUDA: foreach_tensor_log10_cuda_

- func: _foreach_log1p(Tensor[] tensors) -> Tensor[]
  device_check: NoCheck   # foreach kernels fall back to slow path when tensor are on different devices
  variants: function
  dispatch:
    CPU: foreach_tensor_log1p_slow
    CUDA: foreach_tensor_log1p_cuda

- func: _foreach_log1p_(Tensor(a!)[] self) -> ()
  device_check: NoCheck   # foreach kernels fall back to slow path when tensor are on different devices
  variants: function
  dispatch:
    CPU: foreach_tensor_log1p_slow_
    CUDA: foreach_tensor_log1p_cuda_

- func: _foreach_log2(Tensor[] tensors) -> Tensor[]
  device_check: NoCheck   # foreach kernels fall back to slow path when tensor are on different devices
  variants: function
  dispatch:
    CPU: foreach_tensor_log2_slow
    CUDA: foreach_tensor_log2_cuda

- func: _foreach_log2_(Tensor(a!)[] self) -> ()
  device_check: NoCheck   # foreach kernels fall back to slow path when tensor are on different devices
  variants: function
  dispatch:
    CPU: foreach_tensor_log2_slow_
    CUDA: foreach_tensor_log2_cuda_

- func: _foreach_neg(Tensor[] tensors) -> Tensor[]
  device_check: NoCheck   # foreach kernels fall back to slow path when tensor are on different devices
  variants: function
  dispatch:
    CPU: foreach_tensor_neg_slow
    CUDA: foreach_tensor_neg_cuda

- func: _foreach_neg_(Tensor(a!)[] self) -> ()
  device_check: NoCheck   # foreach kernels fall back to slow path when tensor are on different devices
  variants: function
  dispatch:
    CPU: foreach_tensor_neg_slow_
    CUDA: foreach_tensor_neg_cuda_

- func: _foreach_tan(Tensor[] tensors) -> Tensor[]
  device_check: NoCheck   # foreach kernels fall back to slow path when tensor are on different devices
  variants: function
  dispatch:
    CPU: foreach_tensor_tan_slow
    CUDA: foreach_tensor_tan_cuda

- func: _foreach_tan_(Tensor(a!)[] self) -> ()
  device_check: NoCheck   # foreach kernels fall back to slow path when tensor are on different devices
  variants: function
  dispatch:
    CPU: foreach_tensor_tan_slow_
    CUDA: foreach_tensor_tan_cuda_

- func: _foreach_tanh(Tensor[] tensors) -> Tensor[]
  device_check: NoCheck   # foreach kernels fall back to slow path when tensor are on different devices
  variants: function
  dispatch:
    CPU: foreach_tensor_tanh_slow
    CUDA: foreach_tensor_tanh_cuda

- func: _foreach_tanh_(Tensor(a!)[] self) -> ()
  device_check: NoCheck   # foreach kernels fall back to slow path when tensor are on different devices
  variants: function
  dispatch:
    CPU: foreach_tensor_tanh_slow_
    CUDA: foreach_tensor_tanh_cuda_

- func: _foreach_sin(Tensor[] tensors) -> Tensor[]
  device_check: NoCheck   # foreach kernels fall back to slow path when tensor are on different devices
  variants: function
  dispatch:
    CPU: foreach_tensor_sin_slow
    CUDA: foreach_tensor_sin_cuda

- func: _foreach_sin_(Tensor(a!)[] self) -> ()
  device_check: NoCheck   # foreach kernels fall back to slow path when tensor are on different devices
  variants: function
  dispatch:
    CPU: foreach_tensor_sin_slow_
    CUDA: foreach_tensor_sin_cuda_

- func: _foreach_sinh(Tensor[] tensors) -> Tensor[]
  device_check: NoCheck   # foreach kernels fall back to slow path when tensor are on different devices
  variants: function
  dispatch:
    CPU: foreach_tensor_sinh_slow
    CUDA: foreach_tensor_sinh_cuda

- func: _foreach_sinh_(Tensor(a!)[] self) -> ()
  device_check: NoCheck   # foreach kernels fall back to slow path when tensor are on different devices
  variants: function
  dispatch:
    CPU: foreach_tensor_sinh_slow_
    CUDA: foreach_tensor_sinh_cuda_

- func: _foreach_round(Tensor[] tensors) -> Tensor[]
  device_check: NoCheck   # foreach kernels fall back to slow path when tensor are on different devices
  variants: function
  dispatch:
    CPU: foreach_tensor_round_slow
    CUDA: foreach_tensor_round_cuda

- func: _foreach_round_(Tensor(a!)[] self) -> ()
  device_check: NoCheck   # foreach kernels fall back to slow path when tensor are on different devices
  variants: function
  dispatch:
    CPU: foreach_tensor_round_slow_
    CUDA: foreach_tensor_round_cuda_

- func: _foreach_lgamma(Tensor[] tensors) -> Tensor[]
  device_check: NoCheck   # foreach kernels fall back to slow path when tensor are on different devices
  variants: function
  dispatch:
    CPU: foreach_tensor_lgamma_slow
    CUDA: foreach_tensor_lgamma_cuda

- func: _foreach_lgamma_(Tensor(a!)[] self) -> ()
  device_check: NoCheck   # foreach kernels fall back to slow path when tensor are on different devices
  variants: function
  dispatch:
    CPU: foreach_tensor_lgamma_slow_
    CUDA: foreach_tensor_lgamma_cuda_

- func: _foreach_frac(Tensor[] tensors) -> Tensor[]
  device_check: NoCheck   # foreach kernels fall back to slow path when tensor are on different devices
  variants: function
  dispatch:
    CPU: foreach_tensor_frac_slow
    CUDA: foreach_tensor_frac_cuda

- func: _foreach_frac_(Tensor(a!)[] self) -> ()
  device_check: NoCheck   # foreach kernels fall back to slow path when tensor are on different devices
  variants: function
  dispatch:
    CPU: foreach_tensor_frac_slow_
    CUDA: foreach_tensor_frac_cuda_

- func: _foreach_reciprocal(Tensor[] tensors) -> Tensor[]
  device_check: NoCheck   # foreach kernels fall back to slow path when tensor are on different devices
  variants: function
  dispatch:
    CPU: foreach_tensor_reciprocal_slow
    CUDA: foreach_tensor_reciprocal_cuda

- func: _foreach_reciprocal_(Tensor(a!)[] self) -> ()
  device_check: NoCheck   # foreach kernels fall back to slow path when tensor are on different devices
  variants: function
  dispatch:
    CPU: foreach_tensor_reciprocal_slow_
    CUDA: foreach_tensor_reciprocal_cuda_

- func: _foreach_sigmoid(Tensor[] tensors) -> Tensor[]
  device_check: NoCheck   # foreach kernels fall back to slow path when tensor are on different devices
  variants: function
  dispatch:
    CPU: foreach_tensor_sigmoid_slow
    CUDA: foreach_tensor_sigmoid_cuda

- func: _foreach_sigmoid_(Tensor(a!)[] self) -> ()
  device_check: NoCheck   # foreach kernels fall back to slow path when tensor are on different devices
  variants: function
  dispatch:
    CPU: foreach_tensor_sigmoid_slow_
    CUDA: foreach_tensor_sigmoid_cuda_

- func: _foreach_trunc(Tensor[] tensors) -> Tensor[]
  device_check: NoCheck   # foreach kernels fall back to slow path when tensor are on different devices
  variants: function
  dispatch:
    CPU: foreach_tensor_trunc_slow
    CUDA: foreach_tensor_trunc_cuda

- func: _foreach_trunc_(Tensor(a!)[] self) -> ()
  device_check: NoCheck   # foreach kernels fall back to slow path when tensor are on different devices
  variants: function
  dispatch:
    CPU: foreach_tensor_trunc_slow_
    CUDA: foreach_tensor_trunc_cuda_

- func: _foreach_addcdiv_.Scalar(Tensor(a!)[] self, Tensor[] tensor1, Tensor[] tensor2, Scalar value=1) -> ()
  device_check: NoCheck   # foreach kernels fall back to slow path when tensor are on different devices
  variants: function
  dispatch:
    CPU: foreach_tensor_addcdiv_scalar_slow_
    CUDA: foreach_tensor_addcdiv_scalar_cuda_

- func: _foreach_addcmul_.Scalar(Tensor(a!)[] self, Tensor[] tensor1, Tensor[] tensor2, Scalar value=1) -> ()
  device_check: NoCheck   # foreach kernels fall back to slow path when tensor are on different devices
  variants: function
  dispatch:
    CPU: foreach_tensor_addcmul_scalar_slow_
    CUDA: foreach_tensor_addcmul_scalar_cuda_

- func: _foreach_addcdiv_.ScalarList(Tensor(a!)[] self, Tensor[] tensor1, Tensor[] tensor2, Scalar[] scalars) -> ()
  device_check: NoCheck   # foreach kernels fall back to slow path when tensor are on different devices
  variants: function
  dispatch:
    CPU: foreach_tensor_addcdiv_scalarlist_slow_
    CUDA: foreach_tensor_addcdiv_scalarlist_cuda_

- func: _foreach_addcmul_.ScalarList(Tensor(a!)[] self, Tensor[] tensor1, Tensor[] tensor2, Scalar[] scalars) -> ()
  device_check: NoCheck   # foreach kernels fall back to slow path when tensor are on different devices
  variants: function
  dispatch:
    CPU: foreach_tensor_addcmul_scalarlist_slow_
    CUDA: foreach_tensor_addcmul_scalarlist_cuda_

- func: _foreach_addcdiv.Scalar(Tensor[] input, Tensor[] tensor1, Tensor[] tensor2, Scalar value=1) -> Tensor[]
  device_check: NoCheck   # foreach kernels fall back to slow path when tensor are on different devices
  variants: function
  dispatch:
    CPU: foreach_tensor_addcdiv_scalar_slow
    CUDA: foreach_tensor_addcdiv_scalar_cuda

- func: _foreach_addcmul.Scalar(Tensor[] input, Tensor[] tensor1, Tensor[] tensor2, Scalar value=1) -> Tensor[]
  device_check: NoCheck   # foreach kernels fall back to slow path when tensor are on different devices
  variants: function
  dispatch:
    CPU: foreach_tensor_addcmul_scalar_slow
    CUDA: foreach_tensor_addcmul_scalar_cuda

- func: _foreach_addcdiv.ScalarList(Tensor[] input, Tensor[] tensor1, Tensor[] tensor2, Scalar[] scalars) -> Tensor[]
  device_check: NoCheck   # foreach kernels fall back to slow path when tensor are on different devices
  variants: function
  dispatch:
    CPU: foreach_tensor_addcdiv_scalarlist_slow
    CUDA: foreach_tensor_addcdiv_scalarlist_cuda

- func: _foreach_addcmul.ScalarList(Tensor[] input, Tensor[] tensor1, Tensor[] tensor2, Scalar[] scalars) -> Tensor[]
  device_check: NoCheck   # foreach kernels fall back to slow path when tensor are on different devices
  variants: function
  dispatch:
    CPU: foreach_tensor_addcmul_scalarlist_slow
    CUDA: foreach_tensor_addcmul_scalarlist_cuda

- func: _foreach_maximum.List(Tensor[] tensors1, Tensor[] tensors2) -> Tensor[]
  device_check: NoCheck   # foreach kernels fall back to slow path when tensor are on different devices
  variants: function
  dispatch:
    CPU: foreach_tensor_maximum_slow
    CUDA: foreach_tensor_maximum_cuda

- func: _foreach_minimum.List(Tensor[] tensors1, Tensor[] tensors2) -> Tensor[]
  device_check: NoCheck   # foreach kernels fall back to slow path when tensor are on different devices
  variants: function
  dispatch:
    CPU: foreach_tensor_minimum_slow
    CUDA: foreach_tensor_minimum_cuda

- func: _foreach_norm.Scalar(Tensor[] tensors, Scalar ord=2) -> Tensor[]
  device_check: NoCheck   # foreach kernels fall back to slow path when tensor are on different devices
  variants: function
  dispatch:
    CPU: foreach_tensor_norm_slow
    CUDA: foreach_tensor_norm_cuda

- func: bucketize.Tensor(Tensor self, Tensor boundaries, *, bool out_int32=False, bool right=False) -> Tensor
  dispatch:
    CPU: bucketize_cpu
    CUDA: bucketize_cuda

- func: bucketize.Tensor_out(Tensor self, Tensor boundaries, *, bool out_int32=False, bool right=False, Tensor(a!) out) -> Tensor(a!)
  dispatch:
    CPU: bucketize_out_cpu
    CUDA: bucketize_out_cuda

- func: bucketize.Scalar(Scalar self, Tensor boundaries, *, bool out_int32=False, bool right=False) -> Tensor
  dispatch:
    CPU: bucketize_cpu
    CUDA: bucketize_cuda

- func: searchsorted.Tensor(Tensor sorted_sequence, Tensor self, *, bool out_int32=False, bool right=False, str? side=None, Tensor? sorter=None) -> Tensor
  dispatch:
    CPU: searchsorted_cpu
    CUDA: searchsorted_cuda

# [Note about _torch_cuda_cu_linker_symbol_op and torch_cuda_cu]
# This is a DUMMY function to force the linking against torch_cuda_cu on Windows.
# Otherwise, the Windows linker will optimize and not include torch_cuda_cu even when we
# want it to be included. This is similar to what we do with warp_size for torch_cuda_cpp,
# described as the solution to this issue: https://github.com/pytorch/pytorch/issues/31611
# This op should NOT be used or exposed or edited or else Windows builds (with BUILD_SPLIT_CUDA) will break.
- func: _torch_cuda_cu_linker_symbol_op(Tensor self) -> Tensor
  dispatch:
    CUDA: _torch_cuda_cu_linker_symbol_op_cuda

- func: searchsorted.Tensor_out(Tensor sorted_sequence, Tensor self, *, bool out_int32=False, bool right=False, str? side=None, Tensor? sorter=None, Tensor(a!) out) -> Tensor(a!)
  dispatch:
    CPU: searchsorted_out_cpu
    CUDA: searchsorted_out_cuda

- func: searchsorted.Scalar(Tensor sorted_sequence, Scalar self, *, bool out_int32=False, bool right=False, str? side=None, Tensor? sorter=None) -> Tensor
  dispatch:
    CPU: searchsorted_cpu
    CUDA: searchsorted_cuda

- func: _convert_indices_from_coo_to_csr(Tensor self, int size, *, bool out_int32=False) -> Tensor
  structured_delegate: _convert_indices_from_coo_to_csr.out

- func: _convert_indices_from_coo_to_csr.out(Tensor self, int size, *, bool out_int32=False, Tensor(a!) out) -> Tensor(a!)
  structured: True
  dispatch:
    CPU: _convert_indices_from_coo_to_csr_structured_cpu
    CUDA: _convert_indices_from_coo_to_csr_structured_cuda

## NN wrappers

- func: mse_loss.out(Tensor self, Tensor target, int reduction=Mean, *, Tensor(a!) out) -> Tensor(a!)
  device_check: NoCheck   # TensorIterator
  python_module: nn
  dispatch:
    CPU, CUDA: mse_loss_out

- func: mse_loss(Tensor self, Tensor target, int reduction=Mean) -> Tensor
  device_check: NoCheck   # TensorIterator
  python_module: nn
  dispatch:
    CPU, CUDA: mse_loss

- func: mse_loss_backward.grad_input(Tensor grad_output, Tensor self, Tensor target, int reduction, *, Tensor(a!) grad_input) -> Tensor(a!)
  python_module: nn
  dispatch:
    CPU, CUDA: mse_loss_backward_out

- func: mse_loss_backward(Tensor grad_output, Tensor self, Tensor target, int reduction) -> Tensor
  python_module: nn
  dispatch:
    CPU, CUDA: mse_loss_backward

- func: l1_loss.out(Tensor self, Tensor target, int reduction=Mean, *, Tensor(a!) out) -> Tensor(a!)
  python_module: nn
  dispatch:
    CompositeExplicitAutograd: l1_loss_out

- func: l1_loss(Tensor self, Tensor target, int reduction=Mean) -> Tensor
  python_module: nn
  dispatch:
    CompositeExplicitAutograd: l1_loss

- func: l1_loss_backward.grad_input(Tensor grad_output, Tensor self, Tensor target, int reduction, *, Tensor(a!) grad_input) -> Tensor(a!)
  python_module: nn
  dispatch:
    CPU, CUDA: l1_loss_backward_out

- func: l1_loss_backward(Tensor grad_output, Tensor self, Tensor target, int reduction) -> Tensor
  python_module: nn
  dispatch:
    CompositeExplicitAutograd: l1_loss_backward

- func: multi_margin_loss.out(Tensor self, Tensor target, Scalar p=1, Scalar margin=1, Tensor? weight=None, int reduction=Mean, *, Tensor(a!) out) -> Tensor(a!)
  python_module: nn
  dispatch:
    CPU: multi_margin_loss_cpu_out
    CUDA: multi_margin_loss_cuda_out

- func: multi_margin_loss(Tensor self, Tensor target, Scalar p=1, Scalar margin=1, Tensor? weight=None, int reduction=Mean) -> Tensor
  python_module: nn
  dispatch:
    CPU: multi_margin_loss_cpu
    CUDA: multi_margin_loss_cuda

- func: multi_margin_loss_backward.grad_input(Tensor grad_output, Tensor self, Tensor target, Scalar p, Scalar margin, Tensor? weight=None, int reduction=Mean, *, Tensor(a!) grad_input) -> Tensor(a!)
  python_module: nn
  dispatch:
    CPU: multi_margin_loss_cpu_backward_out
    CUDA: multi_margin_loss_cuda_backward_out

- func: multi_margin_loss_backward(Tensor grad_output, Tensor self, Tensor target, Scalar p, Scalar margin, Tensor? weight=None, int reduction=Mean) -> Tensor
  python_module: nn
  dispatch:
    CPU: multi_margin_loss_cpu_backward
    CUDA: multi_margin_loss_cuda_backward

- func: multilabel_margin_loss.out(Tensor self, Tensor target, int reduction=Mean, *, Tensor(a!) out) -> Tensor(a!)
  python_module: nn

- func: multilabel_margin_loss(Tensor self, Tensor target, int reduction=Mean) -> Tensor
  python_module: nn

- func: multilabel_margin_loss_forward.output(Tensor self, Tensor target, int reduction, *, Tensor(a!) output, Tensor(b!) is_target) -> (Tensor(a!), Tensor(b!))
  python_module: nn
  dispatch:
    CPU: multilabel_margin_loss_forward_out_cpu
    CUDA: multilabel_margin_loss_forward_out_cuda

- func: multilabel_margin_loss_forward(Tensor self, Tensor target, int reduction) -> (Tensor output, Tensor is_target)
  python_module: nn
  dispatch:
    CPU: multilabel_margin_loss_forward_cpu
    CUDA: multilabel_margin_loss_forward_cuda

- func: multilabel_margin_loss_backward.grad_input(Tensor grad_output, Tensor self, Tensor target, int reduction, Tensor is_target, *, Tensor(a!) grad_input) -> Tensor(a!)
  python_module: nn
  dispatch:
    CPU: multilabel_margin_loss_backward_cpu_out
    CUDA: multilabel_margin_loss_backward_cuda_out

- func: multilabel_margin_loss_backward(Tensor grad_output, Tensor self, Tensor target, int reduction, Tensor is_target) -> Tensor
  python_module: nn
  dispatch:
    CPU: multilabel_margin_loss_backward_cpu
    CUDA: multilabel_margin_loss_backward_cuda

- func: nll_loss.out(Tensor self, Tensor target, Tensor? weight=None, int reduction=Mean, int ignore_index=-100, *, Tensor(a!) out) -> Tensor(a!)
  python_module: nn

- func: nll_loss_nd(Tensor self, Tensor target, Tensor? weight=None, int reduction=Mean, int ignore_index=-100) -> Tensor
  python_module: nn

- func: nll_loss(Tensor self, Tensor target, Tensor? weight=None, int reduction=Mean, int ignore_index=-100) -> Tensor
  python_module: nn

- func: nll_loss_forward.output(Tensor self, Tensor target, Tensor? weight, int reduction, int ignore_index, *, Tensor(a!) output, Tensor(b!) total_weight) -> (Tensor(a!), Tensor(b!))
  python_module: nn
  structured: True
  dispatch:
    CPU: nll_loss_forward_out_cpu
    CUDA: nll_loss_forward_out_cuda

- func: nll_loss_forward(Tensor self, Tensor target, Tensor? weight, int reduction, int ignore_index) -> (Tensor output, Tensor total_weight)
  python_module: nn
  structured_delegate: nll_loss_forward.output

- func: nll_loss_backward.grad_input(Tensor grad_output, Tensor self, Tensor target, Tensor? weight, int reduction, int ignore_index, Tensor total_weight, *, Tensor(a!) grad_input) -> Tensor(a!)
  python_module: nn
  structured: True
  dispatch:
    CPU: nll_loss_backward_out_cpu
    CUDA: nll_loss_backward_out_cuda

- func: nll_loss_backward(Tensor grad_output, Tensor self, Tensor target, Tensor? weight, int reduction, int ignore_index, Tensor total_weight) -> Tensor
  python_module: nn
  structured_delegate: nll_loss_backward.grad_input

- func: nll_loss2d.out(Tensor self, Tensor target, Tensor? weight=None, int reduction=Mean, int ignore_index=-100, *, Tensor(a!) out) -> Tensor(a!)
  python_module: nn

- func: nll_loss2d(Tensor self, Tensor target, Tensor? weight=None, int reduction=Mean, int ignore_index=-100) -> Tensor
  python_module: nn

- func: nll_loss2d_forward.output(Tensor self, Tensor target, Tensor? weight, int reduction, int ignore_index, *, Tensor(a!) output, Tensor(b!) total_weight) -> (Tensor(a!), Tensor(b!))
  python_module: nn
  dispatch:
    CPU: nll_loss2d_forward_out_cpu
    CUDA: nll_loss2d_forward_out_cuda

- func: nll_loss2d_forward(Tensor self, Tensor target, Tensor? weight, int reduction, int ignore_index) -> (Tensor output, Tensor total_weight)
  python_module: nn
  dispatch:
    CPU: nll_loss2d_forward_cpu
    CUDA: nll_loss2d_forward_cuda

- func: nll_loss2d_backward.grad_input(Tensor grad_output, Tensor self, Tensor target, Tensor? weight, int reduction, int ignore_index, Tensor total_weight, *, Tensor(a!) grad_input) -> Tensor(a!)
  python_module: nn
  dispatch:
    CPU: nll_loss2d_backward_out_cpu
    CUDA: nll_loss2d_backward_out_cuda

- func: nll_loss2d_backward(Tensor grad_output, Tensor self, Tensor target, Tensor? weight, int reduction, int ignore_index, Tensor total_weight) -> Tensor
  python_module: nn
  dispatch:
    CPU: nll_loss2d_backward_cpu
    CUDA: nll_loss2d_backward_cuda

- func: smooth_l1_loss.out(Tensor self, Tensor target, int reduction=Mean, float beta=1.0, *, Tensor(a!) out) -> Tensor(a!)
  device_check: NoCheck   # TensorIterator
  python_module: nn
  dispatch:
    CPU: smooth_l1_loss_out
    CUDA: smooth_l1_loss_out

- func: smooth_l1_loss(Tensor self, Tensor target, int reduction=Mean, float beta=1.0) -> Tensor
  device_check: NoCheck   # TensorIterator
  python_module: nn
  dispatch:
    CPU, CUDA: smooth_l1_loss

- func: smooth_l1_loss_backward.grad_input(Tensor grad_output, Tensor self, Tensor target, int reduction, float beta, *, Tensor(a!) grad_input) -> Tensor(a!)
  python_module: nn
  dispatch:
    CPU: smooth_l1_loss_backward_out
    CUDA: smooth_l1_loss_backward_out

- func: smooth_l1_loss_backward(Tensor grad_output, Tensor self, Tensor target, int reduction, float beta) -> Tensor
  python_module: nn
  dispatch:
    CompositeExplicitAutograd: smooth_l1_loss_backward

- func: huber_loss.out(Tensor self, Tensor target, int reduction=Mean, float delta=1.0, *, Tensor(a!) out) -> Tensor(a!)
  python_module: nn
  dispatch:
    CPU, CUDA: huber_loss_out

- func: huber_loss(Tensor self, Tensor target, int reduction=Mean, float delta=1.0) -> Tensor
  python_module: nn
  dispatch:
    CPU, CUDA: huber_loss

- func: huber_loss_backward.out(Tensor grad_output, Tensor self, Tensor target, int reduction, float delta, *, Tensor(a!) grad_input) -> Tensor(a!)
  python_module: nn
  dispatch:
    CPU, CUDA: huber_loss_backward_out

- func: huber_loss_backward(Tensor grad_output, Tensor self, Tensor target, int reduction, float delta) -> Tensor
  python_module: nn
  dispatch:
    CompositeExplicitAutograd: huber_loss_backward

- func: soft_margin_loss.out(Tensor self, Tensor target, int reduction=Mean, *, Tensor(a!) out) -> Tensor(a!)
  python_module: nn
  dispatch:
    CompositeExplicitAutograd: soft_margin_loss_out

- func: soft_margin_loss(Tensor self, Tensor target, int reduction=Mean) -> Tensor
  python_module: nn
  dispatch:
    CompositeExplicitAutograd: soft_margin_loss

- func: soft_margin_loss_backward.grad_input(Tensor grad_output, Tensor self, Tensor target, int reduction, *, Tensor(a!) grad_input) -> Tensor(a!)
  python_module: nn
  dispatch:
    CompositeExplicitAutograd: soft_margin_loss_backward_out

- func: soft_margin_loss_backward(Tensor grad_output, Tensor self, Tensor target, int reduction) -> Tensor
  python_module: nn
  dispatch:
    CompositeExplicitAutograd: soft_margin_loss_backward

- func: elu.out(Tensor self, Scalar alpha=1, Scalar scale=1, Scalar input_scale=1, *, Tensor(a!) out) -> Tensor(a!)
  structured: True
  structured_inherits: TensorIteratorBase
  device_check: NoCheck   # TensorIterator
  python_module: nn
  dispatch:
    CPU, CUDA: elu_out

- func: elu(Tensor self, Scalar alpha=1, Scalar scale=1, Scalar input_scale=1) -> Tensor
  structured_delegate: elu.out
  device_check: NoCheck   # TensorIterator
  python_module: nn

- func: elu_backward.grad_input(Tensor grad_output, Scalar alpha, Scalar scale, Scalar input_scale, bool is_result, Tensor self_or_result, *, Tensor(a!) grad_input) -> Tensor(a!)
  structured: True
  structured_inherits: TensorIteratorBase
  python_module: nn
  dispatch:
    CPU, CUDA: elu_backward_out

- func: elu_backward(Tensor grad_output, Scalar alpha, Scalar scale, Scalar input_scale, bool is_result, Tensor self_or_result) -> Tensor
  structured_delegate: elu_backward.grad_input
  python_module: nn

- func: elu_(Tensor(a!) self, Scalar alpha=1, Scalar scale=1, Scalar input_scale=1) -> Tensor(a!)
  structured_delegate: elu.out
  device_check: NoCheck   # TensorIterator
  python_module: nn
  dispatch:
    CompositeExplicitAutograd: elu_

- func: glu.out(Tensor self, int dim=-1, *, Tensor(a!) out) -> Tensor(a!)
  structured: True
  structured_inherits: TensorIteratorBase
  python_module: nn
  dispatch:
    CPU, CUDA: glu_out

- func: glu(Tensor self, int dim=-1) -> Tensor
  structured_delegate: glu.out
  device_check: NoCheck   # TensorIterator
  python_module: nn

- func: glu_backward.grad_input(Tensor grad_output, Tensor self, int dim, *, Tensor(a!) grad_input) -> Tensor(a!)
  python_module: nn
  dispatch:
    CPU: glu_backward_cpu_out
    CUDA: glu_backward_cuda_out

- func: glu_backward(Tensor grad_output, Tensor self, int dim) -> Tensor
  python_module: nn
  dispatch:
    CPU: glu_backward_cpu
    CUDA: glu_backward_cuda

- func: hardsigmoid.out(Tensor self, *, Tensor(a!) out) -> Tensor(a!)
  structured: True
  structured_inherits: TensorIteratorBase
  device_check: NoCheck   # TensorIterator
  python_module: nn
  dispatch:
    CPU, CUDA: hardsigmoid_out
    QuantizedCPU: hardsigmoid_out_quantized_cpu

- func: hardsigmoid(Tensor self) -> Tensor
  structured_delegate: hardsigmoid.out
  device_check: NoCheck   # TensorIterator
  python_module: nn
  dispatch:
    QuantizedCPU: hardsigmoid_quantized_cpu

- func: hardsigmoid_(Tensor(a!) self) -> Tensor(a!)
  structured_delegate: hardsigmoid.out
  device_check: NoCheck   # TensorIterator
  python_module: nn

- func: hardsigmoid_backward.grad_input(Tensor grad_output, Tensor self, *, Tensor(a!) grad_input) -> Tensor(a!)
  structured: True
  structured_inherits: TensorIteratorBase
  python_module: nn
  dispatch:
    CPU, CUDA: hardsigmoid_backward_out

- func: hardsigmoid_backward(Tensor grad_output, Tensor self) -> Tensor
  structured_delegate: hardsigmoid_backward.grad_input
  python_module: nn

- func: hardtanh.out(Tensor self, Scalar min_val=-1, Scalar max_val=1, *, Tensor(a!) out) -> Tensor(a!)
  device_check: NoCheck   # TensorIterator
  python_module: nn
  dispatch:
    CPU, CUDA: hardtanh_out
    QuantizedCPU: hardtanh_out_quantized_cpu

- func: hardtanh(Tensor self, Scalar min_val=-1, Scalar max_val=1) -> Tensor
  device_check: NoCheck   # TensorIterator
  python_module: nn
  dispatch:
    CPU, CUDA: hardtanh
    QuantizedCPU: hardtanh_quantized_cpu

- func: hardtanh_backward.grad_input(Tensor grad_output, Tensor self, Scalar min_val, Scalar max_val, *, Tensor(a!) grad_input) -> Tensor(a!)
  python_module: nn
  dispatch:
    CPU, CUDA: hardtanh_backward_out

- func: hardtanh_backward(Tensor grad_output, Tensor self, Scalar min_val, Scalar max_val) -> Tensor
  python_module: nn
  dispatch:
    CPU, CUDA: hardtanh_backward

- func: hardtanh_(Tensor(a!) self, Scalar min_val=-1, Scalar max_val=1) -> Tensor(a!)
  device_check: NoCheck   # TensorIterator
  python_module: nn
  dispatch:
    CPU, CUDA: hardtanh_
    QuantizedCPU: hardtanh_quantized_cpu_

- func: hardswish.out(Tensor self, *, Tensor(a!) out) -> Tensor(a!)
  device_check: NoCheck   # TensorIterator
  python_module: nn
  dispatch:
    CPU, CUDA: hardswish_out

- func: hardswish(Tensor self) -> Tensor
  device_check: NoCheck   # TensorIterator
  python_module: nn
  dispatch:
    CPU, CUDA: hardswish

- func: hardswish_(Tensor(a!) self) -> Tensor(a!)
  device_check: NoCheck   # TensorIterator
  python_module: nn
  dispatch:
    CPU, CUDA: hardswish_

- func: hardswish_backward(Tensor grad_output, Tensor self) -> Tensor
  python_module: nn
  dispatch:
    CPU, CUDA: hardswish_backward

- func: leaky_relu.out(Tensor self, Scalar negative_slope=0.01, *, Tensor(a!) out) -> Tensor(a!)
  structured: True
  structured_inherits: TensorIteratorBase
  device_check: NoCheck   # TensorIterator
  python_module: nn
  dispatch:
    CPU, CUDA: leaky_relu_out
    QuantizedCPU: leaky_relu_out_quantized_cpu

- func: leaky_relu(Tensor self, Scalar negative_slope=0.01) -> Tensor
  structured_delegate: leaky_relu.out
  device_check: NoCheck   # TensorIterator
  python_module: nn
  dispatch:
    QuantizedCPU: leaky_relu_quantized_cpu

- func: leaky_relu_backward.grad_input(Tensor grad_output, Tensor self, Scalar negative_slope, bool self_is_result, *, Tensor(a!) grad_input) -> Tensor(a!)
  structured: True
  structured_inherits: TensorIteratorBase
  python_module: nn
  dispatch:
    CPU, CUDA: leaky_relu_backward_out

- func: leaky_relu_backward(Tensor grad_output, Tensor self, Scalar negative_slope, bool self_is_result) -> Tensor
  structured_delegate: leaky_relu_backward.grad_input
  python_module: nn

- func: leaky_relu_(Tensor(a!) self, Scalar negative_slope=0.01) -> Tensor(a!)
  structured_delegate: leaky_relu.out
  device_check: NoCheck   # TensorIterator
  python_module: nn
  dispatch:
    QuantizedCPU: leaky_relu_quantized_cpu_

- func: log_sigmoid.out(Tensor self, *, Tensor(a!) out) -> Tensor(a!)
  device_check: NoCheck   # TensorIterator
  python_module: nn

- func: log_sigmoid(Tensor self) -> Tensor
  device_check: NoCheck   # TensorIterator
  python_module: nn

- func: log_sigmoid_forward.output(Tensor self, *, Tensor(a!) output, Tensor(b!) buffer) -> (Tensor(a!), Tensor(b!))
  device_check: NoCheck   # TensorIterator
  python_module: nn
  dispatch:
    CPU: log_sigmoid_forward_out_cpu
    CUDA: log_sigmoid_forward_out_cuda

- func: log_sigmoid_forward(Tensor self) -> (Tensor output, Tensor buffer)
  device_check: NoCheck   # TensorIterator
  python_module: nn
  dispatch:
    CPU: log_sigmoid_forward_cpu
    CUDA: log_sigmoid_forward_cuda

- func: log_sigmoid_backward.grad_input(Tensor grad_output, Tensor self, Tensor buffer, *, Tensor(a!) grad_input) -> Tensor(a!)
  python_module: nn
  dispatch:
    CPU: log_sigmoid_backward_cpu_out
    CUDA: log_sigmoid_backward_cuda_out

- func: log_sigmoid_backward(Tensor grad_output, Tensor self, Tensor buffer) -> Tensor
  python_module: nn
  dispatch:
    CPU: log_sigmoid_backward_cpu
    CUDA: log_sigmoid_backward_cuda

- func: rrelu_with_noise.out(Tensor self, Tensor noise, Scalar lower=0.125, Scalar upper=0.3333333333333333, bool training=False, Generator? generator=None, *, Tensor(a!) out) -> Tensor(a!)
  python_module: nn
  dispatch:
    CPU: rrelu_with_noise_out_cpu
    CUDA: rrelu_with_noise_out_cuda

- func: rrelu_with_noise(Tensor self, Tensor noise, Scalar lower=0.125, Scalar upper=0.3333333333333333, bool training=False, Generator? generator=None) -> Tensor
  python_module: nn
  dispatch:
    CPU: rrelu_with_noise_cpu
    CUDA: rrelu_with_noise_cuda

- func: rrelu_with_noise_backward(Tensor grad_output, Tensor self, Tensor noise, Scalar lower, Scalar upper, bool training, bool self_is_result) -> Tensor
  python_module: nn
  dispatch:
    CompositeExplicitAutograd: rrelu_with_noise_backward

- func: rrelu_with_noise_(Tensor(a!) self, Tensor noise, Scalar lower=0.125, Scalar upper=0.3333333333333333, bool training=False, Generator? generator=None) -> Tensor(a!)
  python_module: nn
  dispatch:
    CPU: rrelu_with_noise_cpu_
    CUDA: rrelu_with_noise_cuda_

- func: softplus.out(Tensor self, Scalar beta=1, Scalar threshold=20, *, Tensor(a!) out) -> Tensor(a!)
  structured: True
  structured_inherits: TensorIteratorBase
  device_check: NoCheck   # TensorIterator
  python_module: nn
  dispatch:
    CPU, CUDA: softplus_out

- func: softplus(Tensor self, Scalar beta=1, Scalar threshold=20) -> Tensor
  structured_delegate: softplus.out
  device_check: NoCheck   # TensorIterator
  python_module: nn

- func: softplus_backward.grad_input(Tensor grad_output, Tensor self, Scalar beta, Scalar threshold, Tensor output, *, Tensor(a!) grad_input) -> Tensor(a!)
  structured: True
  structured_inherits: TensorIteratorBase
  python_module: nn
  dispatch:
    CPU, CUDA: softplus_backward_out

- func: softplus_backward(Tensor grad_output, Tensor self, Scalar beta, Scalar threshold, Tensor output) -> Tensor
  structured_delegate: softplus_backward.grad_input
  python_module: nn

- func: softshrink.out(Tensor self, Scalar lambd=0.5, *, Tensor(a!) out) -> Tensor(a!)
  structured: True
  structured_inherits: TensorIteratorBase
  device_check: NoCheck   # TensorIterator
  python_module: nn
  dispatch:
    CPU, CUDA: softshrink_out

- func: softshrink(Tensor self, Scalar lambd=0.5) -> Tensor
  structured_delegate: softshrink.out
  device_check: NoCheck   # TensorIterator
  python_module: nn

- func: softshrink_backward.grad_input(Tensor grad_output, Tensor self, Scalar lambd, *, Tensor(a!) grad_input) -> Tensor(a!)
  structured: True
  structured_inherits: TensorIteratorBase
  python_module: nn
  dispatch:
    CPU, CUDA: softshrink_backward_out

- func: softshrink_backward(Tensor grad_output, Tensor self, Scalar lambd) -> Tensor
  structured_delegate: softshrink_backward.grad_input
  python_module: nn

- func: adaptive_avg_pool2d.out(Tensor self, int[2] output_size, *, Tensor(a!) out) -> Tensor(a!)
  python_module: nn
  dispatch:
    CPU: adaptive_avg_pool2d_out_cpu
    CUDA: adaptive_avg_pool2d_out_cuda
    MkldnnCPU: mkldnn_adaptive_avg_pool2d_out

- func: adaptive_avg_pool2d(Tensor self, int[2] output_size) -> Tensor
  python_module: nn

- func: mkldnn_adaptive_avg_pool2d(Tensor self, int[2] output_size) -> Tensor
  dispatch:
    MkldnnCPU: mkldnn_adaptive_avg_pool2d

- func: mkldnn_adaptive_avg_pool2d_backward(Tensor grad_output, Tensor self) -> Tensor
  dispatch:
    MkldnnCPU: mkldnn_adaptive_avg_pool2d_backward

- func: _adaptive_avg_pool2d(Tensor self, int[2] output_size) -> Tensor
  dispatch:
    CPU: adaptive_avg_pool2d_cpu
    CUDA: adaptive_avg_pool2d_cuda
    QuantizedCPU: adaptive_avg_pool2d_quantized_cpu

- func: _adaptive_avg_pool2d_backward(Tensor grad_output, Tensor self) -> Tensor
  python_module: nn
  dispatch:
    CPU: adaptive_avg_pool2d_backward_cpu
    CUDA: adaptive_avg_pool2d_backward_cuda

- func: adaptive_avg_pool3d.out(Tensor self, int[3] output_size, *, Tensor(a!) out) -> Tensor(a!)
  python_module: nn
  dispatch:
    CPU: adaptive_avg_pool3d_out_cpu
    CUDA: adaptive_avg_pool3d_out_cuda
    QuantizedCPU: adaptive_avg_pool3d_out_quantized_cpu

- func: adaptive_avg_pool3d(Tensor self, int[3] output_size) -> Tensor
  python_module: nn

- func: _adaptive_avg_pool3d(Tensor self, int[3] output_size) -> Tensor
  dispatch:
    CPU: adaptive_avg_pool3d_cpu
    CUDA: adaptive_avg_pool3d_cuda
    QuantizedCPU: adaptive_avg_pool3d_quantized_cpu

- func: adaptive_avg_pool3d_backward.grad_input(Tensor grad_output, Tensor self, *, Tensor(a!) grad_input) -> Tensor(a!)
  python_module: nn
  dispatch:
    CPU: adaptive_avg_pool3d_backward_out_cpu
    CUDA: adaptive_avg_pool3d_backward_out_cuda

- func: _adaptive_avg_pool3d_backward(Tensor grad_output, Tensor self) -> Tensor
  python_module: nn
  dispatch:
    CPU: adaptive_avg_pool3d_backward_cpu
    CUDA: adaptive_avg_pool3d_backward_cuda

# Return: (Tensor output, Tensor indices)
- func: adaptive_max_pool2d.out(Tensor self, int[2] output_size, *, Tensor(a!) out, Tensor(b!) indices) -> (Tensor(a!), Tensor(b!))
  python_module: nn
  structured: True
  dispatch:
    CPU: adaptive_max_pool2d_out_cpu
    CUDA: adaptive_max_pool2d_out_cuda

# Return: (Tensor output, Tensor indices)
- func: adaptive_max_pool2d(Tensor self, int[2] output_size) -> (Tensor, Tensor)
  python_module: nn
  structured_delegate: adaptive_max_pool2d.out

- func: adaptive_max_pool2d_backward.grad_input(Tensor grad_output, Tensor self, Tensor indices, *, Tensor(a!) grad_input) -> Tensor(a!)
  python_module: nn
  structured: True
  dispatch:
    CPU: adaptive_max_pool2d_backward_out_cpu
    CUDA: adaptive_max_pool2d_backward_out_cuda

- func: adaptive_max_pool2d_backward(Tensor grad_output, Tensor self, Tensor indices) -> Tensor
  python_module: nn
  structured_delegate: adaptive_max_pool2d_backward.grad_input

# Return: (Tensor output, Tensor indices)
- func: adaptive_max_pool3d.out(Tensor self, int[3] output_size, *, Tensor(a!) out, Tensor(b!) indices) -> (Tensor(a!), Tensor(b!))
  python_module: nn
  structured: True
  dispatch:
    CPU: adaptive_max_pool3d_out_cpu
    CUDA: adaptive_max_pool3d_out_cuda

# Return: (Tensor output, Tensor indices)
- func: adaptive_max_pool3d(Tensor self, int[3] output_size) -> (Tensor, Tensor)
  python_module: nn
  structured_delegate: adaptive_max_pool3d.out

- func: adaptive_max_pool3d_backward.grad_input(Tensor grad_output, Tensor self, Tensor indices, *, Tensor(a!) grad_input) -> Tensor(a!)
  python_module: nn
  structured: True
  dispatch:
    CPU: adaptive_max_pool3d_backward_out_cpu
    CUDA: adaptive_max_pool3d_backward_out_cuda

- func: adaptive_max_pool3d_backward(Tensor grad_output, Tensor self, Tensor indices) -> Tensor
  python_module: nn
  structured_delegate: adaptive_max_pool3d_backward.grad_input

- func: avg_pool2d.out(Tensor self, int[2] kernel_size, int[2] stride=[], int[2] padding=0, bool ceil_mode=False, bool count_include_pad=True, int? divisor_override=None, *, Tensor(a!) out) -> Tensor(a!)
  python_module: nn
  structured: True
  precomputed:
  - kernel_size -> int kH, int kW
  - stride -> int dH, int dW
  - padding -> int padH, int padW
  dispatch:
    CPU: avg_pool2d_out_cpu
    CUDA: avg_pool2d_out_cuda
    MkldnnCPU: mkldnn_avg_pool2d_out

- func: avg_pool2d(Tensor self, int[2] kernel_size, int[2] stride=[], int[2] padding=0, bool ceil_mode=False, bool count_include_pad=True, int? divisor_override=None) -> Tensor
  python_module: nn
  structured_delegate: avg_pool2d.out
  dispatch:
    MkldnnCPU: mkldnn_avg_pool2d
    QuantizedCPU: avg_pool2d_quantized_cpu

- func: avg_pool2d_backward.grad_input(Tensor grad_output, Tensor self, int[2] kernel_size, int[2] stride, int[2] padding, bool ceil_mode, bool count_include_pad, int? divisor_override, *, Tensor(a!) grad_input) -> Tensor(a!)
  python_module: nn
  structured: True
  dispatch:
    CPU: avg_pool2d_backward_out_cpu
    CUDA: avg_pool2d_backward_out_cuda
    MkldnnCPU: mkldnn_avg_pool2d_backward_out

- func: avg_pool2d_backward(Tensor grad_output, Tensor self, int[2] kernel_size, int[2] stride, int[2] padding, bool ceil_mode, bool count_include_pad, int? divisor_override) -> Tensor
  python_module: nn
  structured_delegate: avg_pool2d_backward.grad_input
  dispatch:
    MkldnnCPU: mkldnn_avg_pool2d_backward

- func: avg_pool3d.out(Tensor self, int[3] kernel_size, int[3] stride=[], int[3] padding=0, bool ceil_mode=False, bool count_include_pad=True, int? divisor_override=None, *, Tensor(a!) out) -> Tensor(a!)
  python_module: nn
  structured: True
  dispatch:
    CPU: avg_pool3d_out_cpu
    CUDA: avg_pool3d_out_cuda
    MkldnnCPU: mkldnn_avg_pool3d_out

- func: avg_pool3d(Tensor self, int[3] kernel_size, int[3] stride=[], int[3] padding=0, bool ceil_mode=False, bool count_include_pad=True, int? divisor_override=None) -> Tensor
  python_module: nn
  structured_delegate: avg_pool3d.out
  dispatch:
    MkldnnCPU: mkldnn_avg_pool3d
    QuantizedCPU: avg_pool3d_quantized_cpu

- func: avg_pool3d_backward.grad_input(Tensor grad_output, Tensor self, int[3] kernel_size, int[3] stride, int[3] padding, bool ceil_mode, bool count_include_pad, int? divisor_override, *, Tensor(a!) grad_input) -> Tensor(a!)
  python_module: nn
  structured: True
  dispatch:
    CPU: avg_pool3d_backward_out_cpu
    CUDA: avg_pool3d_backward_out_cuda
    MkldnnCPU: mkldnn_avg_pool3d_backward_out

- func: avg_pool3d_backward(Tensor grad_output, Tensor self, int[3] kernel_size, int[3] stride, int[3] padding, bool ceil_mode, bool count_include_pad, int? divisor_override) -> Tensor
  python_module: nn
  structured_delegate: avg_pool3d_backward.grad_input
  dispatch:
    MkldnnCPU: mkldnn_avg_pool3d_backward

# Return: (Tensor output, Tensor indices)
- func: fractional_max_pool2d.output(Tensor self, int[2] kernel_size, int[2] output_size, Tensor random_samples, *, Tensor(a!) output, Tensor(b!) indices) -> (Tensor(a!), Tensor(b!))
  python_module: nn
  structured: True
  dispatch:
    CPU: fractional_max_pool2d_out_cpu
    CUDA: fractional_max_pool2d_out_cuda

# Return: (Tensor output, Tensor indices)
- func: fractional_max_pool2d(Tensor self, int[2] kernel_size, int[2] output_size, Tensor random_samples) -> (Tensor, Tensor)
  python_module: nn
  structured_delegate: fractional_max_pool2d.output

- func: fractional_max_pool2d_backward.grad_input(Tensor grad_output, Tensor self, int[2] kernel_size, int[2] output_size, Tensor indices, *, Tensor(a!) grad_input) -> Tensor(a!)
  python_module: nn
  dispatch:
    CPU: fractional_max_pool2d_backward_out_cpu
    CUDA: fractional_max_pool2d_backward_out_cuda

- func: fractional_max_pool2d_backward(Tensor grad_output, Tensor self, int[2] kernel_size, int[2] output_size, Tensor indices) -> Tensor
  python_module: nn
  dispatch:
    CPU: fractional_max_pool2d_backward_cpu
    CUDA: fractional_max_pool2d_backward_cuda

# Return: (Tensor output, Tensor indices)
- func: fractional_max_pool3d.output(Tensor self, int[3] kernel_size, int[3] output_size, Tensor random_samples, *, Tensor(a!) output, Tensor(b!) indices) -> (Tensor(a!), Tensor(b!))
  python_module: nn
  dispatch:
    CPU: fractional_max_pool3d_out_cpu
    CUDA: fractional_max_pool3d_out_cuda

# Return: (Tensor output, Tensor indices)
- func: fractional_max_pool3d(Tensor self, int[3] kernel_size, int[3] output_size, Tensor random_samples) -> (Tensor, Tensor)
  python_module: nn
  dispatch:
    CPU: fractional_max_pool3d_cpu
    CUDA: fractional_max_pool3d_cuda

- func: fractional_max_pool3d_backward.grad_input(Tensor grad_output, Tensor self, int[3] kernel_size, int[3] output_size, Tensor indices, *, Tensor(a!) grad_input) -> Tensor(a!)
  python_module: nn
  dispatch:
    CPU: fractional_max_pool3d_backward_out_cpu
    CUDA: fractional_max_pool3d_backward_out_cuda

- func: fractional_max_pool3d_backward(Tensor grad_output, Tensor self, int[3] kernel_size, int[3] output_size, Tensor indices) -> Tensor
  python_module: nn
  dispatch:
    CPU: fractional_max_pool3d_backward_cpu
    CUDA: fractional_max_pool3d_backward_cuda

# Return: (Tensor output, Tensor indices)
- func: max_pool2d_with_indices.out(Tensor self, int[2] kernel_size, int[2] stride=[], int[2] padding=0, int[2] dilation=1, bool ceil_mode=False, *, Tensor(a!) out, Tensor(b!) indices) -> (Tensor(a!), Tensor(b!))
  python_module: nn
  structured: True
  dispatch:
    CPU: max_pool2d_with_indices_out_cpu
    CUDA: max_pool2d_with_indices_out_cuda

# Return: (Tensor output, Tensor indices)
- func: max_pool2d_with_indices(Tensor self, int[2] kernel_size, int[2] stride=[], int[2] padding=0, int[2] dilation=1, bool ceil_mode=False) -> (Tensor, Tensor)
  python_module: nn
  structured_delegate: max_pool2d_with_indices.out

- func: max_pool2d_with_indices_backward.grad_input(Tensor grad_output, Tensor self, int[2] kernel_size, int[2] stride, int[2] padding, int[2] dilation, bool ceil_mode, Tensor indices, *, Tensor(a!) grad_input) -> Tensor(a!)
  python_module: nn
  structured: True
  dispatch:
    CPU: max_pool2d_with_indices_backward_out_cpu
    CUDA: max_pool2d_with_indices_backward_out_cuda

- func: max_pool2d_with_indices_backward(Tensor grad_output, Tensor self, int[2] kernel_size, int[2] stride, int[2] padding, int[2] dilation, bool ceil_mode, Tensor indices) -> Tensor
  python_module: nn
  structured_delegate: max_pool2d_with_indices_backward.grad_input

# Return: (Tensor output, Tensor indices)
- func: max_pool3d_with_indices.out(Tensor self, int[3] kernel_size, int[3] stride=[], int[3] padding=0, int[3] dilation=1, bool ceil_mode=False, *, Tensor(a!) out, Tensor(b!) indices) -> (Tensor(a!), Tensor(b!))
  python_module: nn
  dispatch:
    CPU: max_pool3d_with_indices_out_cpu
    CUDA: max_pool3d_with_indices_out_cuda

# Return: (Tensor output, Tensor indices)
- func: max_pool3d_with_indices(Tensor self, int[3] kernel_size, int[3] stride=[], int[3] padding=0, int[3] dilation=1, bool ceil_mode=False) -> (Tensor, Tensor)
  python_module: nn
  dispatch:
    CPU: max_pool3d_with_indices_cpu
    CUDA: max_pool3d_with_indices_cuda

- func: max_pool3d_with_indices_backward.grad_input(Tensor grad_output, Tensor self, int[3] kernel_size, int[3] stride, int[3] padding, int[3] dilation, bool ceil_mode, Tensor indices, *, Tensor(a!) grad_input) -> Tensor(a!)
  python_module: nn
  dispatch:
    CPU: max_pool3d_with_indices_backward_out_cpu
    CUDA: max_pool3d_with_indices_backward_out_cuda

- func: max_pool3d_with_indices_backward(Tensor grad_output, Tensor self, int[3] kernel_size, int[3] stride, int[3] padding, int[3] dilation, bool ceil_mode, Tensor indices) -> Tensor
  python_module: nn
  dispatch:
    CPU: max_pool3d_with_indices_backward_cpu
    CUDA: max_pool3d_with_indices_backward_cuda

- func: max_unpool2d.out(Tensor self, Tensor indices, int[2] output_size, *, Tensor(a!) out) -> Tensor(a!)
  python_module: nn
  dispatch:
    CPU: max_unpooling2d_forward_out_cpu
    CUDA: max_unpooling2d_forward_out_cuda

- func: max_unpool2d(Tensor self, Tensor indices, int[2] output_size) -> Tensor
  python_module: nn
  dispatch:
    CPU: max_unpooling2d_forward_cpu
    CUDA: max_unpooling2d_forward_cuda

- func: max_unpool2d_backward.grad_input(Tensor grad_output, Tensor self, Tensor indices, int[2] output_size, *, Tensor(a!) grad_input) -> Tensor(a!)
  python_module: nn
  dispatch:
    CPU: max_unpooling2d_backward_out_cpu
    CUDA: max_unpooling2d_backward_out_cuda

- func: max_unpool2d_backward(Tensor grad_output, Tensor self, Tensor indices, int[2] output_size) -> Tensor
  python_module: nn
  dispatch:
    CPU: max_unpooling2d_backward_cpu
    CUDA: max_unpooling2d_backward_cuda

- func: max_unpool3d.out(Tensor self, Tensor indices, int[3] output_size, int[3] stride, int[3] padding, *, Tensor(a!) out) -> Tensor(a!)
  python_module: nn
  dispatch:
    CPU: max_unpooling3d_forward_out_cpu
    CUDA: max_unpooling3d_forward_out_cuda

- func: max_unpool3d(Tensor self, Tensor indices, int[3] output_size, int[3] stride, int[3] padding) -> Tensor
  python_module: nn
  dispatch:
    CPU: max_unpooling3d_forward_cpu
    CUDA: max_unpooling3d_forward_cuda

- func: max_unpool3d_backward.grad_input(Tensor grad_output, Tensor self, Tensor indices, int[3] output_size, int[3] stride, int[3] padding, *, Tensor(a!) grad_input) -> Tensor(a!)
  python_module: nn
  dispatch:
    CPU: max_unpooling3d_backward_out_cpu
    CUDA: max_unpooling3d_backward_out_cuda

- func: max_unpool3d_backward(Tensor grad_output, Tensor self, Tensor indices, int[3] output_size, int[3] stride, int[3] padding) -> Tensor
  python_module: nn
  dispatch:
    CPU: max_unpooling3d_backward_cpu
    CUDA: max_unpooling3d_backward_cuda

- func: reflection_pad1d.out(Tensor self, int[2] padding, *, Tensor(a!) out) -> Tensor(a!)
  python_module: nn
  structured: True
  dispatch:
    CPU, QuantizedCPU: reflection_pad1d_out_cpu
    CUDA: reflection_pad1d_out_cuda

- func: reflection_pad1d(Tensor self, int[2] padding) -> Tensor
  python_module: nn
  structured_delegate: reflection_pad1d.out
  dispatch:
    QuantizedCPU: reflection_pad1d_cpu

- func: reflection_pad1d_backward.grad_input(Tensor grad_output, Tensor self, int[2] padding, *, Tensor(a!) grad_input) -> Tensor(a!)
  python_module: nn
  structured: True
  dispatch:
    CPU: reflection_pad1d_backward_out_cpu
    CUDA: reflection_pad1d_backward_out_cuda

- func: reflection_pad1d_backward(Tensor grad_output, Tensor self, int[2] padding) -> Tensor
  python_module: nn
  structured_delegate: reflection_pad1d_backward.grad_input

- func: reflection_pad2d.out(Tensor self, int[4] padding, *, Tensor(a!) out) -> Tensor(a!)
  python_module: nn
  dispatch:
    CPU, QuantizedCPU: reflection_pad2d_out_cpu
    CUDA: reflection_pad2d_out_cuda

- func: reflection_pad2d(Tensor self, int[4] padding) -> Tensor
  python_module: nn
  dispatch:
    CPU, QuantizedCPU: reflection_pad2d_cpu
    CUDA: reflection_pad2d_cuda

- func: reflection_pad2d_backward.grad_input(Tensor grad_output, Tensor self, int[4] padding, *, Tensor(a!) grad_input) -> Tensor(a!)
  python_module: nn
  dispatch:
    CPU: reflection_pad2d_backward_out_cpu
    CUDA: reflection_pad2d_backward_out_cuda

- func: reflection_pad2d_backward(Tensor grad_output, Tensor self, int[4] padding) -> Tensor
  python_module: nn
  dispatch:
    CPU: reflection_pad2d_backward_cpu
    CUDA: reflection_pad2d_backward_cuda

- func: reflection_pad3d.out(Tensor self, int[6] padding, *, Tensor(a!) out) -> Tensor(a!)
  python_module: nn
  structured: True
  dispatch:
    CPU: reflection_pad3d_out_cpu
    CUDA: reflection_pad3d_out_cuda

- func: reflection_pad3d(Tensor self, int[6] padding) -> Tensor
  python_module: nn
  structured_delegate: reflection_pad3d.out

- func: reflection_pad3d_backward.grad_input(Tensor grad_output, Tensor self, int[6] padding, *, Tensor(a!) grad_input) -> Tensor(a!)
  python_module: nn
  structured: True
  dispatch:
    CPU: reflection_pad3d_backward_out_cpu
    CUDA: reflection_pad3d_backward_out_cuda

- func: reflection_pad3d_backward(Tensor grad_output, Tensor self, int[6] padding) -> Tensor
  python_module: nn
  structured_delegate: reflection_pad3d_backward.grad_input

- func: replication_pad1d.out(Tensor self, int[2] padding, *, Tensor(a!) out) -> Tensor(a!)
  python_module: nn
  structured: True
  dispatch:
    CPU: replication_pad1d_out_cpu
    CUDA: replication_pad1d_out_cuda

- func: replication_pad1d(Tensor self, int[2] padding) -> Tensor
  python_module: nn
  structured_delegate: replication_pad1d.out

- func: replication_pad1d_backward.grad_input(Tensor grad_output, Tensor self, int[2] padding, *, Tensor(a!) grad_input) -> Tensor(a!)
  python_module: nn
  structured: True
  dispatch:
    CPU: replication_pad1d_backward_out_cpu
    CUDA: replication_pad1d_backward_out_cuda

- func: replication_pad1d_backward(Tensor grad_output, Tensor self, int[2] padding) -> Tensor
  python_module: nn
  structured_delegate: replication_pad1d_backward.grad_input

- func: replication_pad2d.out(Tensor self, int[4] padding, *, Tensor(a!) out) -> Tensor(a!)
  python_module: nn
  structured: True
  dispatch:
    CPU: replication_pad2d_out_cpu
    CUDA: replication_pad2d_out_cuda

- func: replication_pad2d(Tensor self, int[4] padding) -> Tensor
  python_module: nn
  structured_delegate: replication_pad2d.out

- func: replication_pad2d_backward.grad_input(Tensor grad_output, Tensor self, int[4] padding, *, Tensor(a!) grad_input) -> Tensor(a!)
  python_module: nn
  dispatch:
    CPU: replication_pad2d_backward_out_cpu
    CUDA: replication_pad2d_backward_out_cuda

- func: replication_pad2d_backward(Tensor grad_output, Tensor self, int[4] padding) -> Tensor
  python_module: nn
  dispatch:
    CPU: replication_pad2d_backward_cpu
    CUDA: replication_pad2d_backward_cuda

- func: replication_pad3d.out(Tensor self, int[6] padding, *, Tensor(a!) out) -> Tensor(a!)
  python_module: nn
  structured: True
  dispatch:
    CPU: replication_pad3d_out_cpu
    CUDA: replication_pad3d_out_cuda

- func: replication_pad3d(Tensor self, int[6] padding) -> Tensor
  python_module: nn
  structured_delegate: replication_pad3d.out

- func: replication_pad3d_backward.grad_input(Tensor grad_output, Tensor self, int[6] padding, *, Tensor(a!) grad_input) -> Tensor(a!)
  python_module: nn
  dispatch:
    CPU: replication_pad3d_backward_out_cpu
    CUDA: replication_pad3d_backward_out_cuda

- func: replication_pad3d_backward(Tensor grad_output, Tensor self, int[6] padding) -> Tensor
  python_module: nn
  dispatch:
    CPU: replication_pad3d_backward_cpu
    CUDA: replication_pad3d_backward_cuda

- func: upsample_linear1d.vec(Tensor input, int[]? output_size, bool align_corners, float[]? scale_factors) -> Tensor
  python_module: nn
  dispatch:
    CompositeExplicitAutograd: upsample_linear1d

- func: upsample_linear1d_backward.vec(Tensor grad_output, int[]? output_size, int[] input_size, bool align_corners, float[]? scale_factors) -> Tensor
  python_module: nn
  dispatch:
    CompositeExplicitAutograd: upsample_linear1d_backward

- func: upsample_bilinear2d.vec(Tensor input, int[]? output_size, bool align_corners, float[]? scale_factors) -> Tensor
  python_module: nn
  dispatch:
    CompositeExplicitAutograd: upsample_bilinear2d

- func: upsample_bilinear2d_backward.vec(Tensor grad_output, int[]? output_size, int[] input_size, bool align_corners, float[]? scale_factors) -> Tensor
  python_module: nn
  dispatch:
    CompositeExplicitAutograd: upsample_bilinear2d_backward

- func: upsample_trilinear3d.vec(Tensor input, int[]? output_size, bool align_corners, float[]? scale_factors) -> Tensor
  python_module: nn
  dispatch:
    CompositeExplicitAutograd: upsample_trilinear3d

- func: upsample_trilinear3d_backward.vec(Tensor grad_output, int[]? output_size, int[] input_size, bool align_corners, float[]? scale_factors) -> Tensor
  python_module: nn
  dispatch:
    CompositeExplicitAutograd: upsample_trilinear3d_backward

- func: upsample_bicubic2d.vec(Tensor input, int[]? output_size, bool align_corners, float[]? scale_factors) -> Tensor
  python_module: nn
  dispatch:
    CompositeExplicitAutograd: upsample_bicubic2d

- func: upsample_bicubic2d_backward.vec(Tensor grad_output, int[]? output_size, int[] input_size, bool align_corners, float[]? scale_factors) -> Tensor
  python_module: nn
  dispatch:
    CompositeExplicitAutograd: upsample_bicubic2d_backward

- func: upsample_nearest1d.vec(Tensor input, int[]? output_size, float[]? scale_factors) -> Tensor
  python_module: nn
  dispatch:
    CompositeExplicitAutograd: upsample_nearest1d

- func: _upsample_nearest_exact1d.vec(Tensor input, int[]? output_size, float[]? scale_factors) -> Tensor
  python_module: nn
  dispatch:
    CompositeExplicitAutograd: _upsample_nearest_exact1d

- func: upsample_nearest1d_backward.vec(Tensor grad_output, int[]? output_size, int[] input_size, float[]? scale_factors) -> Tensor
  python_module: nn
  dispatch:
    CompositeExplicitAutograd: upsample_nearest1d_backward

- func: _upsample_nearest_exact1d_backward.vec(Tensor grad_output, int[]? output_size, int[] input_size, float[]? scale_factors) -> Tensor
  python_module: nn
  dispatch:
    CompositeExplicitAutograd: _upsample_nearest_exact1d_backward

- func: upsample_nearest2d.vec(Tensor input, int[]? output_size, float[]? scale_factors) -> Tensor
  python_module: nn
  dispatch:
    CompositeExplicitAutograd: upsample_nearest2d

- func: _upsample_nearest_exact2d.vec(Tensor input, int[]? output_size, float[]? scale_factors) -> Tensor
  python_module: nn
  dispatch:
    CompositeExplicitAutograd: _upsample_nearest_exact2d

- func: upsample_nearest2d_backward.vec(Tensor grad_output, int[]? output_size, int[] input_size, float[]? scale_factors) -> Tensor
  python_module: nn
  dispatch:
    CompositeExplicitAutograd: upsample_nearest2d_backward

- func: _upsample_nearest_exact2d_backward.vec(Tensor grad_output, int[]? output_size, int[] input_size, float[]? scale_factors) -> Tensor
  python_module: nn
  dispatch:
    CompositeExplicitAutograd: _upsample_nearest_exact2d_backward

- func: upsample_nearest3d.vec(Tensor input, int[]? output_size, float[]? scale_factors) -> Tensor
  python_module: nn
  dispatch:
    CPU: upsample_nearest3d_cpu
    CUDA: upsample_nearest3d_cuda
    QuantizedCPU: upsample_nearest3d_quantized_cpu

- func: _upsample_nearest_exact3d.vec(Tensor input, int[]? output_size, float[]? scale_factors) -> Tensor
  python_module: nn
  dispatch:
    CPU: _upsample_nearest_exact3d_cpu
    CUDA: _upsample_nearest_exact3d_cuda
    QuantizedCPU: _upsample_nearest_exact3d_quantized_cpu

- func: upsample_nearest3d_backward.vec(Tensor grad_output, int[]? output_size, int[] input_size, float[]? scale_factors) -> Tensor
  python_module: nn
  dispatch:
    CPU: upsample_nearest3d_backward_cpu
    CUDA: upsample_nearest3d_backward_cuda

- func: _upsample_nearest_exact3d_backward.vec(Tensor grad_output, int[]? output_size, int[] input_size, float[]? scale_factors) -> Tensor
  python_module: nn
  dispatch:
    CPU: _upsample_nearest_exact3d_backward_cpu
    CUDA: _upsample_nearest_exact3d_backward_cuda

# NOTE: all of the non-"vec" upsample overloads are only kept for backward compatibility.
- func: upsample_linear1d.out(Tensor self, int[1] output_size, bool align_corners, float? scales=None, *, Tensor(a!) out) -> Tensor(a!)
  python_module: nn
  structured: True
  dispatch:
    CPU: upsample_linear1d_out_cpu
    CUDA: upsample_linear1d_out_cuda

- func: upsample_linear1d(Tensor self, int[1] output_size, bool align_corners, float? scales=None) -> Tensor
  python_module: nn
  structured_delegate: upsample_linear1d.out

- func: upsample_linear1d_backward.grad_input(Tensor grad_output, int[1] output_size, int[3] input_size, bool align_corners, float? scales=None, *, Tensor(a!) grad_input) -> Tensor(a!)
  python_module: nn
  structured: True
  dispatch:
    CPU: upsample_linear1d_backward_out_cpu
    CUDA: upsample_linear1d_backward_out_cuda

- func: upsample_linear1d_backward(Tensor grad_output, int[1] output_size, int[3] input_size, bool align_corners, float? scales=None) -> Tensor
  python_module: nn
  structured_delegate: upsample_linear1d_backward.grad_input

- func: upsample_bilinear2d.out(Tensor self, int[2] output_size, bool align_corners, float? scales_h=None, float? scales_w=None, *, Tensor(a!) out) -> Tensor(a!)
  python_module: nn
  structured: True
  dispatch:
    CPU: upsample_bilinear2d_out_cpu
    CUDA: upsample_bilinear2d_out_cuda

- func: upsample_bilinear2d(Tensor self, int[2] output_size, bool align_corners, float? scales_h=None, float? scales_w=None) -> Tensor
  python_module: nn
  structured_delegate: upsample_bilinear2d.out
  dispatch:
    QuantizedCPU: upsample_bilinear2d_quantized_cpu

- func: upsample_bilinear2d_backward.grad_input(Tensor grad_output, int[2] output_size, int[4] input_size, bool align_corners, float? scales_h=None, float? scales_w=None, *, Tensor(a!) grad_input) -> Tensor(a!)
  python_module: nn
  structured: True
  dispatch:
    CPU: upsample_bilinear2d_backward_out_cpu
    CUDA: upsample_bilinear2d_backward_out_cuda

- func: upsample_bilinear2d_backward(Tensor grad_output, int[2] output_size, int[4] input_size, bool align_corners, float? scales_h=None, float? scales_w=None) -> Tensor
  python_module: nn
  structured_delegate: upsample_bilinear2d_backward.grad_input

- func: upsample_bicubic2d.out(Tensor self, int[2] output_size, bool align_corners, float? scales_h=None, float? scales_w=None, *, Tensor(a!) out) -> Tensor(a!)
  python_module: nn
  structured: True
  dispatch:
    CPU: upsample_bicubic2d_out_cpu
    CUDA: upsample_bicubic2d_out_cuda

- func: upsample_bicubic2d(Tensor self, int[2] output_size, bool align_corners, float? scales_h=None, float? scales_w=None) -> Tensor
  python_module: nn
  structured_delegate: upsample_bicubic2d.out

- func: upsample_bicubic2d_backward.grad_input(Tensor grad_output, int[2] output_size, int[4] input_size, bool align_corners, float? scales_h=None, float? scales_w=None, *, Tensor(a!) grad_input) -> Tensor(a!)
  python_module: nn
  structured: True
  dispatch:
    CPU: upsample_bicubic2d_backward_out_cpu
    CUDA: upsample_bicubic2d_backward_out_cuda

- func: upsample_bicubic2d_backward(Tensor grad_output, int[2] output_size, int[4] input_size, bool align_corners, float? scales_h=None, float? scales_w=None) -> Tensor
  python_module: nn
  structured_delegate: upsample_bicubic2d_backward.grad_input

- func: upsample_trilinear3d.out(Tensor self, int[3] output_size, bool align_corners, float? scales_d=None, float? scales_h=None, float? scales_w=None, *, Tensor(a!) out) -> Tensor(a!)
  python_module: nn
  structured: True
  dispatch:
    CPU: upsample_trilinear3d_out_cpu
    CUDA: upsample_trilinear3d_out_cuda

- func: upsample_trilinear3d(Tensor self, int[3] output_size, bool align_corners, float? scales_d=None, float? scales_h=None, float? scales_w=None) -> Tensor
  python_module: nn
  structured_delegate: upsample_trilinear3d.out

- func: upsample_trilinear3d_backward.grad_input(Tensor grad_output, int[3] output_size, int[5] input_size, bool align_corners, float? scales_d=None, float? scales_h=None, float? scales_w=None, *, Tensor(a!) grad_input) -> Tensor(a!)
  python_module: nn
  structured: True
  dispatch:
    CPU: upsample_trilinear3d_backward_out_cpu
    CUDA: upsample_trilinear3d_backward_out_cuda

- func: upsample_trilinear3d_backward(Tensor grad_output, int[3] output_size, int[5] input_size, bool align_corners, float? scales_d=None, float? scales_h=None, float? scales_w=None) -> Tensor
  python_module: nn
  structured_delegate: upsample_trilinear3d_backward.grad_input

- func: upsample_nearest1d.out(Tensor self, int[1] output_size, float? scales=None, *, Tensor(a!) out) -> Tensor(a!)
  python_module: nn
  structured: True
  dispatch:
    CPU: upsample_nearest1d_out_cpu
    CUDA: upsample_nearest1d_out_cuda

- func: _upsample_nearest_exact1d.out(Tensor self, int[1] output_size, float? scales=None, *, Tensor(a!) out) -> Tensor(a!)
  python_module: nn
  structured: True
  dispatch:
    CPU: _upsample_nearest_exact1d_out_cpu
    CUDA: _upsample_nearest_exact1d_out_cuda

- func: upsample_nearest1d(Tensor self, int[1] output_size, float? scales=None) -> Tensor
  python_module: nn
  structured_delegate: upsample_nearest1d.out

- func: _upsample_nearest_exact1d(Tensor self, int[1] output_size, float? scales=None) -> Tensor
  python_module: nn
  structured_delegate: _upsample_nearest_exact1d.out

- func: upsample_nearest1d_backward.grad_input(Tensor grad_output, int[1] output_size, int[3] input_size, float? scales=None, *, Tensor(a!) grad_input) -> Tensor(a!)
  python_module: nn
  structured: True
  dispatch:
    CPU: upsample_nearest1d_backward_out_cpu
    CUDA: upsample_nearest1d_backward_out_cuda

- func: _upsample_nearest_exact1d_backward.grad_input(Tensor grad_output, int[1] output_size, int[3] input_size, float? scales=None, *, Tensor(a!) grad_input) -> Tensor(a!)
  python_module: nn
  structured: True
  dispatch:
    CPU: _upsample_nearest_exact1d_backward_out_cpu
    CUDA: _upsample_nearest_exact1d_backward_out_cuda

- func: upsample_nearest1d_backward(Tensor grad_output, int[1] output_size, int[3] input_size, float? scales=None) -> Tensor
  python_module: nn
  structured_delegate: upsample_nearest1d_backward.grad_input

- func: _upsample_nearest_exact1d_backward(Tensor grad_output, int[1] output_size, int[3] input_size, float? scales=None) -> Tensor
  python_module: nn
  structured_delegate: _upsample_nearest_exact1d_backward.grad_input

- func: upsample_nearest2d.out(Tensor self, int[2] output_size, float? scales_h=None, float? scales_w=None, *, Tensor(a!) out) -> Tensor(a!)
  python_module: nn
  structured: True
  dispatch:
    CPU: upsample_nearest2d_out_cpu
    CUDA: upsample_nearest2d_out_cuda

- func: _upsample_nearest_exact2d.out(Tensor self, int[2] output_size, float? scales_h=None, float? scales_w=None, *, Tensor(a!) out) -> Tensor(a!)
  python_module: nn
  structured: True
  dispatch:
    CPU: _upsample_nearest_exact2d_out_cpu
    CUDA: _upsample_nearest_exact2d_out_cuda

- func: upsample_nearest2d(Tensor self, int[2] output_size, float? scales_h=None, float? scales_w=None) -> Tensor
  python_module: nn
  structured_delegate: upsample_nearest2d.out
  dispatch:
    QuantizedCPU: upsample_nearest2d_quantized_cpu

- func: _upsample_nearest_exact2d(Tensor self, int[2] output_size, float? scales_h=None, float? scales_w=None) -> Tensor
  python_module: nn
  structured_delegate: _upsample_nearest_exact2d.out
  dispatch:
    QuantizedCPU: _upsample_nearest_exact2d_quantized_cpu

- func: upsample_nearest2d_backward.grad_input(Tensor grad_output, int[2] output_size, int[4] input_size, float? scales_h=None, float? scales_w=None, *, Tensor(a!) grad_input) -> Tensor(a!)
  python_module: nn
  structured: True
  dispatch:
    CPU: upsample_nearest2d_backward_out_cpu
    CUDA: upsample_nearest2d_backward_out_cuda

- func: _upsample_nearest_exact2d_backward.grad_input(Tensor grad_output, int[2] output_size, int[4] input_size, float? scales_h=None, float? scales_w=None, *, Tensor(a!) grad_input) -> Tensor(a!)
  python_module: nn
  structured: True
  dispatch:
    CPU: _upsample_nearest_exact2d_backward_out_cpu
    CUDA: _upsample_nearest_exact2d_backward_out_cuda

- func: upsample_nearest2d_backward(Tensor grad_output, int[2] output_size, int[4] input_size, float? scales_h=None, float? scales_w=None) -> Tensor
  python_module: nn
  structured_delegate: upsample_nearest2d_backward.grad_input

- func: _upsample_nearest_exact2d_backward(Tensor grad_output, int[2] output_size, int[4] input_size, float? scales_h=None, float? scales_w=None) -> Tensor
  python_module: nn
  structured_delegate: _upsample_nearest_exact2d_backward.grad_input

- func: upsample_nearest3d.out(Tensor self, int[3] output_size, float? scales_d=None, float? scales_h=None, float? scales_w=None, *, Tensor(a!) out) -> Tensor(a!)
  python_module: nn
  structured: True
  dispatch:
    CPU: upsample_nearest3d_out_cpu
    CUDA: upsample_nearest3d_out_cuda

- func: _upsample_nearest_exact3d.out(Tensor self, int[3] output_size, float? scales_d=None, float? scales_h=None, float? scales_w=None, *, Tensor(a!) out) -> Tensor(a!)
  python_module: nn
  structured: True
  dispatch:
    CPU: _upsample_nearest_exact3d_out_cpu
    CUDA: _upsample_nearest_exact3d_out_cuda

- func: upsample_nearest3d(Tensor self, int[3] output_size, float? scales_d=None, float? scales_h=None, float? scales_w=None) -> Tensor
  python_module: nn
  structured_delegate: upsample_nearest3d.out
  dispatch:
    QuantizedCPU: upsample_nearest3d_quantized_cpu

- func: _upsample_nearest_exact3d(Tensor self, int[3] output_size, float? scales_d=None, float? scales_h=None, float? scales_w=None) -> Tensor
  python_module: nn
  structured_delegate: _upsample_nearest_exact3d.out
  dispatch:
    QuantizedCPU: _upsample_nearest_exact3d_quantized_cpu

- func: upsample_nearest3d_backward.grad_input(Tensor grad_output, int[3] output_size, int[5] input_size, float? scales_d=None, float? scales_h=None, float? scales_w=None, *, Tensor(a!) grad_input) -> Tensor(a!)
  python_module: nn
  structured: True
  dispatch:
    CPU: upsample_nearest3d_backward_out_cpu
    CUDA: upsample_nearest3d_backward_out_cuda

- func: _upsample_nearest_exact3d_backward.grad_input(Tensor grad_output, int[3] output_size, int[5] input_size, float? scales_d=None, float? scales_h=None, float? scales_w=None, *, Tensor(a!) grad_input) -> Tensor(a!)
  python_module: nn
  structured: True
  dispatch:
    CPU: _upsample_nearest_exact3d_backward_out_cpu
    CUDA: _upsample_nearest_exact3d_backward_out_cuda

- func: upsample_nearest3d_backward(Tensor grad_output, int[3] output_size, int[5] input_size, float? scales_d=None, float? scales_h=None, float? scales_w=None) -> Tensor
  python_module: nn
  structured_delegate: upsample_nearest3d_backward.grad_input

- func: _upsample_nearest_exact3d_backward(Tensor grad_output, int[3] output_size, int[5] input_size, float? scales_d=None, float? scales_h=None, float? scales_w=None) -> Tensor
  python_module: nn
  structured_delegate: _upsample_nearest_exact3d_backward.grad_input

- func: sigmoid_backward.grad_input(Tensor grad_output, Tensor output, *, Tensor(a!) grad_input) -> Tensor(a!)
  python_module: nn
  structured: True
  structured_inherits: TensorIteratorBase
  dispatch:
    CPU, CUDA: sigmoid_backward_out

- func: sigmoid_backward(Tensor grad_output, Tensor output) -> Tensor
  python_module: nn
  structured_delegate: sigmoid_backward.grad_input

- func: logit_backward.grad_input(Tensor grad_output, Tensor self, float? eps=None, *, Tensor(a!) grad_input) -> Tensor(a!)
  python_module: nn
  structured: True
  structured_inherits: TensorIteratorBase
  dispatch:
    CPU, CUDA: logit_backward_out

- func: logit_backward(Tensor grad_output, Tensor self, float? eps=None) -> Tensor
  python_module: nn
  structured_delegate: logit_backward.grad_input

- func: tanh_backward.grad_input(Tensor grad_output, Tensor output, *, Tensor(a!) grad_input) -> Tensor(a!)
  python_module: nn
  structured: True
  structured_inherits: TensorIteratorBase
  dispatch:
    CPU, CUDA: tanh_backward_out

- func: tanh_backward(Tensor grad_output, Tensor output) -> Tensor
  python_module: nn
  structured_delegate: tanh_backward.grad_input

# What's a thnn_conv_ versus a slow_conv_?
#
# Historically, we have inefficient implementations of convolutions
# coming from the THNN/THCUNN library.  These convolutions typically
# operated by computing the Toeplitz matrix and then doing a matrix
# multiply with the input; this is very memory inefficient!  However,
# occasionally, we really don't have anything better, so it's helpful
# to have these fallbacks when there is no more optimized implementation
# in cudnn or mkldnn, etc.  Both thnn_ and slow_ convolutions fall
# into this bucket.
#
# The difference between these two designations, is that thnn_ refers
# to a convolution that is still written in the "legacy" style; that is,
# C code in the THNN/ or THCUNN/ directory.  A slow_ convolution is
# one that is written in the native style: modern C++.  Algorithmically,
# these are the same thing, but we give them different prefixes to
# make the operational distinction clear.

- func: slow_conv_transpose2d.out(Tensor self, Tensor weight, int[2] kernel_size, Tensor? bias=None, int[2] stride=1, int[2] padding=0, int[2] output_padding=0, int[2] dilation=1, *, Tensor(a!) out) -> Tensor(a!)
  python_module: nn
  structured: True
  dispatch:
    CPU: slow_conv_transpose2d_structured_cpu
    CUDA: slow_conv_transpose2d_structured_cuda

- func: slow_conv_transpose2d(Tensor self, Tensor weight, int[2] kernel_size, Tensor? bias=None, int[2] stride=1, int[2] padding=0, int[2] output_padding=0, int[2] dilation=1) -> Tensor
  python_module: nn
  structured_delegate: slow_conv_transpose2d.out

- func: slow_conv_transpose2d_backward.grad_output(Tensor grad_output, Tensor self, Tensor weight, int[2] kernel_size, int[2] stride, int[2] padding, int[2] output_padding, int[2] dilation, Tensor columns, Tensor ones, *, Tensor(a!) grad_input, Tensor(b!) grad_weight, Tensor(c!) grad_bias) -> (Tensor(a!), Tensor(b!), Tensor(c!))
  python_module: nn
  dispatch:
    CPU: slow_conv_transpose2d_backward_out_cpu
    CUDA: slow_conv_transpose2d_backward_out_cuda

- func: slow_conv_transpose2d_backward.output_mask(Tensor grad_output, Tensor self, Tensor weight, int[2] kernel_size, int[2] stride, int[2] padding, int[2] output_padding, int[2] dilation, Tensor columns, Tensor ones, bool[3] output_mask) -> (Tensor grad_input, Tensor grad_weight, Tensor grad_bias)
  python_module: nn
  dispatch:
    CPU: slow_conv_transpose2d_backward_cpu
    CUDA: slow_conv_transpose2d_backward_cuda

- func: slow_conv_transpose3d.out(Tensor self, Tensor weight, int[3] kernel_size, Tensor? bias=None, int[3] stride=1, int[3] padding=0, int[3] output_padding=0, int[3] dilation=1, *, Tensor(a!) out) -> Tensor(a!)
  python_module: nn
  dispatch:
    CPU: slow_conv_transpose3d_out_cpu
    CUDA: slow_conv_transpose3d_out_cuda

- func: slow_conv_transpose3d(Tensor self, Tensor weight, int[3] kernel_size, Tensor? bias=None, int[3] stride=1, int[3] padding=0, int[3] output_padding=0, int[3] dilation=1) -> Tensor
  python_module: nn
  dispatch:
    CPU: slow_conv_transpose3d_cpu
    CUDA: slow_conv_transpose3d_cuda

- func: slow_conv_transpose3d_backward.grad_output(Tensor grad_output, Tensor self, Tensor weight, int[3] kernel_size, int[3] stride, int[3] padding, int[3] output_padding, int[3] dilation, Tensor finput, Tensor fgrad_input, *, Tensor(a!) grad_input, Tensor(b!) grad_weight, Tensor(c!) grad_bias) -> (Tensor(a!), Tensor(b!), Tensor(c!))
  python_module: nn
  dispatch:
    CPU: slow_conv_transpose3d_backward_out_cpu
    CUDA: slow_conv_transpose3d_backward_out_cuda

- func: slow_conv_transpose3d_backward.output_mask(Tensor grad_output, Tensor self, Tensor weight, int[3] kernel_size, int[3] stride, int[3] padding, int[3] output_padding, int[3] dilation, Tensor finput, Tensor fgrad_input, bool[3] output_mask) -> (Tensor grad_input, Tensor grad_weight, Tensor grad_bias)
  python_module: nn
  dispatch:
    CPU: slow_conv_transpose3d_backward_cpu
    CUDA: slow_conv_transpose3d_backward_cuda

- func: thnn_conv2d.out(Tensor self, Tensor weight, int[2] kernel_size, Tensor? bias=None, int[2] stride=1, int[2] padding=0, *, Tensor(a!) out) -> Tensor(a!)
  python_module: nn

- func: thnn_conv2d(Tensor self, Tensor weight, int[2] kernel_size, Tensor? bias=None, int[2] stride=1, int[2] padding=0) -> Tensor
  python_module: nn

- func: _slow_conv2d_forward.output(Tensor self, Tensor weight, int[2] kernel_size, Tensor? bias, int[2] stride, int[2] padding, *, Tensor(a!) output, Tensor(b!) finput) -> (Tensor(a!), Tensor(b!))
  python_module: nn
  dispatch:
    CPU: slow_conv2d_forward_out_cpu
    CUDA: slow_conv2d_forward_out_cuda

- func: _slow_conv2d_forward(Tensor self, Tensor weight, int[2] kernel_size, Tensor? bias, int[2] stride, int[2] padding) -> (Tensor output, Tensor finput)
  python_module: nn
  dispatch:
    CPU: slow_conv2d_forward_cpu
    CUDA: slow_conv2d_forward_cuda

- func: _slow_conv2d_backward.grad_input(Tensor grad_output, Tensor self, Tensor weight, int[2] kernel_size, int[2] stride, int[2] padding, Tensor finput, *, Tensor(a!) grad_input, Tensor(b!) grad_weight, Tensor(c!) grad_bias) -> (Tensor(a!), Tensor(b!), Tensor(c!))
  python_module: nn
  dispatch:
    CPU: slow_conv2d_backward_out_cpu
    CUDA: slow_conv2d_backward_out_cuda

- func: _slow_conv2d_backward.output_mask(Tensor grad_output, Tensor self, Tensor weight, int[2] kernel_size, int[2] stride, int[2] padding, Tensor finput, bool[3] output_mask) -> (Tensor grad_input, Tensor grad_weight, Tensor grad_bias)
  python_module: nn
  dispatch:
    CPU: slow_conv2d_backward_cpu
    CUDA: slow_conv2d_backward_cuda

- func: _conv_depthwise2d.out(Tensor self, Tensor weight, int[2] kernel_size, Tensor? bias, int[2] stride, int[2] padding, int[2] dilation, *, Tensor(a!) out) -> Tensor(a!)
  use_const_ref_for_mutable_tensors: True
  python_module: nn
  dispatch:
    CUDA: conv_depthwise2d_cuda_out

- func: _conv_depthwise2d(Tensor self, Tensor weight, int[2] kernel_size, Tensor? bias, int[2] stride, int[2] padding, int[2] dilation) -> Tensor
  python_module: nn
  dispatch:
    CUDA: conv_depthwise2d_cuda

- func: _conv_depthwise2d_backward.grad_input(Tensor grad_output, Tensor self, Tensor weight, int[2] kernel_size, int[2] stride, int[2] padding, int[2] dilation, *, Tensor(a!) grad_input, Tensor(b!) grad_weight) -> (Tensor(a!), Tensor(b!))
  python_module: nn
  dispatch:
    CUDA: conv_depthwise2d_backward_cuda_out

- func: _conv_depthwise2d_backward.output_mask(Tensor grad_output, Tensor self, Tensor weight, int[2] kernel_size, int[2] stride, int[2] padding, int[2] dilation, bool[2] output_mask) -> (Tensor grad_input, Tensor grad_weight)
  python_module: nn
  dispatch:
    CUDA: conv_depthwise2d_backward_cuda

- func: conv_depthwise3d(Tensor self, Tensor weight, int[3] kernel_size, Tensor? bias, int[3] stride, int[3] padding, int[3] dilation) -> Tensor
  python_module: nn
  dispatch:
    CUDA: conv_depthwise3d_cuda

- func: conv_depthwise3d_backward.grad_input(Tensor grad_output, Tensor self, Tensor weight, int[3] kernel_size, int[3] stride, int[3] padding, int[3] dilation, *, Tensor(a!) grad_input, Tensor(b!) grad_weight, Tensor(c!) grad_bias) -> (Tensor(a!), Tensor(b!), Tensor(c!))
  python_module: nn
  dispatch:
    CUDA: conv_depthwise3d_backward_cuda_out

- func: conv_depthwise3d_backward.output_mask(Tensor grad_output, Tensor self, Tensor weight, int[3] kernel_size, int[3] stride, int[3] padding, int[3] dilation, bool[3] output_mask) -> (Tensor grad_input, Tensor grad_weight, Tensor grad_bias)
  python_module: nn
  dispatch:
    CUDA: conv_depthwise3d_backward_cuda

- func: slow_conv3d.out(Tensor self, Tensor weight, int[3] kernel_size, Tensor? bias=None, int[3] stride=1, int[3] padding=0, *, Tensor(a!) out) -> Tensor(a!)
  python_module: nn

- func: slow_conv3d(Tensor self, Tensor weight, int[3] kernel_size, Tensor? bias=None, int[3] stride=1, int[3] padding=0) -> Tensor
  python_module: nn

- func: slow_conv3d_forward.output(Tensor self, Tensor weight, int[3] kernel_size, Tensor? bias, int[3] stride, int[3] padding, *, Tensor(a!) output, Tensor(b!) finput, Tensor(c!) fgrad_input) -> (Tensor(a!), Tensor(b!), Tensor(c!))
  python_module: nn
  dispatch:
    CPU: slow_conv3d_forward_out_cpu

- func: slow_conv3d_forward(Tensor self, Tensor weight, int[3] kernel_size, Tensor? bias, int[3] stride, int[3] padding) -> (Tensor output, Tensor finput, Tensor fgrad_input)
  python_module: nn
  dispatch:
    CPU: slow_conv3d_forward_cpu

- func: slow_conv3d_backward.grad_input(Tensor grad_output, Tensor self, Tensor weight, int[3] kernel_size, int[3] stride, int[3] padding, Tensor finput, Tensor fgrad_input, *, Tensor(a!) grad_input, Tensor(b!) grad_weight, Tensor(c!) grad_bias) -> (Tensor(a!), Tensor(b!), Tensor(c!))
  python_module: nn
  dispatch:
    CPU: slow_conv3d_backward_out_cpu

- func: slow_conv3d_backward.output_mask(Tensor grad_output, Tensor self, Tensor weight, int[3] kernel_size, int[3] stride, int[3] padding, Tensor finput, Tensor fgrad_input, bool[3] output_mask) -> (Tensor grad_input, Tensor grad_weight, Tensor grad_bias)
  python_module: nn
  dispatch:
    CPU: slow_conv3d_backward_cpu

- func: slow_conv_dilated2d(Tensor self, Tensor weight, int[2] kernel_size, Tensor? bias=None, int[2] stride=1, int[2] padding=0, int[2] dilation=1) -> Tensor
  python_module: nn
  dispatch:
    CPU: slow_conv_dilated2d_cpu
    CUDA: slow_conv_dilated2d_cuda

- func: slow_conv_dilated2d_backward(Tensor grad_output, Tensor self, Tensor weight, int[2] kernel_size, int[2] stride, int[2] padding, int[2] dilation, bool[3] output_mask) -> (Tensor grad_input, Tensor grad_weight, Tensor grad_bias)
  python_module: nn
  dispatch:
    CPU: slow_conv_dilated2d_backward_cpu
    CUDA: slow_conv_dilated2d_backward_cuda

- func: slow_conv_dilated3d(Tensor self, Tensor weight, int[3] kernel_size, Tensor? bias=None, int[3] stride=1, int[3] padding=0, int[3] dilation=1) -> Tensor
  python_module: nn
  dispatch:
    CPU: slow_conv_dilated3d_cpu
    CUDA: slow_conv_dilated3d_cuda

- func: slow_conv_dilated3d_backward(Tensor grad_output, Tensor self, Tensor weight, int[3] kernel_size, int[3] stride, int[3] padding, int[3] dilation, bool[3] output_mask) -> (Tensor grad_input, Tensor grad_weight, Tensor grad_bias)
  python_module: nn
  dispatch:
    CPU: slow_conv_dilated3d_backward_cpu
    CUDA: slow_conv_dilated3d_backward_cuda

- func: col2im.out(Tensor self, int[2] output_size, int[2] kernel_size, int[2] dilation, int[2] padding, int[2] stride, *, Tensor(a!) out) -> Tensor(a!)
  python_module: nn
  dispatch:
    CPU: col2im_out_cpu
    CUDA: col2im_out_cuda

- func: col2im(Tensor self, int[2] output_size, int[2] kernel_size, int[2] dilation, int[2] padding, int[2] stride) -> Tensor
  python_module: nn
  dispatch:
    CPU: col2im_cpu
    CUDA: col2im_cuda

- func: col2im_backward.grad_input(Tensor grad_output, int[2] kernel_size, int[2] dilation, int[2] padding, int[2] stride, *, Tensor(a!) grad_input) -> Tensor(a!)
  python_module: nn
  dispatch:
    CPU: col2im_backward_out_cpu
    CUDA: col2im_backward_out_cuda

- func: col2im_backward(Tensor grad_output, int[2] kernel_size, int[2] dilation, int[2] padding, int[2] stride) -> Tensor
  python_module: nn
  dispatch:
    CPU: col2im_backward_cpu
    CUDA: col2im_backward_cuda

- func: column_stack(Tensor[] tensors) -> Tensor

- func: column_stack.out(Tensor[] tensors, *, Tensor(a!) out) -> Tensor(a!)

- func: im2col.out(Tensor self, int[2] kernel_size, int[2] dilation, int[2] padding, int[2] stride, *, Tensor(a!) out) -> Tensor(a!)
  python_module: nn
  dispatch:
    CPU: im2col_out_cpu
    CUDA: im2col_out_cuda

- func: im2col(Tensor self, int[2] kernel_size, int[2] dilation, int[2] padding, int[2] stride) -> Tensor
  python_module: nn
  dispatch:
    CPU: im2col_cpu
    CUDA: im2col_cuda

- func: im2col_backward.grad_input(Tensor grad_output, int[2] input_size, int[2] kernel_size, int[2] dilation, int[2] padding, int[2] stride, *, Tensor(a!) grad_input) -> Tensor(a!)
  python_module: nn
  dispatch:
    CPU: im2col_backward_out_cpu
    CUDA: im2col_backward_out_cuda

- func: im2col_backward(Tensor grad_output, int[2] input_size, int[2] kernel_size, int[2] dilation, int[2] padding, int[2] stride) -> Tensor
  python_module: nn
  dispatch:
    CPU: im2col_backward_cpu
    CUDA: im2col_backward_cuda

- func: isfinite(Tensor self) -> Tensor
  variants: function, method
  device_check: NoCheck
  device_guard: False

- func: isinf(Tensor self) -> Tensor
  variants: function, method
  device_check: NoCheck
  device_guard: False

- func: record_stream(Tensor(a!) self, Stream s) -> ()
  variants: method
  dispatch:
    CUDA: record_stream_cuda

- func: isposinf(Tensor self) -> Tensor
  variants: function, method
  structured_delegate: isposinf.out

- func: isposinf.out(Tensor self, *, Tensor(a!) out) -> Tensor(a!)
  structured: True
  structured_inherits: TensorIteratorBase
  dispatch:
    CPU, CUDA: isposinf_out

- func: isneginf(Tensor self) -> Tensor
  variants: function, method
  structured_delegate: isneginf.out

- func: isneginf.out(Tensor self, *, Tensor(a!) out) -> Tensor(a!)
  structured: True
  structured_inherits: TensorIteratorBase
  dispatch:
    CPU, CUDA: isneginf_out

# NOTE [_add_batch_dim and _remove_batch_dim]
# _add_batch_dim and _remove_batch_dim are meant to be used in the implementation
# of the vmap frontend API (see torch/_vmap_internals.py). They are not
# user-facing, hence the leading underscore. Please don't use them them anywhere else.
- func: _add_batch_dim(Tensor self, int batch_dim, int level) -> Tensor
  variants: function

# See NOTE [_add_batch_dim and _remove_batch_dim]
- func: _remove_batch_dim(Tensor self, int level, int batch_size, int out_dim) -> Tensor
  variants: function

## Functions related to the `torch.special` namespace
# Note [special namespace binding]
# Functions in the special python module should have their names start with
#   "special_" underscore and be bound to the desired Python name in
#   torch/special/__init__.py, and the desired C++ name in torch/csrc/api/include/torch/special.h.
#   The "special_" names should be hidden from the user and not documented.

- func: special_entr(Tensor self) -> Tensor
  structured_delegate: special_entr.out
  python_module: special
  variants: function

- func: special_entr.out(Tensor self, *, Tensor(a!) out) -> Tensor(a!)
  structured: True
  structured_inherits: TensorIteratorBase
  python_module: special
  variants: function
  dispatch:
    CPU, CUDA: special_entr_out

- func: special_ndtri(Tensor self) -> Tensor
  structured_delegate: special_ndtri.out
  python_module: special
  variants: function

- func: special_ndtri.out(Tensor self, *, Tensor(a!) out) -> Tensor(a!)
  structured: True
  structured_inherits: TensorIteratorBase
  python_module: special
  variants: function
  dispatch:
    CPU, CUDA: special_ndtri_out

- func: special_expm1(Tensor self) -> Tensor
  python_module: special
  variants: function

- func: special_expm1.out(Tensor self, *, Tensor(a!) out) -> Tensor(a!)
  python_module: special
  variants: function

- func: special_exp2(Tensor self) -> Tensor
  python_module: special
  variants: function

- func: special_exp2.out(Tensor self, *, Tensor(a!) out) -> Tensor(a!)
  python_module: special
  variants: function

- func: special_psi(Tensor self) -> Tensor
  python_module: special
  variants: function

- func: special_psi.out(Tensor self, *, Tensor(a!) out) -> Tensor(a!)
  python_module: special
  variants: function

- func: special_digamma(Tensor self) -> Tensor
  python_module: special
  variants: function

- func: special_digamma.out(Tensor self, *, Tensor(a!) out) -> Tensor(a!)
  python_module: special
  variants: function

- func: special_gammaln(Tensor self) -> Tensor
  python_module: special
  variants: function

- func: special_gammaln.out(Tensor self, *, Tensor(a!) out) -> Tensor(a!)
  python_module: special
  variants: function

- func: special_erf(Tensor self) -> Tensor
  python_module: special
  variants: function

- func: special_erf.out(Tensor self, *, Tensor(a!) out) -> Tensor(a!)
  python_module: special
  variants: function

- func: special_erfc(Tensor self) -> Tensor
  python_module: special
  variants: function

- func: special_erfc.out(Tensor self, *, Tensor(a!) out) -> Tensor(a!)
  python_module: special

- func: special_erfcx(Tensor self) -> Tensor
  python_module: special
  variants: function
  structured_delegate: special_erfcx.out

- func: special_erfcx.out(Tensor self, *, Tensor(a!) out) -> Tensor(a!)
  python_module: special
  structured: True
  structured_inherits: TensorIteratorBase
  dispatch:
    CPU, CUDA: special_erfcx_out

- func: special_erfinv(Tensor self) -> Tensor
  python_module: special
  variants: function

- func: special_erfinv.out(Tensor self, *, Tensor(a!) out) -> Tensor(a!)
  python_module: special

- func: special_ndtr(Tensor self) -> Tensor
  python_module: special
  variants: function

- func: special_ndtr.out(Tensor self, *, Tensor(a!) out) -> Tensor(a!)
  python_module: special
  variants: function

- func: special_xlog1py(Tensor self, Tensor other) -> Tensor
  device_check: NoCheck   # TensorIterator
  python_module: special
  variants: function
  structured_delegate: special_xlog1py.out

- func: special_xlog1py.self_scalar(Scalar self, Tensor other) -> Tensor
  device_check: NoCheck   # TensorIterator
  python_module: special
  variants: function
  dispatch:
    CompositeExplicitAutograd: special_xlog1py

- func: special_xlog1py.other_scalar(Tensor self, Scalar other) -> Tensor
  device_check: NoCheck   # TensorIterator
  python_module: special
  variants: function
  dispatch:
    CompositeExplicitAutograd: special_xlog1py

- func: special_xlog1py.out(Tensor self, Tensor other, *, Tensor(a!) out) -> Tensor(a!)
  device_check: NoCheck   # TensorIterator
  structured: True
  structured_inherits: TensorIteratorBase
  python_module: special
  variants: function
  dispatch:
    CPU, CUDA: special_xlog1py_out

- func: special_xlog1py.self_scalar_out(Scalar self, Tensor other, *, Tensor(a!) out) -> Tensor(a!)
  device_check: NoCheck   # TensorIterator
  python_module: special
  variants: function
  dispatch:
    CompositeExplicitAutograd: special_xlog1py_out

- func: special_xlog1py.other_scalar_out(Tensor self, Scalar other, *, Tensor(a!) out) -> Tensor(a!)
  device_check: NoCheck   # TensorIterator
  python_module: special
  variants: function
  dispatch:
    CompositeExplicitAutograd: special_xlog1py_out

- func: special_xlogy(Tensor self, Tensor other) -> Tensor
  device_check: NoCheck   # TensorIterator
  python_module: special
  variants: function

- func: special_xlogy.self_scalar(Scalar self, Tensor other) -> Tensor
  device_check: NoCheck   # TensorIterator
  python_module: special
  variants: function

- func: special_xlogy.other_scalar(Tensor self, Scalar other) -> Tensor
  device_check: NoCheck   # TensorIterator
  python_module: special
  variants: function

- func: special_xlogy.out(Tensor self, Tensor other, *, Tensor(a!) out) -> Tensor(a!)
  device_check: NoCheck   # TensorIterator
  python_module: special
  variants: function

- func: special_xlogy.self_scalar_out(Scalar self, Tensor other, *, Tensor(a!) out) -> Tensor(a!)
  device_check: NoCheck   # TensorIterator
  python_module: special
  variants: function

- func: special_xlogy.other_scalar_out(Tensor self, Scalar other, *, Tensor(a!) out) -> Tensor(a!)
  device_check: NoCheck   # TensorIterator
  python_module: special
  variants: function

- func: special_zeta(Tensor self, Tensor other) -> Tensor
  device_check: NoCheck   # TensorIterator
  python_module: special
  variants: function
  structured_delegate: special_zeta.out
  dispatch:
    CompositeExplicitAutograd: special_zeta

- func: special_zeta.self_scalar(Scalar self, Tensor other) -> Tensor
  device_check: NoCheck   # TensorIterator
  python_module: special
  variants: function
  dispatch:
    CompositeExplicitAutograd: special_zeta

- func: special_zeta.other_scalar(Tensor self, Scalar other) -> Tensor
  device_check: NoCheck   # TensorIterator
  python_module: special
  variants: function
  dispatch:
    CompositeExplicitAutograd: special_zeta

- func: special_zeta.out(Tensor self, Tensor other, *, Tensor(a!) out) -> Tensor(a!)
  device_check: NoCheck   # TensorIterator
  structured: True
  structured_inherits: TensorIteratorBase
  python_module: special
  variants: function
  dispatch:
    CPU, CUDA: special_zeta_out

- func: special_zeta.self_scalar_out(Scalar self, Tensor other, *, Tensor(a!) out) -> Tensor(a!)
  device_check: NoCheck   # TensorIterator
  python_module: special
  variants: function
  dispatch:
    CompositeExplicitAutograd: special_zeta_out

- func: special_zeta.other_scalar_out(Tensor self, Scalar other, *, Tensor(a!) out) -> Tensor(a!)
  device_check: NoCheck   # TensorIterator
  python_module: special
  variants: function
  dispatch:
    CompositeExplicitAutograd: special_zeta_out

- func: special_i0(Tensor self) -> Tensor
  python_module: special
  variants: function

- func: special_i0.out(Tensor self, *, Tensor(a!) out) -> Tensor(a!)
  python_module: special
  variants: function

- func: special_i0e(Tensor self) -> Tensor
  python_module: special
  variants: function
  structured_delegate: special_i0e.out

- func: special_i0e.out(Tensor self, *, Tensor(a!) out) -> Tensor(a!)
  python_module: special
  structured: True
  structured_inherits: TensorIteratorBase
  dispatch:
    CPU, CUDA: special_i0e_out

- func: special_i1(Tensor self) -> Tensor
  python_module: special
  variants: function
  structured_delegate: special_i1.out

- func: special_i1.out(Tensor self, *, Tensor(a!) out) -> Tensor(a!)
  python_module: special
  structured: True
  structured_inherits: TensorIteratorBase
  dispatch:
    CPU, CUDA: special_i1_out

- func: special_i1e(Tensor self) -> Tensor
  python_module: special
  variants: function
  structured_delegate: special_i1e.out

- func: special_i1e.out(Tensor self, *, Tensor(a!) out) -> Tensor(a!)
  python_module: special
  structured: True
  structured_inherits: TensorIteratorBase
  dispatch:
    CPU, CUDA: special_i1e_out

- func: special_logit(Tensor self, float? eps=None) -> Tensor
  python_module: special
  variants: function

- func: special_logit.out(Tensor self, float? eps=None, *, Tensor(a!) out) -> Tensor(a!)
  python_module: special

- func: special_polygamma(int n, Tensor self) -> Tensor
  python_module: special
  variants: function, method

- func: special_polygamma.out(int n, Tensor self, *, Tensor(a!) out) -> Tensor(a!)
  python_module: special

- func: special_logsumexp(Tensor self, int[1] dim, bool keepdim=False) -> Tensor
  python_module: special
  variants: function

- func: special_logsumexp.out(Tensor self, int[1] dim, bool keepdim=False, *, Tensor(a!) out) -> Tensor(a!)
  python_module: special

- func: special_expit(Tensor self) -> Tensor
  python_module: special
  variants: function

- func: special_expit.out(Tensor self, *, Tensor(a!) out) -> Tensor(a!)
  python_module: special
  variants: function

- func: special_sinc(Tensor self) -> Tensor
  python_module: special
  variants: function

- func: special_sinc.out(Tensor self, *, Tensor(a!) out) -> Tensor(a!)
  python_module: special
  variants: function

- func: special_round(Tensor self) -> Tensor
  python_module: special
  variants: function

- func: special_round.out(Tensor self, *, Tensor(a!) out) -> Tensor(a!)
  python_module: special
  variants: function

- func: special_log1p(Tensor self) -> Tensor
  python_module: special
  variants: function

- func: special_log1p.out(Tensor self, *, Tensor(a!) out) -> Tensor(a!)
  python_module: special
  variants: function

- func: special_log_softmax(Tensor self, int dim, *, ScalarType? dtype=None) -> Tensor
  python_module: special
  variants: function

- func: special_gammainc.out(Tensor self, Tensor other, *, Tensor(a!) out) -> Tensor(a!)
  python_module: special
  variants: function

- func: special_gammainc(Tensor self, Tensor other) -> Tensor
  python_module: special
  variants: function

- func: special_gammaincc.out(Tensor self, Tensor other, *, Tensor(a!) out) -> Tensor(a!)
  python_module: special
  variants: function

- func: special_gammaincc(Tensor self, Tensor other) -> Tensor
  python_module: special
  variants: function

- func: special_multigammaln(Tensor self, int p) -> Tensor
  python_module: special
  variants: function

- func: special_multigammaln.out(Tensor self, int p, *, Tensor(a!) out) -> Tensor(a!)
  python_module: special
  variants: function

- func: special_softmax(Tensor self, int dim, ScalarType? dtype=None) -> Tensor
  python_module: special
  variants: function

## Functions related to the fast Fourier transform and the torch.fft namespace
# Note [FFT namespace binding]
# Functions in the fft python module should have their names start with
#   "fft_" underscore and be bound to the desired Python name in
#   torch/fft/__init__.py, and the desired C++ name in torch/csrc/api/include/torch/fft.h.
#   The "fft_" names should be hidden from the user and not documented.
#
# See fft_fft as an example.

# torch.fft.fft
# NOTE: NOT an alias for torch.fft, which has different semantics
- func: fft_fft(Tensor self, int? n=None, int dim=-1, str? norm=None) -> Tensor
  python_module: fft
  variants: function

- func: fft_fft.out(Tensor self, int? n=None, int dim=-1, str? norm=None, *, Tensor(a!) out) -> Tensor(a!)
  python_module: fft
  variants: function

- func: fft_ifft(Tensor self, int? n=None, int dim=-1, str? norm=None) -> Tensor
  python_module: fft
  variants: function

- func: fft_ifft.out(Tensor self, int? n=None, int dim=-1, str? norm=None, *, Tensor(a!) out) -> Tensor(a!)
  python_module: fft
  variants: function

- func: fft_rfft(Tensor self, int? n=None, int dim=-1, str? norm=None) -> Tensor
  python_module: fft
  variants: function

- func: fft_rfft.out(Tensor self, int? n=None, int dim=-1, str? norm=None, *, Tensor(a!) out) -> Tensor(a!)
  python_module: fft
  variants: function

- func: fft_irfft(Tensor self, int? n=None, int dim=-1, str? norm=None) -> Tensor
  python_module: fft
  variants: function

- func: fft_irfft.out(Tensor self, int? n=None, int dim=-1, str? norm=None, *, Tensor(a!) out) -> Tensor(a!)
  python_module: fft
  variants: function

- func: fft_hfft(Tensor self, int? n=None, int dim=-1, str? norm=None) -> Tensor
  python_module: fft
  variants: function

- func: fft_hfft.out(Tensor self, int? n=None, int dim=-1, str? norm=None, *, Tensor(a!) out) -> Tensor(a!)
  python_module: fft
  variants: function

- func: fft_ihfft(Tensor self, int? n=None, int dim=-1, str? norm=None) -> Tensor
  python_module: fft
  variants: function

- func: fft_ihfft.out(Tensor self, int? n=None, int dim=-1, str? norm=None, *, Tensor(a!) out) -> Tensor(a!)
  python_module: fft
  variants: function

- func: fft_fft2(Tensor self, int[1]? s=None, int[1] dim=[-2,-1], str? norm=None) -> Tensor
  python_module: fft
  variants: function

- func: fft_fft2.out(Tensor self, int[1]? s=None, int[1] dim=[-2,-1], str? norm=None, *, Tensor(a!) out) -> Tensor(a!)
  python_module: fft
  variants: function

- func: fft_ifft2(Tensor self, int[1]? s=None, int[1] dim=[-2,-1], str? norm=None) -> Tensor
  python_module: fft
  variants: function

- func: fft_ifft2.out(Tensor self, int[1]? s=None, int[1] dim=[-2,-1], str? norm=None, *, Tensor(a!) out) -> Tensor(a!)
  python_module: fft
  variants: function

- func: fft_rfft2(Tensor self, int[1]? s=None, int[1] dim=[-2,-1], str? norm=None) -> Tensor
  python_module: fft
  variants: function

- func: fft_rfft2.out(Tensor self, int[1]? s=None, int[1] dim=[-2,-1], str? norm=None, *, Tensor(a!) out) -> Tensor(a!)
  python_module: fft
  variants: function

- func: fft_irfft2(Tensor self, int[1]? s=None, int[1] dim=[-2,-1], str? norm=None) -> Tensor
  python_module: fft
  variants: function

- func: fft_irfft2.out(Tensor self, int[1]? s=None, int[1] dim=[-2,-1], str? norm=None, *, Tensor(a!) out) -> Tensor(a!)
  python_module: fft
  variants: function

- func: fft_hfft2(Tensor self, int[1]? s=None, int[1] dim=[-2,-1], str? norm=None) -> Tensor
  use_const_ref_for_mutable_tensors: True
  python_module: fft
  variants: function

- func: fft_hfft2.out(Tensor self, int[1]? s=None, int[1] dim=[-2,-1], str? norm=None, *, Tensor(a!) out) -> Tensor(a!)
  use_const_ref_for_mutable_tensors: True
  python_module: fft
  variants: function

- func: fft_ihfft2(Tensor self, int[1]? s=None, int[1] dim=[-2,-1], str? norm=None) -> Tensor
  use_const_ref_for_mutable_tensors: True
  python_module: fft
  variants: function

- func: fft_ihfft2.out(Tensor self, int[1]? s=None, int[1] dim=[-2,-1], str? norm=None, *, Tensor(a!) out) -> Tensor(a!)
  use_const_ref_for_mutable_tensors: True
  python_module: fft
  variants: function

- func: fft_fftn(Tensor self, int[1]? s=None, int[1]? dim=None, str? norm=None) -> Tensor
  python_module: fft
  variants: function

- func: fft_fftn.out(Tensor self, int[1]? s=None, int[1]? dim=None, str? norm=None, *, Tensor(a!) out) -> Tensor(a!)
  python_module: fft
  variants: function

- func: fft_ifftn(Tensor self, int[1]? s=None, int[1]? dim=None, str? norm=None) -> Tensor
  python_module: fft
  variants: function

- func: fft_ifftn.out(Tensor self, int[1]? s=None, int[1]? dim=None, str? norm=None, *, Tensor(a!) out) -> Tensor(a!)
  python_module: fft
  variants: function

- func: fft_rfftn(Tensor self, int[1]? s=None, int[1]? dim=None, str? norm=None) -> Tensor
  python_module: fft
  variants: function

- func: fft_rfftn.out(Tensor self, int[1]? s=None, int[1]? dim=None, str? norm=None, *, Tensor(a!) out) -> Tensor(a!)
  python_module: fft
  variants: function

- func: fft_irfftn(Tensor self, int[1]? s=None, int[1]? dim=None, str? norm=None) -> Tensor
  python_module: fft
  variants: function

- func: fft_irfftn.out(Tensor self, int[1]? s=None, int[1]? dim=None, str? norm=None, *, Tensor(a!) out) -> Tensor(a!)
  python_module: fft
  variants: function

- func: fft_hfftn(Tensor self, int[1]? s=None, int[1]? dim=None, str? norm=None) -> Tensor
  use_const_ref_for_mutable_tensors: True
  python_module: fft
  variants: function

- func: fft_hfftn.out(Tensor self, int[1]? s=None, int[1]? dim=None, str? norm=None, *, Tensor(a!) out) -> Tensor(a!)
  use_const_ref_for_mutable_tensors: True
  python_module: fft
  variants: function

- func: fft_ihfftn(Tensor self, int[1]? s=None, int[1]? dim=None, str? norm=None) -> Tensor
  use_const_ref_for_mutable_tensors: True
  python_module: fft
  variants: function

- func: fft_ihfftn.out(Tensor self, int[1]? s=None, int[1]? dim=None, str? norm=None, *, Tensor(a!) out) -> Tensor(a!)
  use_const_ref_for_mutable_tensors: True
  python_module: fft
  variants: function

- func: fft_fftfreq(int n, float d=1.0, *, ScalarType? dtype=None, Layout? layout=None, Device? device=None, bool? pin_memory=None) -> Tensor
  python_module: fft
  variants: function

- func: fft_fftfreq.out(int n, float d=1.0, *, Tensor(a!) out) -> Tensor(a!)
  python_module: fft
  variants: function

- func: fft_rfftfreq(int n, float d=1.0, *, ScalarType? dtype=None, Layout? layout=None, Device? device=None, bool? pin_memory=None) -> Tensor
  python_module: fft
  variants: function

- func: fft_rfftfreq.out(int n, float d=1.0, *, Tensor(a!) out) -> Tensor(a!)
  python_module: fft
  variants: function

- func: fft_fftshift(Tensor self, int[1]? dim=None) -> Tensor
  python_module: fft
  variants: function

- func: fft_ifftshift(Tensor self, int[1]? dim=None) -> Tensor
  python_module: fft
  variants: function

## Functions for linear algebra and the torch.linalg namespace
# Note [linalg namespace binding]
# Functions in the linalg python module should have their names start with
#   "linalg_" and be bound to the desired Python name in
#   torch/linalg/__init__.py, and the desired C++ name in torch/csrc/api/include/torch/linalg.h.
#   The "linalg_" names should be hidden from the user and not documented.
#
# See linalg_det as an example.

# "_ex" stands for experimental
- func: linalg_cholesky_ex(Tensor self, *, bool upper=False, bool check_errors=False) -> (Tensor L, Tensor info)
  python_module: linalg
  variants: function
  dispatch:
    CPU, CUDA: linalg_cholesky_ex

- func: linalg_cholesky_ex.L(Tensor self, *, bool upper=False, bool check_errors=False, Tensor(a!) L, Tensor(b!) info) -> (Tensor(a!) L, Tensor(b!) info)
  python_module: linalg
  variants: function
  dispatch:
    CPU, CUDA: linalg_cholesky_ex_out

- func: linalg_cholesky(Tensor self, *, bool upper=False) -> Tensor
  python_module: linalg
  variants: function

- func: linalg_cholesky.out(Tensor self, *, bool upper=False, Tensor(a!) out) -> Tensor(a!)
  python_module: linalg
  variants: function

<<<<<<< HEAD
# linalg.lu_factor
- func: linalg_lu_factor(Tensor A, *, bool pivot=True) -> (Tensor LU, Tensor pivots)
  python_module: linalg
  variants: function

- func: linalg_lu_factor.out(Tensor A, *, bool pivot=True, Tensor(a!) LU, Tensor(b!) pivots) -> (Tensor(a!) LU, Tensor(b!) pivots)
  python_module: linalg
  variants: function

- func: linalg_lu_factor_ex(Tensor A, *, bool pivot=True, bool check_errors=False) -> (Tensor LU, Tensor pivots, Tensor info)
  python_module: linalg
  structured_delegate: linalg_lu_factor_ex.out
  variants: function

- func: linalg_lu_factor_ex.out(Tensor A, *, bool pivot=True, bool check_errors=False, Tensor(a!) LU, Tensor(b!) pivots, Tensor(c!) info) -> (Tensor(a!) LU, Tensor(b!) pivots, Tensor(c!) info)
  python_module: linalg
  variants: function
  structured: True
  dispatch:
    CPU, CUDA: linalg_lu_factor_ex_out

# linalg.lu
- func: linalg_lu(Tensor A, *, bool pivot=True) -> (Tensor P, Tensor L, Tensor U)
  python_module: linalg
  structured_delegate: linalg_lu.out
  variants: function

- func: linalg_lu.out(Tensor A, *, bool pivot=True, Tensor(a!) P, Tensor(b!) L, Tensor(c!) U) -> (Tensor(a!) P, Tensor(b!) L, Tensor(c!) U)
  python_module: linalg
  variants: function
  structured: True
  dispatch:
    CPU, CUDA: linalg_lu_out

# linalg.det
=======
- func: linalg_cross(Tensor self, Tensor other, *, int dim=-1) -> Tensor
  python_module: linalg
  variants: function
  dispatch:
    CPU, CUDA: linalg_cross

- func: linalg_cross.out(Tensor self, Tensor other, *, int dim=-1, Tensor(a!) out) -> Tensor(a!)
  python_module: linalg
  dispatch:
    CPU, CUDA: linalg_cross_out

>>>>>>> 0dc3f829
- func: linalg_det(Tensor self) -> Tensor
  python_module: linalg
  variants: function

- func: linalg_det.out(Tensor self, *, Tensor(a!) out) -> Tensor(a!)
  python_module: linalg

# torch.det, alias for torch.linalg.det
- func: det(Tensor self) -> Tensor
  variants: function, method

- func: _det_lu_based_helper(Tensor self) -> (Tensor det, Tensor lu, Tensor pivs)
  variants: function
  dispatch:
    CPU, CUDA: _det_lu_based_helper

- func: _det_lu_based_helper_backward_helper(Tensor det_grad, Tensor det, Tensor self, Tensor lu, Tensor pivs) -> Tensor
  variants: function
  dispatch:
    CPU, CUDA: _det_lu_based_helper_backward_helper

- func: linalg_lstsq(Tensor self, Tensor b, float? rcond=None, *, str? driver=None) -> (Tensor solution, Tensor residuals, Tensor rank, Tensor singular_values)
  python_module: linalg
  variants: function
  dispatch:
    CompositeExplicitAutograd: linalg_lstsq

- func: linalg_lstsq.out(Tensor self, Tensor b, float? rcond=None, *, str? driver=None, Tensor(a!) solution, Tensor(b!) residuals, Tensor(c!) rank, Tensor(d!) singular_values) -> (Tensor(a!) solution, Tensor(b!) residuals, Tensor(c!) rank, Tensor(d!) singular_values)
  python_module: linalg
  variants: function
  dispatch:
    CPU, CUDA: linalg_lstsq_out

# torch.linalg.matmul, alias for torch.matmul
- func: linalg_matmul(Tensor self, Tensor other) -> Tensor
  python_module: linalg
  variants: function

- func: linalg_matmul.out(Tensor self, Tensor other, *, Tensor(a!) out) -> Tensor(a!)
  python_module: linalg

- func: linalg_matrix_exp(Tensor self) -> Tensor
  python_module: linalg
  variants: function
  dispatch:
    CPU, CUDA: linalg_matrix_exp

- func: linalg_slogdet(Tensor self) -> (Tensor sign, Tensor logabsdet)
  python_module: linalg
  variants: function
  dispatch:
    CPU, CUDA: linalg_slogdet

- func: linalg_slogdet.out(Tensor self, *, Tensor(a!) sign, Tensor(b!) logabsdet) -> (Tensor(a!) sign, Tensor(b!) logabsdet)
  python_module: linalg
  dispatch:
    CPU, CUDA: linalg_slogdet_out

- func: linalg_eig(Tensor self) -> (Tensor eigenvalues, Tensor eigenvectors)
  python_module: linalg
  variants: function
  dispatch:
    CPU, CUDA: linalg_eig

- func: linalg_eig.out(Tensor self, *, Tensor(a!) eigenvalues, Tensor(b!) eigenvectors) -> (Tensor(a!) eigenvalues, Tensor(b!) eigenvectors)
  python_module: linalg
  dispatch:
    CPU, CUDA: linalg_eig_out

- func: linalg_eigvals(Tensor self) -> Tensor
  python_module: linalg

- func: linalg_eigvals.out(Tensor self, *, Tensor(a!) out) -> Tensor(a!)
  python_module: linalg

- func: linalg_eigh(Tensor self, str UPLO="L") -> (Tensor eigenvalues, Tensor eigenvectors)
  python_module: linalg
  variants: function
  dispatch:
    CPU, CUDA: linalg_eigh

- func: linalg_eigh.eigvals(Tensor self, str UPLO="L", *, Tensor(a!) eigvals, Tensor(b!) eigvecs) -> (Tensor(a!) eigenvalues, Tensor(b!) eigenvectors)
  python_module: linalg
  dispatch:
    CPU, CUDA: linalg_eigh_out

- func: linalg_eigvalsh(Tensor self, str UPLO="L") -> Tensor
  python_module: linalg
  variants: function

- func: linalg_eigvalsh.out(Tensor self, str UPLO='L', *, Tensor(a!) out) -> Tensor(a!)
  python_module: linalg
  dispatch:
    CPU, CUDA: linalg_eigvalsh_out

- func: linalg_householder_product(Tensor input, Tensor tau) -> Tensor
  python_module: linalg
  variants: function
  dispatch:
    CPU, CUDA: linalg_householder_product

- func: linalg_householder_product.out(Tensor input, Tensor tau, *, Tensor(a!) out) -> Tensor(a!)
  python_module: linalg
  dispatch:
    CPU, CUDA: linalg_householder_product_out

- func: _linalg_inv_out_helper_(Tensor(a!) self, Tensor(b!) infos_lu, Tensor(c!) infos_getri) -> Tensor(a!)
  variants: function
  dispatch:
    CPU: _linalg_inv_out_helper_cpu
    CUDA: _linalg_inv_out_helper_cuda

- func: linalg_inv_ex(Tensor self, *, bool check_errors=False) -> (Tensor inverse, Tensor info)
  python_module: linalg
  variants: function
  dispatch:
    CompositeExplicitAutograd: linalg_inv_ex

- func: linalg_inv_ex.inverse(Tensor self, *, bool check_errors=False, Tensor(a!) inverse, Tensor(b!) info) -> (Tensor(a!) inverse, Tensor(b!) info)
  python_module: linalg
  variants: function
  dispatch:
    CompositeExplicitAutograd: linalg_inv_ex_out

- func: linalg_inv(Tensor self) -> Tensor
  python_module: linalg
  variants: function

- func: linalg_inv.out(Tensor self, *, Tensor(a!) out) -> Tensor(a!)
  python_module: linalg
  variants: function

- func: inner(Tensor self, Tensor other) -> Tensor
  variants: function, method

- func: inner.out(Tensor self, Tensor other, *, Tensor(a!) out) -> Tensor(a!)

- func: outer(Tensor self, Tensor vec2) -> Tensor
  variants: function, method

- func: outer.out(Tensor self, Tensor vec2, *, Tensor(a!) out) -> Tensor(a!)

# torch.ger, alias for torch.outer
- func: ger(Tensor self, Tensor vec2) -> Tensor
  variants: function, method

- func: ger.out(Tensor self, Tensor vec2, *, Tensor(a!) out) -> Tensor(a!)

- func: linalg_norm(Tensor self, Scalar? ord=None, int[1]? dim=None, bool keepdim=False, *, ScalarType? dtype=None) -> Tensor
  python_module: linalg
  variants: function

- func: linalg_norm.ord_str(Tensor self, str ord, int[1]? dim=None, bool keepdim=False, *, ScalarType? dtype=None) -> Tensor
  python_module: linalg
  variants: function

- func: linalg_norm.out(Tensor self, Scalar? ord=None, int[1]? dim=None, bool keepdim=False, *, ScalarType? dtype=None, Tensor(a!) out) -> Tensor(a!)
  python_module: linalg
  variants: function

- func: linalg_norm.ord_str_out(Tensor self, str ord, int[1]? dim=None, bool keepdim=False, *, ScalarType? dtype=None, Tensor(a!) out) -> Tensor(a!)
  python_module: linalg
  variants: function

- func: linalg_vector_norm(Tensor self, Scalar ord=2, int[1]? dim=None, bool keepdim=False, *, ScalarType? dtype=None) -> Tensor
  python_module: linalg
  variants: function
  dispatch:
    CPU, CUDA: linalg_vector_norm

- func: linalg_vector_norm.out(Tensor self, Scalar ord=2, int[1]? dim=None, bool keepdim=False, *, ScalarType? dtype=None, Tensor(a!) out) -> Tensor(a!)
  python_module: linalg
  dispatch:
    CPU, CUDA: linalg_vector_norm_out

- func: linalg_matrix_norm(Tensor self, Scalar ord, int[] dim=[-2,-1], bool keepdim=False, *, ScalarType? dtype=None) -> Tensor
  python_module: linalg

- func: linalg_matrix_norm.out(Tensor self, Scalar ord, int[] dim=[-2,-1], bool keepdim=False, *, ScalarType? dtype=None, Tensor(a!) out) -> Tensor(a!)
  python_module: linalg

- func: linalg_matrix_norm.str_ord(Tensor self, str ord='fro', int[] dim=[-2,-1], bool keepdim=False, *, ScalarType? dtype=None) -> Tensor
  python_module: linalg

- func: linalg_matrix_norm.str_ord_out(Tensor self, str ord='fro', int[] dim=[-2,-1], bool keepdim=False, *, ScalarType? dtype=None, Tensor(a!) out) -> Tensor(a!)
  python_module: linalg

- func: linalg_svd.U(Tensor self, bool full_matrices=True, *, Tensor(a!) U, Tensor(b!) S, Tensor(c!) Vh) -> (Tensor(a!) U, Tensor(b!) S, Tensor(c!) Vh)
  python_module: linalg

- func: linalg_svd(Tensor self, bool full_matrices=True) -> (Tensor U, Tensor S, Tensor Vh)
  python_module: linalg
  variants: function

- func: linalg_svdvals(Tensor input) -> Tensor
  python_module: linalg
  variants: function

- func: linalg_svdvals.out(Tensor input, *, Tensor(a!) out) -> Tensor(a!)
  python_module: linalg
  variants: function

- func: linalg_cond(Tensor self, Scalar? p=None) -> Tensor
  python_module: linalg
  variants: function

- func: linalg_cond.out(Tensor self, Scalar? p=None, *, Tensor(a!) out) -> Tensor(a!)
  python_module: linalg
  variants: function

- func: linalg_cond.p_str(Tensor self, str p) -> Tensor
  python_module: linalg
  variants: function

- func: linalg_cond.p_str_out(Tensor self, str p, *, Tensor(a!) out) -> Tensor(a!)
  python_module: linalg
  variants: function

- func: linalg_pinv.atol_rtol_tensor(Tensor self, *, Tensor? atol=None, Tensor? rtol=None, bool hermitian=False) -> Tensor
  python_module: linalg
  variants: function
  dispatch:
    CompositeExplicitAutograd: linalg_pinv

- func: linalg_pinv.atol_rtol_tensor_out(Tensor self, *, Tensor? atol=None, Tensor? rtol=None, bool hermitian=False, Tensor(a!) out) -> Tensor(a!)
  python_module: linalg
  variants: function
  dispatch:
    CompositeExplicitAutograd: linalg_pinv_out

- func: linalg_pinv.atol_rtol_float(Tensor self, *, float? atol=None, float? rtol=None, bool hermitian=False) -> Tensor
  cpp_no_default_args: ['atol', 'rtol']
  python_module: linalg
  variants: function

- func: linalg_pinv.atol_rtol_float_out(Tensor self, *, float? atol=None, float? rtol=None, bool hermitian=False, Tensor(a!) out) -> Tensor(a!)
  cpp_no_default_args: ['atol', 'rtol']
  python_module: linalg
  variants: function

- func: linalg_pinv(Tensor self, float rcond, bool hermitian=False) -> Tensor
  python_module: linalg
  variants: function

- func: linalg_pinv.rcond_tensor(Tensor self, Tensor rcond, bool hermitian=False) -> Tensor
  python_module: linalg
  variants: function

- func: linalg_pinv.out(Tensor self, float rcond, bool hermitian=False, *, Tensor(a!) out) -> Tensor(a!)
  python_module: linalg
  variants: function

- func: linalg_pinv.out_rcond_tensor(Tensor self, Tensor rcond, bool hermitian=False, *, Tensor(a!) out) -> Tensor(a!)
  python_module: linalg
  variants: function

- func: linalg_solve(Tensor input, Tensor other) -> Tensor
  python_module: linalg
  variants: function
  dispatch:
    CPU, CUDA: linalg_solve

- func: linalg_solve.out(Tensor input, Tensor other, *, Tensor(a!) out) -> Tensor(a!)
  python_module: linalg
  dispatch:
    CPU, CUDA: linalg_solve_out

- func: linalg_tensorinv(Tensor self, int ind=2) -> Tensor
  python_module: linalg
  variants: function

- func: linalg_tensorinv.out(Tensor self, int ind=2, *, Tensor(a!) out) -> Tensor(a!)
  python_module: linalg
  variants: function

- func: linalg_tensorsolve(Tensor self, Tensor other, int[]? dims=None) -> Tensor
  python_module: linalg
  variants: function

- func: linalg_tensorsolve.out(Tensor self, Tensor other, int[]? dims=None, *, Tensor(a!) out) -> Tensor(a!)
  python_module: linalg
  variants: function

- func: linalg_qr(Tensor self, str mode='reduced') -> (Tensor Q, Tensor R)
  python_module: linalg
  variants: function
  dispatch:
    CompositeExplicitAutograd: linalg_qr

- func: linalg_qr.out(Tensor self, str mode='reduced', *, Tensor(a!) Q, Tensor(b!) R) -> (Tensor(a!) Q, Tensor(b!) R)
  python_module: linalg
  variants: function
  dispatch:
    CompositeExplicitAutograd: linalg_qr_out

- func: _linalg_qr_helper(Tensor self, str mode) -> (Tensor, Tensor)
  variants: function
  dispatch:
    CPU: _linalg_qr_helper_default
    CUDA: _linalg_qr_helper_cuda

- func: linalg_matrix_power(Tensor self, int n) -> Tensor
  python_module: linalg

- func: linalg_matrix_power.out(Tensor self, int n, *, Tensor(a!) out) -> Tensor(a!)
  python_module: linalg

- func: linalg_matrix_rank.atol_rtol_tensor(Tensor input, *, Tensor? atol=None, Tensor? rtol=None, bool hermitian=False) -> Tensor
  python_module: linalg
  variants: function

- func: linalg_matrix_rank.atol_rtol_tensor_out(Tensor input, *, Tensor? atol=None, Tensor? rtol=None, bool hermitian=False, Tensor(a!) out) -> Tensor(a!)
  python_module: linalg
  variants: function

- func: linalg_matrix_rank.atol_rtol_float(Tensor self, *, float? atol=None, float? rtol=None, bool hermitian=False) -> Tensor
  cpp_no_default_args: ['atol', 'rtol']
  python_module: linalg
  variants: function

- func: linalg_matrix_rank.atol_rtol_float_out(Tensor self, *, float? atol=None, float? rtol=None, bool hermitian=False, Tensor(a!) out) -> Tensor(a!)
  cpp_no_default_args: ['atol', 'rtol']
  python_module: linalg
  variants: function

- func: linalg_matrix_rank(Tensor self, float tol, bool hermitian=False) -> Tensor
  python_module: linalg
  variants: function

- func: linalg_matrix_rank.out(Tensor self, float tol, bool hermitian=False, *, Tensor(a!) out) -> Tensor(a!)
  python_module: linalg
  variants: function

- func: linalg_matrix_rank.tol_tensor(Tensor input, Tensor tol, bool hermitian=False) -> Tensor
  python_module: linalg
  variants: function

- func: linalg_matrix_rank.out_tol_tensor(Tensor input, Tensor tol, bool hermitian=False, *, Tensor(a!) out) -> Tensor(a!)
  python_module: linalg
  variants: function

- func: linalg_multi_dot(Tensor[] tensors) -> Tensor
  python_module: linalg

- func: linalg_multi_dot.out(Tensor[] tensors, *, Tensor(a!) out) -> Tensor(a!)
  python_module: linalg

## Functions that are only for testing
# It is undocumented and should not be used outside of tests.
- func: _test_serialization_subcmul(Tensor self, Tensor other, Scalar alpha=1) -> Tensor

# Note: this function is only for testing.
- func: _test_optional_intlist(Tensor values, int[]? addends) -> Tensor
  python_module: nn
  dispatch:
    CPU: _test_optional_intlist

# Note: this function is only for testing.
- func: _test_optional_filled_intlist(Tensor values, int[2]? addends) -> Tensor
  python_module: nn
  dispatch:
    CPU: _test_optional_intlist

# Note: this function is only for testing.
- func: _test_optional_floatlist(Tensor values, float[]? addends) -> Tensor
  python_module: nn
  dispatch:
    CPU: _test_optional_floatlist

# Note: this function is only for testing.
- func: _test_string_default(Tensor dummy, str a="\"'\\", str b='"\'\\') -> Tensor
  python_module: nn

# Note: this function is only for testing.
- func: _test_ambiguous_defaults.a(Tensor dummy, int a=1, int b=1) -> Tensor
  python_module: nn

# Note: this function is only for testing.
- func: _test_ambiguous_defaults.b(Tensor dummy, int a=2, str b="2") -> Tensor
  cpp_no_default_args: ['a', 'b']
  python_module: nn

# Note: this function is only for testing.
- func: _test_warn_in_autograd(Tensor self) -> Tensor
  python_module: nn
  dispatch:
    CompositeExplicitAutograd: _test_warn_in_autograd

- func: segment_reduce(Tensor data, str reduce, *, Tensor? lengths=None, Tensor? indices=None, int axis=0, bool unsafe=False, Scalar? initial=None) -> Tensor
  variants: function
  dispatch:
    CPU, CUDA: segment_reduce_kernel

- func: _segment_reduce_backward(Tensor grad, Tensor output, Tensor data, str reduce, *, Tensor? lengths=None, int axis=0) -> Tensor
  variants: function
  dispatch:
    CPU, CUDA: _segment_reduce_backward_kernel

- func: pad_sequence(Tensor[] sequences, bool batch_first=False, float padding_value=0.0) -> Tensor
  python_module: nn
  variants: function

- func: flatten_dense_tensors(Tensor[] tensors) -> Tensor
  variants: function
  python_module: nn

- func: unflatten_dense_tensors(Tensor flat, Tensor[] tensors) -> Tensor[]
  variants: function
  python_module: nn<|MERGE_RESOLUTION|>--- conflicted
+++ resolved
@@ -10546,7 +10546,17 @@
   python_module: linalg
   variants: function
 
-<<<<<<< HEAD
+- func: linalg_cross(Tensor self, Tensor other, *, int dim=-1) -> Tensor
+  python_module: linalg
+  variants: function
+  dispatch:
+    CPU, CUDA: linalg_cross
+
+- func: linalg_cross.out(Tensor self, Tensor other, *, int dim=-1, Tensor(a!) out) -> Tensor(a!)
+  python_module: linalg
+  dispatch:
+    CPU, CUDA: linalg_cross_out
+
 # linalg.lu_factor
 - func: linalg_lu_factor(Tensor A, *, bool pivot=True) -> (Tensor LU, Tensor pivots)
   python_module: linalg
@@ -10568,33 +10578,6 @@
   dispatch:
     CPU, CUDA: linalg_lu_factor_ex_out
 
-# linalg.lu
-- func: linalg_lu(Tensor A, *, bool pivot=True) -> (Tensor P, Tensor L, Tensor U)
-  python_module: linalg
-  structured_delegate: linalg_lu.out
-  variants: function
-
-- func: linalg_lu.out(Tensor A, *, bool pivot=True, Tensor(a!) P, Tensor(b!) L, Tensor(c!) U) -> (Tensor(a!) P, Tensor(b!) L, Tensor(c!) U)
-  python_module: linalg
-  variants: function
-  structured: True
-  dispatch:
-    CPU, CUDA: linalg_lu_out
-
-# linalg.det
-=======
-- func: linalg_cross(Tensor self, Tensor other, *, int dim=-1) -> Tensor
-  python_module: linalg
-  variants: function
-  dispatch:
-    CPU, CUDA: linalg_cross
-
-- func: linalg_cross.out(Tensor self, Tensor other, *, int dim=-1, Tensor(a!) out) -> Tensor(a!)
-  python_module: linalg
-  dispatch:
-    CPU, CUDA: linalg_cross_out
-
->>>>>>> 0dc3f829
 - func: linalg_det(Tensor self) -> Tensor
   python_module: linalg
   variants: function
