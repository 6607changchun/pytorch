--- conflicted
+++ resolved
@@ -585,180 +585,6 @@
   return false;
 }
 
-<<<<<<< HEAD
-=======
-std::string TensorType::str() const {
-  return "Tensor";
-}
-
-template <typename T>
-VaryingShape<T> VaryingShape<T>::merge(const VaryingShape<T>& other) const {
-  if (!dims_ || !other.dims_ || dims_->size() != other.dims_->size()) {
-    return VaryingShape<T>();
-  }
-  ListOfOptionalElements dims;
-  for (size_t i = 0, n = dims_->size(); i < n; i++) {
-    dims.push_back(merge_primitive((*dims_)[i], (*other.dims_)[i]));
-  }
-  return VaryingShape<T>(std::move(dims));
-}
-
-VaryingShape<int64_t> TensorType::sizes() const {
-  if (!sizes_.rank()) {
-    return VaryingShape<int64_t>();
-  }
-  return VaryingShape<int64_t>(
-      fmap(*sizes_.sizes(), [](ShapeSymbol ss) {
-        // we turn symbolic shapes into unknowns
-        return ss.is_static()
-            ? c10::optional<int64_t>(ss.static_size())
-            : c10::nullopt;
-      }));
-}
-
-TensorTypePtr TensorType::merge(const TensorType& other, bool merge_sizes) const {
-  auto scalar_type = merge_primitive(scalarType(), other.scalarType());
-  auto dev = merge_primitive(device(), other.device());
-  auto sprops = stride_properties().merge(other.stride_properties());
-  auto gr = merge_primitive(requiresGrad(), other.requiresGrad());
-  auto undef = merge_primitive(undefined(), other.undefined());
-  return TensorType::create(
-      scalar_type,
-      dev,
-      merge_sizes ? symbolic_sizes().merge(other.symbolic_sizes())
-                  : symbolic_sizes(),
-      sprops,
-      gr,
-      undef);
-}
-
-template <typename T>
-bool is_null_or_equal(c10::optional<T> a, c10::IntArrayRef b) {
-  return !a.has_value() || a.value() == b;
-}
-
-bool TensorType::matchTensor(const at::Tensor& t) {
-  bool undef = undefined().value_or(!t.defined());
-  if (undef != !t.defined()) {
-    // When the followings are true, we consider it's not a match:
-    // - undefined().has_value() == true
-    // - undefined().value() != !t.defined()
-    return false;
-  } else if (!t.defined()) {
-    // When the followings are true, we consider it's a match:
-    // - t is not defined
-    // - undefined() == null or undefined().value() == true
-    return true;
-  }
-  // Here we know t.defined() == true and compare all other properties.
-  bool rg = at::GradMode::is_enabled() && t.requires_grad();
-  bool matched_strides = (!stride_properties().size()) ||
-      (!t.has_storage() && !stride_properties().isComplete()) ||
-      stride_properties() ==
-          computeStrideProps(t.sizes(), t.strides(), t.is_contiguous());
-  return scalarType().value_or(t.scalar_type()) == t.scalar_type()
-    && device().value_or(t.device()) == t.device()
-    && requiresGrad().value_or(rg) == rg
-    && matched_strides
-    && is_null_or_equal(sizes().concrete_sizes(), t.sizes());
-}
-
-bool TensorType::equals(const c10::Type& rhs) const {
-  if (rhs.kind() != kind()) {
-    return false;
-  }
-  auto rt = rhs.expect<TensorType>();
-
-  return scalar_type_ == rt->scalarType() && sizes() == rt->sizes() &&
-      stride_properties() == rt->stride_properties() &&
-      device() == rt->device() && requiresGrad() == rt->requiresGrad() &&
-      undefined() == rt->undefined();
-}
-
-template <typename T>
-std::ostream& operator<<(std::ostream& out, const VaryingShape<T>& vs) {
-  out << "(";
-  if (!vs.size()) {
-    out << "*)";
-    return out;
-  }
-
-  for (size_t i = 0; i < vs.size(); i++) {
-    if (i > 0) {
-      out << ", ";
-    }
-    if (vs[i].has_value()) {
-      out << vs[i].value();
-    } else {
-      out << "*";
-    }
-  }
-  out << ")";
-  return out;
-}
-
-template std::ostream& operator<<(
-    std::ostream& out,
-    const VaryingShape<int64_t>& vs);
-template std::ostream& operator<<(
-    std::ostream& out,
-    const VaryingShape<Stride>& vs);
-
-std::ostream& operator<<(
-    std::ostream& os,
-    const SymbolicShape& ss) {
-  // TODO: Unranked SymbolicShape printing is ambiguous with that of
-  // dynamic-shaped vector.
-  if(!ss.rank()) {
-    os << "(*)";
-    return os;
-  }
-
-  auto sizes = ss.sizes().value();
-
-  os << "(";
-  for (size_t i = 0; i < ss.rank().value(); i++) {
-    if (i > 0) {
-      os << ", ";
-    }
-    if(sizes[i].is_static()) {
-      os << sizes[i];
-    } else {
-      os << "*";
-    }
-  }
-  os << ")";
-
-  return os;
-}
-
-std::ostream& operator<<(std::ostream& os, const ShapeSymbol& s) {
-  if (s.value_ >= 0) {
-    os << s.value_;
-  } else {
-    os << "SS(" << s.value_ << ')';
-  }
-  return os;
-}
-
-std::ostream& operator<<(std::ostream& os, const Stride& s) {
-  os << "{";
-  if (s.stride_index_.has_value()) {
-    os << *s.stride_index_;
-  } else {
-    os << "*";
-  }
-  os << ":";
-  if (s.stride_.has_value()) {
-    os << *s.stride_;
-  } else {
-    os << "*";
-  }
-  os << '}';
-  return os;
-}
-
->>>>>>> 82860476
 TupleTypePtr TupleType::createNamed(
     const c10::optional<c10::QualifiedName>& qualName,
     const std::vector<std::string>& field_names,
