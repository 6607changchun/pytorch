#pragma once

#include <memory>

#include <ATen/core/ivalue.h>
#include <ATen/core/class_type.h>
#include <ATen/core/jit_type_base.h>
#include <c10/util/Optional.h>

namespace c10 {

using DynamicTypeBits = std::uint32_t;
#define DYNAMIC_TYPE_BIT(x) (1u << x)

constexpr DynamicTypeBits kDynamicCovariantTypeBit = DYNAMIC_TYPE_BIT(31);
constexpr DynamicTypeBits kDynamicAnyTypeBit = DYNAMIC_TYPE_BIT(30);

constexpr DynamicTypeBits kDynamicNoneTypeBit = DYNAMIC_TYPE_BIT(1);
constexpr DynamicTypeBits kDynamicIntTypeBit = DYNAMIC_TYPE_BIT(3);
constexpr DynamicTypeBits kDynamicFloatTypeBit = DYNAMIC_TYPE_BIT(4);
constexpr DynamicTypeBits kDynamicComplexTypeBit = DYNAMIC_TYPE_BIT(5);
constexpr DynamicTypeBits kDynamicListTypeBit = DYNAMIC_TYPE_BIT(7);
constexpr DynamicTypeBits kDynamicTupleTypeBit = DYNAMIC_TYPE_BIT(8);

#define FORALL_DYNAMIC_TYPES(_)                                              \
  _(Tensor, DYNAMIC_TYPE_BIT(0))                                             \
  _(None, kDynamicNoneTypeBit)                                               \
  _(Bool, DYNAMIC_TYPE_BIT(2))                                               \
  _(Int, kDynamicIntTypeBit)                                                 \
  _(Float, kDynamicFloatTypeBit)                                             \
  _(Complex, kDynamicComplexTypeBit)                                         \
  _(Number,                                                                  \
    (kDynamicIntTypeBit | kDynamicFloatTypeBit | kDynamicComplexTypeBit))    \
  _(String, DYNAMIC_TYPE_BIT(6))                                             \
  _(List, kDynamicListTypeBit)                                               \
  _(Tuple, (kDynamicTupleTypeBit | kDynamicCovariantTypeBit))                \
  _(Dict, DYNAMIC_TYPE_BIT(9))                                               \
  _(Class, DYNAMIC_TYPE_BIT(10))                                             \
  _(Optional,                                                                \
    (DYNAMIC_TYPE_BIT(11) | kDynamicNoneTypeBit | kDynamicCovariantTypeBit)) \
  _(AnyList, (kDynamicListTypeBit | kDynamicAnyTypeBit))                     \
  _(AnyTuple,                                                                \
    (kDynamicTupleTypeBit | kDynamicCovariantTypeBit | kDynamicAnyTypeBit))  \
  _(DeviceObj, DYNAMIC_TYPE_BIT(12))                                         \
  _(StreamObj, DYNAMIC_TYPE_BIT(13))                                         \
  _(Capsule, DYNAMIC_TYPE_BIT(14))                                           \
  _(Any, 0xffffffff)

class DynamicType;
using DynamicTypePtr = std::shared_ptr<DynamicType>;

/**
 * DynamicType is designed as a low dependency type system for TorchScript. The
 * existing JIT types are used for both compilation and runtime, which makes
 * sense for server contexts because we often compile and run the model in
 * the same process, however this doesn't hold for mobile devices where we
 * always compiles a model ahead of time, therefore there will be dependencies
 * which are not needed, but built with mobile runtime causing binary size
 * bloat, by design. Every basic type like Int, Bool or String will bring their
 * vtable, typeinfo, constructor, destructor and even more data from their
 * specializations for STL types to the binary causing a long tail bloat.
 *
 * The core problem is about the complexity to implement and maintain a single
 * type system for both analysis and execution purposes. Although they should
 * have the exactly same semantics, in practice implement a unified abstraction
 * adds conceptual and representational overhead for both sides of the world.
 *
 * To address the issues, DynamicType implements a minimal subset of JIT types
 * and uses a generic algorithm to test all subtyping relations. To achieve
 * this, we assign each dynamic type a single integer tag to represent its
 * semantics. More specifically, a dynamic type is defined as a set of "control
 * bits" and "data bits", where control bits describe the special behavior when
 * testing a type and data bits map to identity of each nominal type. We use bit
 * operations to perform all the tests.
 *
 * For example, a "covariant bit" is a control bit used to describe if a type
 * is covariant, right now the most used one is tuple type, and in addition to
 * the control bit, tuple type's data bit is the 8th bit from the LSB. Control
 * bits start from MSB and data bits start from LSB.
 *
 * If two types are equal, then they are subtype of each other, also if the bits
 * from one type tag is subset of the other tag, it automatically becomes a
 * subtype of the other. This simplifies the subtyping logic a lot, and over the
 * long term it is possible to adopt this scheme on the server side as well.
 * Special cases can be added but they generally should not take too much code
 * size.
 *
 * DynamicType may or may not inherit from c10::Type because it's not the core
 * requirement of DynamicType to interface with existing JIT types, but we might
 * want to inherit from c10::Type to reduce the migration cost.
 */
class DynamicType : public Type {
  using ClassTypePtr = std::shared_ptr<const c10::ClassType>;

  /**
   * A implementation detail to support NamedTuple.
   */
  struct LabeledDynamicType {
    c10::optional<std::string> label;
    DynamicTypePtr ty;
    explicit LabeledDynamicType(DynamicTypePtr t) : ty(std::move(t)) {}

    bool equals(const LabeledDynamicType& other) const;
    bool isSubtypeOf(const LabeledDynamicType& other) const;
  };

 public:
  // TODO Change Ptr to DynamicTypePtr when all migrations are done.
  using Ptr = TypePtr;
  using ElementType = DynamicType;
  ~DynamicType() override;

  struct Arguments {
    Arguments() = default;
    Arguments(c10::ArrayRef<TypePtr>);
    Arguments(const std::vector<c10::string_view>&, c10::ArrayRef<TypePtr>);
    std::vector<LabeledDynamicType> elems;
  };

  enum class Tag : DynamicTypeBits {
#define DYNAMIC_TYPE_ITEM(NAME, VAL) NAME = VAL,
    FORALL_DYNAMIC_TYPES(DYNAMIC_TYPE_ITEM)
#undef DYNAMIC_TYPE_ITEM
  };

  bool equals(const Type& rhs) const override;
  bool isSubtypeOfExt(const Type& rhs, std::ostream* why_not) const override;
  std::string str() const override;
  static const TypeKind Kind = TypeKind::DynamicType;
  static TORCH_API DynamicTypePtr create(Type& ty);

  explicit DynamicType(Tag, Arguments);
  explicit DynamicType(Tag, c10::string_view, Arguments);

  TypePtr containedType(size_t) const override;
  Tag tag() const {
    return tag_;
  }
  const c10::optional<std::string>& name() const {
    return name_;
  }
  const Arguments& arguments() const {
    return arguments_;
  }

 private:
  bool symmetric() const override {
    return false;
  }
  friend struct Type;
  static std::shared_ptr<const DynamicType> create(const Type& ty);
  DynamicType(const Type& other);
  bool equals(const DynamicType& other) const;

  template <typename F>
  bool compareArguments(const DynamicType& other, F&& f) const {
    if (arguments_.elems.size() != other.arguments_.elems.size()) {
      return false;
    }
    for (size_t i = 0; i < arguments_.elems.size(); i++) {
      if (!f(arguments_.elems[i], other.arguments_.elems[i])) {
        return false;
      }
    }
    return true;
  }

  Tag tag_;
  c10::optional<std::string> name_;
  union {
    Arguments arguments_;
    ClassTypePtr class_;
  };
};

DynamicTypePtr makeDynamicType(DynamicType::Tag);

template <typename T>
struct DynamicTypeTrait {};
#define DYNAMIC_TYPE_TAG_VALUE(NAME, _) \
template <> \
struct TORCH_API DynamicTypeTrait<NAME ## Type> { \
<<<<<<< HEAD
static constexpr auto tagValue = DynamicType::Tag::NAME; \
static const DynamicTypePtr& getBaseType() { \
  static auto type = makeDynamicType(tagValue); \
  return type; \
=======
static auto tagValue() { \
  return DynamicType::Tag::NAME; \
>>>>>>> 62feadbf
} \
};
    FORALL_DYNAMIC_TYPES(DYNAMIC_TYPE_TAG_VALUE)
#undef DYNAMIC_TYPE_TAG_VALUE

template <>
struct IValue::TagType<c10::DynamicType> {
  static DynamicType::Ptr get(const c10::IValue& v);
};

namespace ivalue {

template <>
struct TORCH_API TupleTypeFactory<c10::DynamicType> {
  static DynamicTypePtr create(std::vector<TypePtr> elemTypes);
  static DynamicTypePtr fallback(const Type&);
};

} // namespace ivalue

} // namespace c10<|MERGE_RESOLUTION|>--- conflicted
+++ resolved
@@ -173,23 +173,15 @@
   };
 };
 
-DynamicTypePtr makeDynamicType(DynamicType::Tag);
-
 template <typename T>
 struct DynamicTypeTrait {};
 #define DYNAMIC_TYPE_TAG_VALUE(NAME, _) \
 template <> \
 struct TORCH_API DynamicTypeTrait<NAME ## Type> { \
-<<<<<<< HEAD
-static constexpr auto tagValue = DynamicType::Tag::NAME; \
-static const DynamicTypePtr& getBaseType() { \
-  static auto type = makeDynamicType(tagValue); \
-  return type; \
-=======
 static auto tagValue() { \
   return DynamicType::Tag::NAME; \
->>>>>>> 62feadbf
 } \
+static const DynamicTypePtr& getBaseType(); \
 };
     FORALL_DYNAMIC_TYPES(DYNAMIC_TYPE_TAG_VALUE)
 #undef DYNAMIC_TYPE_TAG_VALUE
