#pragma once
#include <ATen/cuda/cub.h>

#include <cstddef>
#include <type_traits>
#include <iterator>
#include <limits>

#include <ATen/cuda/cub_definitions.cuh>

#if USE_GLOBAL_CUB_WRAPPED_NAMESPACE()

#include <cub/cub.cuh>

#else

// include cub in a safe manner, see:
// https://github.com/pytorch/pytorch/pull/55292
#undef CUB_NS_POSTFIX //undef to avoid redefinition warnings
#undef CUB_NS_PREFIX
#undef CUB_NS_QUALIFIER
#define CUB_NS_PREFIX namespace at_cuda_detail {
#define CUB_NS_POSTFIX }
#define CUB_NS_QUALIFIER ::at_cuda_detail::cub
#include <cub/cub.cuh>
#undef CUB_NS_POSTFIX
#undef CUB_NS_PREFIX
#undef CUB_NS_QUALIFIER

#endif

#include <ATen/cuda/Exceptions.h>
#include <c10/cuda/CUDACachingAllocator.h>
#include <c10/cuda/CUDAStream.h>

// handle the temporary storage and 'twice' calls for cub API
#define CUB_WRAPPER(func, ...) do {                                       \
  size_t temp_storage_bytes = 0;                                          \
  func(nullptr, temp_storage_bytes, __VA_ARGS__);                         \
  auto& caching_allocator = *::c10::cuda::CUDACachingAllocator::get();    \
  auto temp_storage = caching_allocator.allocate(temp_storage_bytes);     \
  func(temp_storage.get(), temp_storage_bytes, __VA_ARGS__);              \
  AT_CUDA_CHECK(cudaGetLastError());                                      \
} while (false)

#ifdef USE_ROCM
#define NO_ROCM(x)
#else
#define NO_ROCM(x) x
#endif

#if !defined(USE_ROCM) && !CUB_SUPPORTS_NV_BFLOAT16()

namespace at_cuda_detail {
// backport https://github.com/NVIDIA/cub/pull/306 for c10::BFloat16

template <>
struct cub::FpLimits<c10::BFloat16>
{
    static __host__ __device__ __forceinline__ c10::BFloat16 Max() {
        unsigned short max_word = 0x7F7F;
        return reinterpret_cast<c10::BFloat16&>(max_word);
    }

    static __host__ __device__ __forceinline__ c10::BFloat16 Lowest() {
        unsigned short lowest_word = 0xFF7F;
        return reinterpret_cast<c10::BFloat16&>(lowest_word);
    }
};

template <> struct cub::NumericTraits<c10::BFloat16>: cub::BaseTraits<cub::FLOATING_POINT, true, false, unsigned short, c10::BFloat16> {};
}
#endif

#if !defined(USE_ROCM)
namespace at { namespace native {
namespace cub = ::at_cuda_detail::cub;
}}
#endif

namespace at {
namespace cuda {
namespace cub {

namespace detail {

template<typename T>
struct cuda_type {
  using type = T;
};
template<>
struct cuda_type<c10::Half> {
  using type = __half;
};

#if CUB_SUPPORTS_NV_BFLOAT16()

template<>
struct cuda_type<c10::BFloat16> {
  using type = __nv_bfloat16;
};

#endif

}  // namespace detail

template<typename key_t, typename value_t, typename OffsetIteratorT>
inline void segmented_sort_pairs(
    const key_t *keys_in, key_t *keys_out,
    const value_t *values_in, value_t *values_out,
    int64_t num_elements, int64_t num_segments,
    OffsetIteratorT begin_offsets, OffsetIteratorT end_offsets,
    bool descending=false, int64_t begin_bit=0, int64_t end_bit=sizeof(key_t)*8
) {
  TORCH_CHECK(num_elements <= std::numeric_limits<int>::max(),
    "cub sort does not support sorting more than INT_MAX elements");
  TORCH_CHECK(num_segments <= std::numeric_limits<int>::max(),
    "cub sort does not support sorting more than INT_MAX elements");
  using key_t_ = typename detail::cuda_type<key_t>::type;

  auto allocator = c10::cuda::CUDACachingAllocator::get();
  c10::DataPtr keys_out_owner;

  if (keys_out == nullptr) {
    keys_out_owner = allocator->allocate(num_elements * sizeof(key_t));
    keys_out = reinterpret_cast<key_t *>(keys_out_owner.get());
  }

  const key_t_ *keys_in_ = reinterpret_cast<const key_t_*>(keys_in);
  key_t_ *keys_out_ = reinterpret_cast<key_t_*>(keys_out);

  if (descending) {
    CUB_WRAPPER(NO_ROCM(at_cuda_detail)::cub::DeviceSegmentedRadixSort::SortPairsDescending,
      keys_in_, keys_out_, values_in, values_out,
      num_elements, num_segments, begin_offsets, end_offsets,
      begin_bit, end_bit, c10::cuda::getCurrentCUDAStream());
  } else {
    CUB_WRAPPER(NO_ROCM(at_cuda_detail)::cub::DeviceSegmentedRadixSort::SortPairs,
      keys_in_, keys_out_, values_in, values_out,
      num_elements, num_segments, begin_offsets, end_offsets,
      begin_bit, end_bit, c10::cuda::getCurrentCUDAStream());
  }
}

namespace impl {

template<typename InputIteratorT1, typename InputIteratorT2, typename OutputIteratorT, class ScanOpT>
C10_LAUNCH_BOUNDS_1(1)
__global__ void transform_vals(InputIteratorT1 a, InputIteratorT2 b, OutputIteratorT out, ScanOpT scan_op){
  // NOTE: out here not the final scan output, but an intermediate of the accumulation type.
  using acc_t = typename std::iterator_traits<OutputIteratorT>::value_type;
  *out = scan_op(static_cast<acc_t>(*a), static_cast<acc_t>(*b));
}

template<typename ValueT, typename InputIteratorT>
struct chained_iterator {
  using iterator_category = std::random_access_iterator_tag;
  using difference_type   = std::ptrdiff_t;
  using value_type        = ValueT;
  using pointer           = ValueT*;
  using reference         = ValueT&;

  InputIteratorT iter;
  ValueT *first;
  difference_type offset = 0;

  __device__ ValueT operator[](difference_type i) {
    i +=  offset;
    if (i == 0) {
      return *first;
    } else {
      return ValueT(iter[i - 1]);
    }
  }
  __device__ chained_iterator operator+(difference_type i) {
    return chained_iterator{iter, first, i};
  }
  __device__ ValueT operator*() {
    return (*this)[0];
  }
};

}

template<typename InputIteratorT, typename OutputIteratorT, typename ScanOpT>
inline void inclusive_scan(InputIteratorT input, OutputIteratorT output, ScanOpT scan_op, int64_t num_items) {
  // non synchronizing cub call
  // even though cub is supposed to support tensors with int_max elements, in reality it doesn't,
  // so split at int_max/2
  constexpr int max_cub_size = std::numeric_limits<int>::max() / 2 + 1; // 2**30
  int size_cub = std::min<int64_t>(num_items, max_cub_size);
  CUB_WRAPPER(NO_ROCM(at_cuda_detail)::cub::DeviceScan::InclusiveScan,
      input,
      output,
      scan_op,
      size_cub,
      at::cuda::getCurrentCUDAStream());
  C10_CUDA_KERNEL_LAUNCH_CHECK();
  using input_t = typename std::iterator_traits<InputIteratorT>::value_type;
  for (int64_t i = max_cub_size; i < num_items; i += max_cub_size) {
    auto allocator = c10::cuda::CUDACachingAllocator::get();
    c10::DataPtr first_elem = allocator->allocate(sizeof(input_t));
    auto first_elem_ptr = reinterpret_cast<input_t *>(first_elem.get());

    size_cub = std::min<int64_t>(num_items - i, max_cub_size);
    impl::transform_vals<<<1, 1, 0, at::cuda::getCurrentCUDAStream()>>>(
        output + i - 1,
        input + i,
        first_elem_ptr,
        scan_op);
    C10_CUDA_KERNEL_LAUNCH_CHECK();
    using ArgIndexInputIterator = NO_ROCM(at_cuda_detail)::cub::ArgIndexInputIterator<InputIteratorT>;
    using tuple = typename ArgIndexInputIterator::value_type;
    auto input_iter_transform = [=] __device__ (const tuple &x)->input_t  {
      if (x.key == 0) {
        return *first_elem_ptr;
      } else {
        return x.value;
      }
    };
    auto input_ = NO_ROCM(at_cuda_detail)::cub::TransformInputIterator<input_t, decltype(input_iter_transform), ArgIndexInputIterator>(
      ArgIndexInputIterator(input + i), input_iter_transform);
    CUB_WRAPPER(NO_ROCM(at_cuda_detail)::cub::DeviceScan::InclusiveScan,
        input_,
        output + i,
        scan_op,
        size_cub,
        at::cuda::getCurrentCUDAStream());
  }
}

template<typename InputIteratorT, typename OutputIteratorT, typename ScanOpT, typename InitValueT>
inline void exclusive_scan(InputIteratorT input, OutputIteratorT output, ScanOpT scan_op, InitValueT init_value, int64_t num_items) {
  // non synchronizing cub call
  // even though cub is supposed to support tensors with int_max elements, in reality it doesn't,
  // so split at int_max/2
  constexpr int max_cub_size = std::numeric_limits<int>::max() / 2 + 1; // 2**30
  int size_cub = std::min<int64_t>(num_items, max_cub_size);
  CUB_WRAPPER(NO_ROCM(at_cuda_detail)::cub::DeviceScan::ExclusiveScan,
      input,
      output,
      scan_op,
      init_value,
      size_cub,
      at::cuda::getCurrentCUDAStream());
  C10_CUDA_KERNEL_LAUNCH_CHECK();
  for (int64_t i = max_cub_size; i < num_items; i += max_cub_size) {
    auto allocator = c10::cuda::CUDACachingAllocator::get();
    c10::DataPtr first_elem = allocator->allocate(sizeof(InitValueT));
    auto first_elem_ptr = reinterpret_cast<InitValueT *>(first_elem.get());

    size_cub = std::min<int64_t>(num_items - i, max_cub_size);
    impl::transform_vals<<<1, 1, 0, at::cuda::getCurrentCUDAStream()>>>(
        output + i - 1,
        input + i - 1,
        first_elem_ptr,
        scan_op);
    C10_CUDA_KERNEL_LAUNCH_CHECK();
    auto input_ = impl::chained_iterator<InitValueT, InputIteratorT>{
      input + i, first_elem_ptr};
    CUB_WRAPPER(NO_ROCM(at_cuda_detail)::cub::DeviceScan::InclusiveScan,
        input_,
        output + i,
        scan_op,
        size_cub,
        at::cuda::getCurrentCUDAStream());
  }
}

<<<<<<< HEAD
template<typename InputIteratorT , typename OutputIteratorT , typename NumSelectedIteratorT >
inline void unique(InputIteratorT input, OutputIteratorT output, NumSelectedIteratorT num_selected_out, int64_t num_items) {
  TORCH_CHECK(num_items <= std::numeric_limits<int>::max(),
    "cub unique does not support more than INT_MAX elements");
  CUB_WRAPPER(NO_ROCM(at_cuda_detail)::cub::DeviceSelect::Unique,
    input, output, num_selected_out, num_items, at::cuda::getCurrentCUDAStream());
}

#if CUB_SUPPORTS_SCAN_BY_KEY()

template <typename KeysInputIteratorT, typename ValuesInputIteratorT, typename ValuesOutputIteratorT>
inline void inclusive_sum_by_key(KeysInputIteratorT keys, ValuesInputIteratorT input, ValuesOutputIteratorT output, int64_t num_items) {
  TORCH_CHECK(num_items <= std::numeric_limits<int>::max(),
    "cub InclusiveSumByKey does not support more than INT_MAX elements");
  CUB_WRAPPER(at_cuda_detail::cub::DeviceScan::InclusiveSumByKey,
      keys, input, output, num_items, at_cuda_detail::cub::Equality(), at::cuda::getCurrentCUDAStream());
}

template <typename KeysInputIteratorT, typename ValuesInputIteratorT, typename ValuesOutputIteratorT, typename ScanOpT>
inline void inclusive_scan_by_key(KeysInputIteratorT keys, ValuesInputIteratorT input, ValuesOutputIteratorT output, ScanOpT scan_op, int64_t num_items) {
  TORCH_CHECK(num_items <= std::numeric_limits<int>::max(),
    "cub InclusiveSumByKey does not support more than INT_MAX elements");
  CUB_WRAPPER(at_cuda_detail::cub::DeviceScan::InclusiveScanByKey,
      keys, input, output, scan_op, num_items, at_cuda_detail::cub::Equality(), at::cuda::getCurrentCUDAStream());
}

#endif

=======
>>>>>>> 43874d79
}}}  // namespace at::cuda::cub<|MERGE_RESOLUTION|>--- conflicted
+++ resolved
@@ -267,15 +267,6 @@
   }
 }
 
-<<<<<<< HEAD
-template<typename InputIteratorT , typename OutputIteratorT , typename NumSelectedIteratorT >
-inline void unique(InputIteratorT input, OutputIteratorT output, NumSelectedIteratorT num_selected_out, int64_t num_items) {
-  TORCH_CHECK(num_items <= std::numeric_limits<int>::max(),
-    "cub unique does not support more than INT_MAX elements");
-  CUB_WRAPPER(NO_ROCM(at_cuda_detail)::cub::DeviceSelect::Unique,
-    input, output, num_selected_out, num_items, at::cuda::getCurrentCUDAStream());
-}
-
 #if CUB_SUPPORTS_SCAN_BY_KEY()
 
 template <typename KeysInputIteratorT, typename ValuesInputIteratorT, typename ValuesOutputIteratorT>
@@ -294,8 +285,4 @@
       keys, input, output, scan_op, num_items, at_cuda_detail::cub::Equality(), at::cuda::getCurrentCUDAStream());
 }
 
-#endif
-
-=======
->>>>>>> 43874d79
-}}}  // namespace at::cuda::cub+#endif